[build-system]
requires = ["hatchling"]
build-backend = "hatchling.build"

[metadata]
license_file = "LICENSE"
description-file = "README.md"

[project]
name = "pyautogen"
description = "A programming framework for agentic AI"
readme = "README.md"
authors = [
    {name = "Chi Wang", email = "support@ag2.ai"},
    {name = "Qingyun Wu", email = "support@ag2.ai"},
]

keywords = [
    "ai",
    "agent",
    "autogen",
    "ag2",
    "pyautogen",
    "ag2.ai",
    "ag2ai",
    "agentic"
]

requires-python = ">=3.9,<3.14"

dynamic = ["version"]

classifiers = [
    "Development Status :: 5 - Production/Stable",
    "License :: OSI Approved :: Apache Software License",
    "Programming Language :: Python",
    "Programming Language :: Python :: Implementation :: CPython",
    "Programming Language :: Python :: 3",
    "Programming Language :: Python :: 3 :: Only",
    "Programming Language :: Python :: 3.9",
    "Programming Language :: Python :: 3.10",
    "Programming Language :: Python :: 3.11",
    "Programming Language :: Python :: 3.12",
    "Programming Language :: Python :: 3.13",
    "Operating System :: OS Independent",
    "Topic :: Software Development :: Libraries :: Application Frameworks",
    "Topic :: Software Development :: Libraries :: Python Modules",
    "Topic :: Software Development :: Libraries",
    "Topic :: Software Development",
    "Intended Audience :: Developers",
    "Intended Audience :: Information Technology",
]

dependencies = [
    "openai>=1.58",
    "diskcache",
    "termcolor",
    "python-dotenv",
    "tiktoken",
    "numpy",
    # Disallowing 2.6.0 can be removed when this is fixed https://github.com/pydantic/pydantic/issues/8705
    "pydantic>=2.6.1,<3",
    "docker",
    "packaging",
    "websockets>=14,<15",
    "asyncer==0.0.8",
    "fast_depends>=2.4.12,<3",
]

[project.optional-dependencies]

flaml = [
    "flaml",
    # numpy is installed by flaml, but we want to pin the version to below 2.x (see https://github.com/microsoft/autogen/issues/1960)
    "numpy>=2.1; python_version>='3.13'",  # numpy 2.1+ required for Python 3.13
    "numpy>=1.24.0,<2.0.0; python_version<'3.13'",  # numpy 1.24+ for older Python versions
]

# public distributions
jupyter-executor = [
    "jupyter-kernel-gateway",
    "websocket-client",
    "requests",
    "jupyter-client>=8.6.0",
    "ipykernel>=6.29.0",
]

retrievechat = [
    "protobuf==4.25.3",
    "chromadb==0.5.3",
    "sentence_transformers",
    "pypdf",
    "ipython",
    "beautifulsoup4",
    "markdownify",
]

retrievechat-pgvector = [
    "pyautogen[retrievechat]",
    "pgvector>=0.2.5",
    "psycopg[binary]>=3.1.18; platform_system=='Windows' or platform_system=='Darwin'",
    "psycopg>=3.1.18; platform_system=='Linux'",
]

retrievechat-mongodb = [
    "pyautogen[retrievechat]",
    "pymongo>=4.0.0",
]

retrievechat-qdrant = [
    "pyautogen[retrievechat]",
    "qdrant_client",
    "fastembed>=0.3.1",
]

graph-rag-falkor-db = [
    "graphrag_sdk==0.3.3",
    "falkordb>=1.0.10"
]

rag = [
    "docling>=2.15.1,<3",
    "selenium>=4.28.1,<5",
    "webdriver-manager==4.0.2",
]

browser-use = [
    "browser-use>=0.1.27,<0.2",
]

neo4j = [
    "docx2txt==0.8",
    "llama-index==0.12.11",
    "llama-index-graph-stores-neo4j==0.4.5",
    "llama-index-core==0.12.11",
    "llama-index-readers-web==0.3.4",
]

# used for agentchat_realtime_swarm notebook and realtime agent twilio demo
twilio = [
    "fastapi>=0.115.0,<1",
    "uvicorn>=0.30.6,<1",
    "twilio>=9.3.2"
]

interop-crewai = [
    "crewai[tools]>=0.86,<1; python_version>='3.10' and python_version<'3.13'",
    "weaviate-client==4.10.2; python_version>='3.10' and python_version<'3.13'",
    # crewai uses litellm, litellm introduced uvloop as deps with version 1.57.5 which does not support win32
    "litellm<1.57.5; sys_platform=='win32'",
]
interop-langchain = ["langchain-community>=0.3.12,<1"]
interop-pydantic-ai = ["pydantic-ai==0.0.13"]
interop =[
    "pyautogen[interop-crewai, interop-langchain, interop-pydantic-ai]",
]

# pysqlite3-binary used so it doesn't need to compile pysqlite3
autobuild = ["chromadb", "sentence-transformers", "huggingface-hub", "pysqlite3-binary"]

blendsearch = ["flaml[blendsearch]"]
mathchat = ["sympy", "pydantic==1.10.9", "wolframalpha"]
captainagent = ["pyautogen[autobuild]", "pandas"]
teachable = ["chromadb"]
lmm = ["replicate", "pillow"]
graph = ["networkx", "matplotlib"]
gemini = [
    "google-generativeai>=0.5,<1",
    "google-cloud-aiplatform",
    "google-auth",
    "pillow",
    "pydantic",
    "jsonschema",
]
together = ["together>=1.2"]
websurfer = ["beautifulsoup4", "markdownify", "pdfminer.six", "pathvalidate"]
redis = ["redis"]
cosmosdb = ["azure-cosmos>=4.2.0"]
websockets = ["websockets>=14.0,<15"]
long-context = ["llmlingua<0.3"]
anthropic = ["anthropic[vertex]>=0.23.1"]
cerebras = ["cerebras_cloud_sdk>=1.0.0"]
mistral = ["mistralai>=1.0.1"]
groq = ["groq>=0.9.0"]
cohere = ["cohere>=5.5.8"]
ollama = ["ollama>=0.4.5", "fix_busted_json>=0.0.18"]
bedrock = ["boto3>=1.34.149"]

## dev dependencies

# test dependencies
test = [
    "ipykernel==6.29.5",
    "nbconvert==7.16.5",
    "nbformat==5.10.4",
    "pytest-cov==6.0.0",
    "pytest-asyncio==0.25.2",
    "pytest==8.3.4",
    "pandas==2.2.3",
    "fastapi==0.115.6",
]

# docs dependencies
docs = [
    "pdoc3==0.11.5",
    "jinja2==3.1.5",
    "pyyaml==6.0.2",
    "termcolor==2.5.0",
    "nbclient==0.10.2",
]

types = [
    "mypy==1.14.1",
    "pyautogen[test, jupyter-executor, interop]",
]

lint = [
    "ruff==0.9.2",
    "codespell==2.3.0",
    "pyupgrade-directories==0.3.0",
]

dev = [
    "toml==0.10.2",
    "pyautogen[lint,test,types,docs]",
    "pre-commit==4.1.0",
    "detect-secrets==1.5.0",
    "uv==0.5.21",
]


[project.urls]
Homepage = "https://ag2.ai/"
Documentation = "https://docs.ag2.ai/docs/Home"
Tracker = "https://github.com/ag2ai/ag2/issues"
Source = "https://github.com/ag2ai/ag2"
Discord = "https://discord.gg/pAbnFJrkgZ"

[tool.hatch.version]
path = "autogen/version.py"

[tool.hatch.build]
skip-excluded-dirs = true
exclude = ["/test", "/notebook"]

[tool.hatch.build.targets.wheel]
packages = ["autogen"]
only-include = ["autogen", "autogen/agentchat/contrib/captainagent/tools"]

[tool.hatch.build.targets.sdist]
exclude = ["test", "notebook"]

[tool.hatch.build.targets.wheel.sources]
"autogen" = "autogen"
"autogen/agentchat/contrib/captainagent/tools" = "autogen/agentchat/contrib/captainagent/tools"


[tool.pytest.ini_options]
addopts = '--cov=. --cov-append --cov-branch --cov-report=xml -m "not conda"'
testpaths = [
    "test",
]
markers = [
    "conda: test related to conda forge distribution",
    "all",
    "openai",
    "gemini",
    "anthropic",
    "deepseek",
    "redis",
    "docker",
<<<<<<< HEAD
    # optional deps
    "jupyter_executor",
    "retrievechat",
    "retrievechat_pgvector",
    "retrievechat_mongodb",
    "retrievechat_qdrant",
    "graph_rag_falkor_db",
    "neo4j",
    "twilio",
    "interop",
=======
    "browser_use",
>>>>>>> 35164f18
]

[tool.black]
# https://github.com/psf/black
line-length = 120
exclude = "(.eggs|.git|.hg|.mypy_cache|.venv|_build|buck-out|build|dist)"


[tool.ruff]
fix = true
line-length = 120
target-version = 'py39'
# Exclude a variety of commonly ignored directories.
exclude = [
    ".eggs",
    ".git",
    ".mypy_cache",
    ".ruff_cache",
    "__pypackages__",
    "_build",
    "build",
    "dist",
    "docs",
    # This file needs to be either upgraded or removed and therefore should be
    # ignore from type checking for now
    "math_utils\\.py$",
    "setup_*.py",
]

[tool.ruff.lint]
# Enable Pyflakes `E` and `F` codes by default.
select = [
    "E",     # pycodestyle errors     https://docs.astral.sh/ruff/rules/#error-e
    "W",     # pycodestyle warnings   https://docs.astral.sh/ruff/rules/#warning-w
    "C90",   # mccabe                 https://docs.astral.sh/ruff/rules/#mccabe-c90
    "N",     # pep8-naming            https://docs.astral.sh/ruff/rules/#pep8-naming-n
#    "D",     # pydocstyle             https://docs.astral.sh/ruff/rules/#pydocstyle-d
    "I",     # isort                  https://docs.astral.sh/ruff/rules/#isort-i
    "F",     # pyflakes               https://docs.astral.sh/ruff/rules/#pyflakes-f
    "ASYNC", # flake8-async           https://docs.astral.sh/ruff/rules/#flake8-async-async
#    "C4",    # flake8-comprehensions  https://docs.astral.sh/ruff/rules/#flake8-comprehensions-c4
#    "B",     # flake8-bugbear         https://docs.astral.sh/ruff/rules/#flake8-bugbear-b
    "Q",     # flake8-quotes          https://docs.astral.sh/ruff/rules/#flake8-quotes-q
#    "T20",   # flake8-print           https://docs.astral.sh/ruff/rules/#flake8-print-t20
    "SIM",   # flake8-simplify        https://docs.astral.sh/ruff/rules/#flake8-simplify-sim
#    "PT",    # flake8-pytest-style    https://docs.astral.sh/ruff/rules/#flake8-pytest-style-pt
#    "PTH",   # flake8-use-pathlib     https://docs.astral.sh/ruff/rules/#flake8-use-pathlib-pth
#    "TCH",   # flake8-type-checking   https://docs.astral.sh/ruff/rules/#flake8-type-checking-tch
#    "RUF",   # Ruff-specific rules    https://docs.astral.sh/ruff/rules/#ruff-specific-rules-ruf
#    "PERF",  # Perflint               https://docs.astral.sh/ruff/rules/#perflint-perf
    "RUF022", # Sort __all__           https://docs.astral.sh/ruff/rules/unsorted-dunder-all/
#    "UP",     # pyupgrade              https://docs.astral.sh/ruff/rules/#pydocstyle-d
]

ignore = ["E501", "F403", "C901",
    "E402",
    "E721",
    "ASYNC109",
    "E501",  # line too long, handled by formatter later
    "D100", "D101", "D102", "D103", "D104",
    "C901",  # too complex
]

[tool.ruff.lint.mccabe]
# Unlike Flake8, default to a complexity level of 10.
max-complexity = 10

[tool.ruff.lint.isort]
case-sensitive = true

[tool.ruff.format]
docstring-code-format = true

[tool.ruff.lint.pydocstyle]
convention = "google"


[tool.mypy]
files = [
    "autogen/logger",
    "autogen/exception_utils.py",
    "autogen/coding",
    "autogen/oai/openai_utils.py",
    "autogen/_pydantic.py",
    "autogen/io",
    "autogen/tools",
    "autogen/interop",
    "autogen/agentchat/realtime_agent",
    "autogen/messages",
    "autogen/import_utils.py",
    "autogen/agentchat/contrib/rag",
    "website/*.py",
    "test/test_pydantic.py",
    "test/io",
    "test/tools",
    "test/interop",
    "test/agentchat/realtime_agent",
    "test/messages",
    "test/conftest.py",
    "test/test_import_utils.py",
    "test/test_import.py",
    "test/agentchat/contrib/rag",
    "test/website",
]

exclude = [
    "autogen/math_utils\\.py",
    "autogen/oai/completion\\.py",
    "autogen/agentchat/contrib/compressible_agent\\.py",
    "autogen/agentchat/contrib/math_user_proxy_agent.py",
    "autogen/oai/openai_utils.py",
]

strict = true
ignore_missing_imports = true
install_types = true
non_interactive = true
plugins = ["pydantic.mypy"]

# remove after all files in the repo are fixed
follow_imports = "silent"

# from https://blog.wolt.com/engineering/2021/09/30/professional-grade-mypy-configuration/
disallow_untyped_defs = true
no_implicit_optional = true
check_untyped_defs = true
warn_return_any = true
show_error_codes = true

warn_unused_ignores = false

disallow_incomplete_defs = true
disallow_untyped_decorators = true
disallow_any_unimported = true<|MERGE_RESOLUTION|>--- conflicted
+++ resolved
@@ -269,7 +269,7 @@
     "deepseek",
     "redis",
     "docker",
-<<<<<<< HEAD
+    "browser_use",
     # optional deps
     "jupyter_executor",
     "retrievechat",
@@ -280,9 +280,6 @@
     "neo4j",
     "twilio",
     "interop",
-=======
-    "browser_use",
->>>>>>> 35164f18
 ]
 
 [tool.black]
