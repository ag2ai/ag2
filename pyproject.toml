--- conflicted
+++ resolved
@@ -458,11 +458,7 @@
 #    "PERF",  # Perflint               https://docs.astral.sh/ruff/rules/#perflint-perf
     "RUF022", # Sort __all__           https://docs.astral.sh/ruff/rules/unsorted-dunder-all/
     "UP",     # pyupgrade              https://docs.astral.sh/ruff/rules/#pydocstyle-d
-<<<<<<< HEAD
     "D417",   # undocumented-param     https://docs.astral.sh/ruff/rules/undocumented-param/
-=======
-    "D417",   # undocumented-param https://docs.astral.sh/ruff/rules/undocumented-param/
->>>>>>> dd8abf1e
 ]
 
 ignore = [
