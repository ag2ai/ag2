--- conflicted
+++ resolved
@@ -275,10 +275,6 @@
     "redis",
     "docker",
     "docs",
-    "browser_use",
-<<<<<<< HEAD
-    "crawl4ai",
-=======
     # optional deps
     "jupyter_executor",
     "retrievechat",
@@ -289,7 +285,8 @@
     "neo4j",
     "twilio",
     "interop",
->>>>>>> 9591ae04
+    "browser_use",
+    "crawl4ai",
 ]
 
 [tool.black]
