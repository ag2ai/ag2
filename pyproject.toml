[build-system]
requires = ["hatchling"]
build-backend = "hatchling.build"

[metadata]
license_file = "LICENSE"
description-file = "README.md"

[project]
name = "pyautogen"
description = "A programming framework for agentic AI"
readme = "README.md"
authors = [
    {name = "Chi Wang", email = "support@ag2.ai"},
    {name = "Qingyun Wu", email = "support@ag2.ai"},
]

keywords = [
    "ai",
    "agent",
    "autogen",
    "ag2",
    "pyautogen",
    "ag2.ai",
    "ag2ai",
    "agentic"
]

requires-python = ">=3.9,<3.14"

dynamic = ["version"]

classifiers = [
    "Development Status :: 5 - Production/Stable",
    "License :: OSI Approved :: Apache Software License",
    "Programming Language :: Python",
    "Programming Language :: Python :: Implementation :: CPython",
    "Programming Language :: Python :: 3",
    "Programming Language :: Python :: 3 :: Only",
    "Programming Language :: Python :: 3.9",
    "Programming Language :: Python :: 3.10",
    "Programming Language :: Python :: 3.11",
    "Programming Language :: Python :: 3.12",
    "Programming Language :: Python :: 3.13",
    "Operating System :: OS Independent",
    "Topic :: Software Development :: Libraries :: Application Frameworks",
    "Topic :: Software Development :: Libraries :: Python Modules",
    "Topic :: Software Development :: Libraries",
    "Topic :: Software Development",
    "Intended Audience :: Developers",
    "Intended Audience :: Information Technology",
]

dependencies = [
    "openai>=1.58",
    "diskcache",
    "termcolor",
    "python-dotenv",
    "tiktoken",
    "numpy",
    # Disallowing 2.6.0 can be removed when this is fixed https://github.com/pydantic/pydantic/issues/8705
    "pydantic>=2.6.1,<3",
    "docker",
    "packaging",
    "websockets>=14,<15",
    "asyncer==0.0.8",
    "fast_depends>=2.4.12,<3",
]

[project.optional-dependencies]

flaml = [
    "flaml",
    # numpy is installed by flaml, but we want to pin the version to below 2.x (see https://github.com/microsoft/autogen/issues/1960)
    "numpy>=2.1; python_version>='3.13'",  # numpy 2.1+ required for Python 3.13
    "numpy>=1.24.0,<2.0.0; python_version<'3.13'",  # numpy 1.24+ for older Python versions
]

# public distributions
jupyter-executor = [
    "jupyter-kernel-gateway",
    "websocket-client",
    "requests",
    "jupyter-client>=8.6.0",
    "ipykernel>=6.29.0",
]

retrievechat = [
    "protobuf==4.25.3",
    "chromadb==0.5.3",
    "sentence_transformers",
    "pypdf",
    "ipython",
    "beautifulsoup4",
    "markdownify",
]

retrievechat-pgvector = [
    "pyautogen[retrievechat]",
    "pgvector>=0.2.5",
    "psycopg[binary]>=3.1.18; platform_system=='Windows' or platform_system=='Darwin'",
    "psycopg>=3.1.18; platform_system=='Linux'",
]

retrievechat-mongodb = [
    "pyautogen[retrievechat]",
    "pymongo>=4.0.0",
]

retrievechat-qdrant = [
    "pyautogen[retrievechat]",
    "qdrant_client",
    "fastembed>=0.3.1",
]

graph-rag-falkor-db = [
    "graphrag_sdk==0.3.3",
    "falkordb>=1.0.10"
]

neo4j = [
    "docx2txt==0.8",
    "llama-index==0.12.11",
    "llama-index-graph-stores-neo4j==0.4.5",
    "llama-index-core==0.12.11",
    "llama-index-readers-web==0.3.4",
]

# used for agentchat_realtime_swarm notebook and realtime agent twilio demo
twilio = [
    "fastapi>=0.115.0,<1",
    "uvicorn>=0.30.6,<1",
    "twilio>=9.3.2"
]

interop-crewai = [
    "crewai[tools]>=0.86,<1; python_version>='3.10' and python_version<'3.13'",
    "weaviate-client==4.10.2; python_version>='3.10' and python_version<'3.13'",
    # crewai uses litellm, litellm introduced uvloop as deps with version 1.57.5 which does not support win32
    "litellm<1.57.5; sys_platform=='win32'",
]
interop-langchain = ["langchain-community>=0.3.12,<1"]
interop-pydantic-ai = ["pydantic-ai==0.0.13"]
interop =[
    "pyautogen[interop-crewai, interop-langchain, interop-pydantic-ai]",
]

# pysqlite3-binary used so it doesn't need to compile pysqlite3
autobuild = ["chromadb", "sentence-transformers", "huggingface-hub", "pysqlite3-binary"]

blendsearch = ["flaml[blendsearch]"]
mathchat = ["sympy", "pydantic==1.10.9", "wolframalpha"]
captainagent = ["pyautogen[autobuild]", "pandas"]
teachable = ["chromadb"]
lmm = ["replicate", "pillow"]
graph = ["networkx", "matplotlib"]
gemini = [
    "google-generativeai>=0.5,<1",
    "google-cloud-aiplatform",
    "google-auth",
    "pillow",
    "pydantic",
    "jsonschema",
]
together = ["together>=1.2"]
websurfer = ["beautifulsoup4", "markdownify", "pdfminer.six", "pathvalidate"]
redis = ["redis"]
cosmosdb = ["azure-cosmos>=4.2.0"]
websockets = ["websockets>=14.0,<15"]
long-context = ["llmlingua<0.3"]
anthropic = ["anthropic[vertex]>=0.23.1"]
cerebras = ["cerebras_cloud_sdk>=1.0.0"]
mistral = ["mistralai>=1.0.1"]
groq = ["groq>=0.9.0"]
cohere = ["cohere>=5.5.8"]
ollama = ["ollama>=0.4.5", "fix_busted_json>=0.0.18"]
bedrock = ["boto3>=1.34.149"]

## dev dependencies

# test dependencies
test = [
    "ipykernel==6.29.5",
    "nbconvert==7.16.5",
    "nbformat==5.10.4",
    "pytest-cov==6.0.0",
    "pytest-asyncio==0.25.2",
    "pytest==8.3.4",
    "pandas==2.2.3",
    "fastapi==0.115.6",
]

# docs dependencies
docs = [
    "pdoc3==0.11.5",
    "jinja2==3.1.5",
    "pyyaml==6.0.2",
    "termcolor==2.5.0",
    "nbclient==0.10.2",
]

types = [
    "mypy==1.14.1",
    "pyautogen[test, jupyter-executor, interop]",
]

lint = [
    "ruff==0.9.2",
    "codespell==2.3.0",
    "pyupgrade-directories==0.3.0",
]

dev = [
    "toml==0.10.2",
    "pyautogen[lint,test,types,docs]",
    "pre-commit==4.1.0",
    "detect-secrets==1.5.0",
    "uv==0.5.21",
]


[project.urls]
Homepage = "https://ag2.ai/"
Documentation = "https://docs.ag2.ai/docs/Home"
Tracker = "https://github.com/ag2ai/ag2/issues"
Source = "https://github.com/ag2ai/ag2"
Discord = "https://discord.gg/pAbnFJrkgZ"

[tool.hatch.version]
path = "autogen/version.py"

[tool.hatch.build]
skip-excluded-dirs = true
exclude = ["/test", "/notebook"]

[tool.hatch.build.targets.wheel]
packages = ["autogen"]
only-include = ["autogen", "autogen/agentchat/contrib/captainagent/tools"]

[tool.hatch.build.targets.sdist]
exclude = ["test", "notebook"]

[tool.hatch.build.targets.wheel.sources]
"autogen" = "autogen"
"autogen/agentchat/contrib/captainagent/tools" = "autogen/agentchat/contrib/captainagent/tools"


[tool.pytest.ini_options]
addopts = '--cov=. --cov-append --cov-branch --cov-report=xml -m "not conda"'
testpaths = [
    "test",
]
markers = [
    "conda: test related to conda forge distribution",
    "all",
    "openai",
    "gemini",
    "anthropic",
    "redis",
    "docker",
]

[tool.black]
# https://github.com/psf/black
line-length = 120
exclude = "(.eggs|.git|.hg|.mypy_cache|.venv|_build|buck-out|build|dist)"


[tool.ruff]
fix = true
line-length = 120
target-version = 'py39'
<<<<<<< HEAD
# Exclude a variety of commonly ignored directories.
exclude = [
    ".eggs",
    ".git",
    ".mypy_cache",
    ".ruff_cache",
    "__pypackages__",
    "_build",
    "build",
    "dist",
    "docs",
    # This file needs to be either upgraded or removed and therefore should be
    # ignore from type checking for now
    "math_utils\\.py$",
]
=======
#include = ["autogen", "test", "docs"]
exclude = ["setup_*.py"]
>>>>>>> 9af6fd0b

[tool.ruff.lint]
# Enable Pyflakes `E` and `F` codes by default.
select = [
    "E",     # pycodestyle errors     https://docs.astral.sh/ruff/rules/#error-e
    "W",     # pycodestyle warnings   https://docs.astral.sh/ruff/rules/#warning-w
    "C90",   # mccabe                 https://docs.astral.sh/ruff/rules/#mccabe-c90
    "N",     # pep8-naming            https://docs.astral.sh/ruff/rules/#pep8-naming-n
#    "D",     # pydocstyle             https://docs.astral.sh/ruff/rules/#pydocstyle-d
    "I",     # isort                  https://docs.astral.sh/ruff/rules/#isort-i
    "F",     # pyflakes               https://docs.astral.sh/ruff/rules/#pyflakes-f
    "ASYNC", # flake8-async           https://docs.astral.sh/ruff/rules/#flake8-async-async
#    "C4",    # flake8-comprehensions  https://docs.astral.sh/ruff/rules/#flake8-comprehensions-c4
#    "B",     # flake8-bugbear         https://docs.astral.sh/ruff/rules/#flake8-bugbear-b
    "Q",     # flake8-quotes          https://docs.astral.sh/ruff/rules/#flake8-quotes-q
#    "T20",   # flake8-print           https://docs.astral.sh/ruff/rules/#flake8-print-t20
#    "SIM",   # flake8-simplify        https://docs.astral.sh/ruff/rules/#flake8-simplify-sim
#    "PT",    # flake8-pytest-style    https://docs.astral.sh/ruff/rules/#flake8-pytest-style-pt
#    "PTH",   # flake8-use-pathlib     https://docs.astral.sh/ruff/rules/#flake8-use-pathlib-pth
#    "TCH",   # flake8-type-checking   https://docs.astral.sh/ruff/rules/#flake8-type-checking-tch
#    "RUF",   # Ruff-specific rules    https://docs.astral.sh/ruff/rules/#ruff-specific-rules-ruf
#    "PERF",  # Perflint               https://docs.astral.sh/ruff/rules/#perflint-perf
     "RUF022", # Sort __all__          https://docs.astral.sh/ruff/rules/unsorted-dunder-all/
]

ignore = ["E501", "F403", "C901",
    "E402",
    "E721",
    "ASYNC109",
    "E501",  # line too long, handled by formatter later
    "D100", "D101", "D102", "D103", "D104",
    "C901",  # too complex
]

[tool.ruff.lint.mccabe]
# Unlike Flake8, default to a complexity level of 10.
max-complexity = 10

[tool.ruff.lint.isort]
case-sensitive = true

[tool.ruff.format]
docstring-code-format = true

[tool.ruff.lint.pydocstyle]
convention = "google"


[tool.mypy]
files = [
    "autogen/logger",
    "autogen/exception_utils.py",
    "autogen/coding",
    "autogen/oai/openai_utils.py",
    "autogen/_pydantic.py",
    "autogen/io",
    "autogen/tools",
    "autogen/interop",
    "autogen/agentchat/realtime_agent",
    "autogen/messages",
    "autogen/import_utils.py",
    "website/*.py",
    "test/test_pydantic.py",
    "test/io",
    "test/tools",
    "test/interop",
    "test/agentchat/realtime_agent",
    "test/messages",
    "test/conftest.py",
    "test/test_import_utils.py",
    "test/test_import.py",
    "test/website",
]

exclude = [
    "autogen/math_utils\\.py",
    "autogen/oai/completion\\.py",
    "autogen/agentchat/contrib/compressible_agent\\.py",
    "autogen/agentchat/contrib/math_user_proxy_agent.py",
    "autogen/oai/openai_utils.py",
]

strict = true
ignore_missing_imports = true
install_types = true
non_interactive = true
plugins = ["pydantic.mypy"]

# remove after all files in the repo are fixed
follow_imports = "silent"

# from https://blog.wolt.com/engineering/2021/09/30/professional-grade-mypy-configuration/
disallow_untyped_defs = true
no_implicit_optional = true
check_untyped_defs = true
warn_return_any = true
show_error_codes = true

warn_unused_ignores = false

disallow_incomplete_defs = true
disallow_untyped_decorators = true
disallow_any_unimported = true<|MERGE_RESOLUTION|>--- conflicted
+++ resolved
@@ -270,7 +270,6 @@
 fix = true
 line-length = 120
 target-version = 'py39'
-<<<<<<< HEAD
 # Exclude a variety of commonly ignored directories.
 exclude = [
     ".eggs",
@@ -286,10 +285,6 @@
     # ignore from type checking for now
     "math_utils\\.py$",
 ]
-=======
-#include = ["autogen", "test", "docs"]
-exclude = ["setup_*.py"]
->>>>>>> 9af6fd0b
 
 [tool.ruff.lint]
 # Enable Pyflakes `E` and `F` codes by default.
