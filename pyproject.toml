--- conflicted
+++ resolved
@@ -189,14 +189,8 @@
 ]
 
 mcp = [
-<<<<<<< HEAD
-    # mcp 1.6.0 keeps hanging in stdio_client context manager
-    # test_mcp_issue_with_stdio_client_context_manager is failing for mcp=1.6.0
-    "mcp>=1.7.0; python_version>='3.10'",
-=======
     # mcp 1.9.4+ fixes issue #1865 where string parameters are converted to integers
     "mcp>=1.9.4; python_version>='3.10'",
->>>>>>> 2d686dc4
 ]
 
 mcp-proxy-gen = [
