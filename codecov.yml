codecov:
  require_ci_to_pass: yes
  notify:
    # manual_trigger: true
<<<<<<< HEAD
    # after_n_builds: 15
=======
>>>>>>> 15ca5ba0
    wait_for_ci: yes

coverage:
  status:
    project:
      default:
        # Basic settings
        informational: true
        target: auto
        threshold: 1%
        base: auto
        if_ci_failed: success
        branches:
          - main
    patch:
      default:
        # Settings for new code in PRs
        informational: true
        target: auto
        threshold: 1%
        if_ci_failed: success
        base: auto

# Configure codecov bot behavior
comment:
# Show only changed files in PR comment
  layout: "files"
  behavior: new
  # Hide PR comment if there are no changes in coverage
  require_changes: true
<<<<<<< HEAD
  # Only post comment after all builds finish
  # after_n_builds: 15
=======
>>>>>>> 15ca5ba0
  hide_project_coverage: true

# Ignore certain paths/files
ignore:
  - "test/**/*"
  - "website/**/*"

github_checks:
  annotations: false<|MERGE_RESOLUTION|>--- conflicted
+++ resolved
@@ -2,10 +2,6 @@
   require_ci_to_pass: yes
   notify:
     # manual_trigger: true
-<<<<<<< HEAD
-    # after_n_builds: 15
-=======
->>>>>>> 15ca5ba0
     wait_for_ci: yes
 
 coverage:
@@ -36,11 +32,6 @@
   behavior: new
   # Hide PR comment if there are no changes in coverage
   require_changes: true
-<<<<<<< HEAD
-  # Only post comment after all builds finish
-  # after_n_builds: 15
-=======
->>>>>>> 15ca5ba0
   hide_project_coverage: true
 
 # Ignore certain paths/files
