--- conflicted
+++ resolved
@@ -145,11 +145,7 @@
 from typing import Dict, List
 
 # Put your key in the OPENAI_API_KEY environment variable
-<<<<<<< HEAD
-llm_config = LLMConfig({"api_type": "openai", "model": "gpt-4o-mini"})
-=======
-llm_config = LLMConfig(api_type="openai", model="gpt-5-nano")
->>>>>>> dbae7b2b
+llm_config = LLMConfig({"api_type": "openai", "model": "gpt-5-nano"})
 
 # Define your agent; the user proxy and an assistant
 assistant = autogen.AssistantAgent("assistant", llm_config=llm_config)
