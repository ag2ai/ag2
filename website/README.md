--- conflicted
+++ resolved
@@ -13,11 +13,6 @@
 1. Install Node.js:
     - Download and install [Node.js](https://nodejs.org/en/download/)
 
-<<<<<<< HEAD
-2. You also need to install quarto. Please click on the `Pre-release` tab from [this website](https://quarto.org/docs/download/) to download the latest version of `quarto` and install it. Ensure that the `quarto` version is `1.5.23` or higher.
-
-3. Finally, run the following command to build and serve the documentation:
-=======
 2.  Install Quarto:
     - Visit the Quarto download [page](https://quarto.org/docs/download/).
     - Click on the Pre-release tab and download the latest version of Quarto.
@@ -31,7 +26,6 @@
     ```
 
 4. Build and Serve the Documentation:
->>>>>>> 101cc53b
 
 To build and serve the documentation locally, run the following command from the project root directory:
 
