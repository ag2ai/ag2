{
  "$schema": "https://mintlify.com/schema.json",
  "name": "AG2",
  "logo": {
    "dark": "/logo/ag2-white.svg",
    "light": "/logo/ag2.svg"
  },
  "metadata": {
    "og:image": "https://media.githubusercontent.com/media/ag2ai/ag2/refs/heads/main/website/static/img/cover.png"
  },
  "favicon": "/logo/favicon.svg",
  "analytics": {
    "ga4": {
        "measurementId": "G-2GN2KN2CE4"
    }
  },
  "redirects": [
    {
      "source": "/reference/:slug*",
      "destination": "/docs/api-reference/:slug*"
    },
    {
      "source": "/blog/:slug*",
      "destination": "/docs/blog/:slug*"
    },
    {
      "source": "/notebooks/:slug*",
      "destination": "/docs/use-cases/notebooks/notebooks/:slug*"
    }
  ],
  "search": {
    "prompt": "Search or ask..."
  },
  "colors": {
    "primary": "#4b9cd6",
    "light": "#63a9db",
    "dark": "#338fd1",
    "anchors": {
      "from": "#338fd1",
      "to": "#63a9db"
    }
  },
  "topbarCtaButton": {
    "type": "github",
    "url": "https://github.com/ag2ai/ag2"
  },
  "font": {
    "headings": {
      "family": "Jersey 10"
    },
    "body": {
      "family": "Inter"
    }
  },
  "tabs": [
    {
      "name": "Home",
      "url": "docs/home"
    },
    {
      "name": "User Guide",
      "url": "docs/user-guide"
    },
    {
      "name": "API References",
      "url": "docs/api-reference"
    },
    {
      "name": "Use Cases",
      "url": "docs/use-cases"
    },
    {
      "name": "User Stories",
      "url": "docs/user-stories"
    },
    {
      "name": "Contribute",
      "url": "docs/contributor-guide"
    },
    {
      "name": "FAQs",
      "url": "docs/faq"
    },
    {
      "name": "Ecosystem",
      "url": "docs/ecosystem"
    },
    {
      "name": "Blog",
      "url": "docs/blog"
    }
  ],
  "anchors": [],
  "navigation": [
    {
      "group": "Quick Start",
      "pages": [
        "docs/quick-start"
      ]
    },
    {
      "group": "User Guide",
      "pages": [
        "docs/user-guide/basic-concepts/installing-ag2",
        {
          "group": "Basic Concepts",
          "pages": [
            "docs/user-guide/basic-concepts/llm-configuration",
            "docs/user-guide/basic-concepts/conversable-agent",
            "docs/user-guide/basic-concepts/human-in-the-loop",
            "docs/user-guide/basic-concepts/introducing-group-chat",
            "docs/user-guide/basic-concepts/introducing-tools",
            "docs/user-guide/basic-concepts/structured-outputs"
          ]
        },
        {
          "group": "Advanced Concepts",
          "pages": [
            "docs/user-guide/advanced-concepts/llm-configuration-deep-dive",
            {
              "group": "Agent Orchestration Deep Dive",
              "pages":
              [
                "docs/user-guide/advanced-concepts/orchestration/orchestrations",
                "docs/user-guide/advanced-concepts/orchestration/two-agent-chat",
                "docs/user-guide/advanced-concepts/orchestration/sequential-chat",
                "docs/user-guide/advanced-concepts/orchestration/nested-chat",
                {
                  "group": "Group Chats",
                  "pages":
                  [
                    "docs/user-guide/advanced-concepts/orchestration/group-chat/introduction",
                    "docs/user-guide/advanced-concepts/orchestration/group-chat/agent-tools-functions",
                    "docs/user-guide/advanced-concepts/orchestration/group-chat/context-variables",
                    "docs/user-guide/advanced-concepts/orchestration/group-chat/handoffs",
                    "docs/user-guide/advanced-concepts/orchestration/group-chat/patterns",
                    "docs/user-guide/advanced-concepts/orchestration/group-chat/guardrails"
                  ]
                },
                {
                  "group": "Swarm",
                  "pages":
                  [
                    "docs/user-guide/advanced-concepts/orchestration/swarm/deprecation"
                  ]
                },
                "docs/user-guide/advanced-concepts/orchestration/ending-a-chat",
                {
                  "group": "Pattern Cookbook",
                  "pages":
                  [
                    "docs/user-guide/advanced-concepts/pattern-cookbook/overview",
                    "docs/user-guide/advanced-concepts/pattern-cookbook/context_aware_routing",
                    "docs/user-guide/advanced-concepts/pattern-cookbook/escalation",
                    "docs/user-guide/advanced-concepts/pattern-cookbook/feedback_loop",
                    "docs/user-guide/advanced-concepts/pattern-cookbook/hierarchical",
                    "docs/user-guide/advanced-concepts/pattern-cookbook/organic",
                    "docs/user-guide/advanced-concepts/pattern-cookbook/pipeline",
                    "docs/user-guide/advanced-concepts/pattern-cookbook/redundant",
                    "docs/user-guide/advanced-concepts/pattern-cookbook/star",
                    "docs/user-guide/advanced-concepts/pattern-cookbook/triage_with_tasks"

                  ]
                }
              ]
            },
            {
              "group": "Tools",
              "pages":
              [
                "docs/user-guide/advanced-concepts/tools/index",
                "docs/user-guide/advanced-concepts/tools/basics",
                "docs/user-guide/advanced-concepts/tools/controlling-use",
                "docs/user-guide/advanced-concepts/tools/tools-with-secrets",
                {
                  "group": "Model Context Protocol",
                  "pages":
                  [
                    "docs/user-guide/advanced-concepts/tools/mcp/client"
                  ]
                },
                {
                  "group": "Interoperability",
                  "pages":
                  [
                    "docs/user-guide/advanced-concepts/tools/interop/langchain",
                    "docs/user-guide/advanced-concepts/tools/interop/crewai",
                    "docs/user-guide/advanced-concepts/tools/interop/pydanticai"
                  ]
                }
              ]
            },
            {
              "group": "RealtimeAgent",
              "pages":
              [
                "docs/user-guide/advanced-concepts/realtime-agent/index",
                "docs/user-guide/advanced-concepts/realtime-agent/websocket",
                "docs/user-guide/advanced-concepts/realtime-agent/webrtc",
                "docs/user-guide/advanced-concepts/realtime-agent/twilio"
              ]
            },
            "docs/user-guide/advanced-concepts/rag",
            "docs/user-guide/advanced-concepts/code-execution"
          ]
        },
        {
          "group": "Model Providers",
          "pages": [
            "docs/user-guide/models/amazon-bedrock",
            "docs/user-guide/models/anthropic",
            "docs/user-guide/models/cerebras",
            "docs/user-guide/models/cohere",
            "docs/user-guide/models/deepseek-v3",
            "docs/user-guide/models/google-gemini",
            "docs/user-guide/models/google-vertexai",
            "docs/user-guide/models/groq",
            {
              "group": "LiteLLM Proxy Server",
              "pages":
              [
                "docs/user-guide/models/litellm-proxy-server/installation",
                "docs/user-guide/models/litellm-proxy-server/openai",
                "docs/user-guide/models/litellm-proxy-server/azure",
                "docs/user-guide/models/litellm-proxy-server/watsonx"
              ]
            },
            "docs/user-guide/models/lm-studio",
            "docs/user-guide/models/mistralai",
            "docs/user-guide/models/ollama",
            "docs/user-guide/models/openai",
            "docs/user-guide/models/togetherai",
            "docs/user-guide/models/vLLM"
          ]
        },
        {
          "group": "Reference Agents",
          "pages": [
            "docs/user-guide/reference-agents/index",
            "docs/user-guide/reference-agents/captainagent",
            {
              "group": "Communication Platforms",
              "pages":
              [
                "docs/user-guide/reference-agents/communication-platforms/overview",
                "docs/user-guide/reference-agents/communication-platforms/discordagent",
                "docs/user-guide/reference-agents/communication-platforms/slackagent",
                "docs/user-guide/reference-agents/communication-platforms/telegramagent"
              ]
            },
            "docs/user-guide/reference-agents/docagent",
            "docs/user-guide/reference-agents/docagent-performance",
            "docs/user-guide/reference-agents/reasoningagent",
            "docs/user-guide/reference-agents/deepresearchagent",
            "docs/user-guide/reference-agents/websurferagent",
            "docs/user-guide/reference-agents/wikipediaagent"
          ]
        },
        {
          "group": "Reference Tools",
          "pages":
          [
            "docs/user-guide/reference-tools/index",
            "docs/user-guide/reference-tools/browser-use",
            "docs/user-guide/reference-tools/code-execution",
            {
              "group": "Communication Platforms",
              "pages":
              [
<<<<<<< HEAD
                "docs/user-guide/reference-tools/communication-platforms/discord",
                "docs/user-guide/reference-tools/communication-platforms/slack",
                "docs/user-guide/reference-tools/communication-platforms/telegram"
              ]
            },
            "docs/user-guide/reference-tools/crawl4ai",
=======
                "docs/user-guide/reference-tools/google-api/youtube-search",
                "docs/user-guide/reference-tools/google-api/google-search",
                "docs/user-guide/reference-tools/google-api/google-drive"
              ]
            },
            "docs/user-guide/reference-tools/perplexity-search",
            "docs/user-guide/reference-tools/wikipedia-search",
            "docs/user-guide/reference-tools/browser-use",
>>>>>>> 692fa076
            "docs/user-guide/reference-tools/deep-research",
            {
              "group": "Google APIs",
              "pages":
              [
                "docs/user-guide/reference-tools/google-api/google-search"
              ]
            },
            "docs/user-guide/reference-tools/perplexity-search"
          ]
        },
        "docs/faq/FAQ"
      ]
    },
    {
      "group": "Contributor Guide",
      "pages": [
        "docs/contributor-guide/contributing",
        "docs/contributor-guide/setup-development-environment",
        "docs/contributor-guide/documentation",
        "docs/contributor-guide/file-bug-report",
        "docs/contributor-guide/maintainer",
        {
          "group": "How AG2 Works",
          "pages": [
            "docs/contributor-guide/how-ag2-works/overview",
            "docs/contributor-guide/how-ag2-works/initiate-chat",
            "docs/contributor-guide/how-ag2-works/generate-reply",
            "docs/contributor-guide/how-ag2-works/hooks"
          ]
        },
        {
          "group": "Building Agents & Tools",
          "pages": [
            "docs/contributor-guide/building/creating-a-tool",
            "docs/contributor-guide/building/creating-an-agent"
          ]
        },
        "docs/contributor-guide/pre-commit",
        "docs/contributor-guide/tests",
        "docs/contributor-guide/Research"
      ]
    },
    {
      "group": "Ecosystem",
      "pages": [
        "docs/ecosystem/agentops",
        "docs/ecosystem/azure_cosmos_db",
        "docs/ecosystem/composio",
        "docs/ecosystem/databricks",
        "docs/ecosystem/llamaindex",
        "docs/ecosystem/mem0",
        "docs/ecosystem/memgpt",
        "docs/ecosystem/microsoft-fabric",
        "docs/ecosystem/ollama",
        "docs/ecosystem/pgvector",
        "docs/ecosystem/portkey",
        "docs/ecosystem/promptflow"
      ]
    },
     {
      "group": "Use Cases",
      "pages": [
        {
          "group": "Use cases",
          "pages": [
            "docs/use-cases/use-cases/customer-service",
            "docs/use-cases/use-cases/game-design",
            "docs/use-cases/use-cases/travel-planning"
          ]
        },
        {
          "group": "Notebooks",
          "pages": ["docs/use-cases/notebooks/Notebooks"]
        },
        "docs/use-cases/community-gallery/community-gallery"
      ]
    }
  ],
  "footerSocials": {
    "x": "https://x.com/ag2oss",
    "github": "https://github.com/ag2ai/ag2",
    "linkedin": "https://www.linkedin.com/company/ag2ai",
    "discord": "https://discord.gg/pAbnFJrkgZ",
    "youtube": "https://www.youtube.com/@ag2ai"
  }
}<|MERGE_RESOLUTION|>--- conflicted
+++ resolved
@@ -261,38 +261,32 @@
           "pages":
           [
             "docs/user-guide/reference-tools/index",
+            {
+              "group": "Google APIs",
+              "pages":
+              [
+                "docs/user-guide/reference-tools/google-api/youtube-search",
+                "docs/user-guide/reference-tools/google-api/google-search",
+                "docs/user-guide/reference-tools/google-api/google-drive"
+              ]
+            },
+            "docs/user-guide/reference-tools/perplexity-search",
+            "docs/user-guide/reference-tools/wikipedia-search",
             "docs/user-guide/reference-tools/browser-use",
             "docs/user-guide/reference-tools/code-execution",
             {
               "group": "Communication Platforms",
               "pages":
               [
-<<<<<<< HEAD
                 "docs/user-guide/reference-tools/communication-platforms/discord",
                 "docs/user-guide/reference-tools/communication-platforms/slack",
                 "docs/user-guide/reference-tools/communication-platforms/telegram"
               ]
             },
             "docs/user-guide/reference-tools/crawl4ai",
-=======
-                "docs/user-guide/reference-tools/google-api/youtube-search",
-                "docs/user-guide/reference-tools/google-api/google-search",
-                "docs/user-guide/reference-tools/google-api/google-drive"
-              ]
-            },
-            "docs/user-guide/reference-tools/perplexity-search",
-            "docs/user-guide/reference-tools/wikipedia-search",
-            "docs/user-guide/reference-tools/browser-use",
->>>>>>> 692fa076
             "docs/user-guide/reference-tools/deep-research",
-            {
-              "group": "Google APIs",
-              "pages":
-              [
-                "docs/user-guide/reference-tools/google-api/google-search"
-              ]
-            },
-            "docs/user-guide/reference-tools/perplexity-search"
+            "docs/user-guide/reference-tools/firecrawl",
+            "docs/user-guide/reference-tools/searxng-search"
           ]
         },
         "docs/faq/FAQ"
