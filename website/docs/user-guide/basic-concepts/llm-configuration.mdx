--- conflicted
+++ resolved
@@ -41,19 +41,11 @@
 import os
 from autogen import LLMConfig
 
-<<<<<<< HEAD
 llm_config = LLMConfig({
     "api_type": "openai",                      # The provider
-    "model": "gpt-4o-mini",                    # The specific model
+    "model": "gpt-5-nano",                    # The specific model
     "api_key": os.environ["OPENAI_API_KEY"],   # Authentication
 })
-=======
-llm_config = LLMConfig(
-    api_type="openai",                      # The provider
-    model="gpt-5-nano",                    # The specific model
-    api_key=os.environ["OPENAI_API_KEY"],   # Authentication
-)
->>>>>>> dbae7b2b
 ```
 
 ### Method 2: Using the `config_list` Parameter
@@ -65,31 +57,16 @@
 from autogen import LLMConfig
 
 llm_config = LLMConfig(
-<<<<<<< HEAD
     {
         "api_type": "openai",
-        "model": "gpt-4o-mini",
+        "model": "gpt-5-nano",
         "api_key": os.environ["OPENAI_API_KEY"]
     },
     {
         "api_type": "openai",
-        "model": "gpt-4o",
+        "model": "gpt-5",
         "api_key": os.environ["OPENAI_API_KEY"]
     }
-=======
-    config_list=[
-        {
-            "api_type": "openai",
-            "model": "gpt-5-nano",
-            "api_key": os.environ["OPENAI_API_KEY"]
-        },
-        {
-            "api_type": "openai",
-            "model": "gpt-5",
-            "api_key": os.environ["OPENAI_API_KEY"]
-        }
-    ],
->>>>>>> dbae7b2b
 )
 ```
 
@@ -157,21 +134,12 @@
 import os
 
 # Basic configuration using environment variable
-<<<<<<< HEAD
 llm_config = LLMConfig({
     "api_type": "openai",
-    "model": "gpt-4o-mini",
+    "model": "gpt-5-nano",
     "api_key": os.environ["OPENAI_API_KEY"],
     "temperature": 0.2  # Lower temperature for more consistent financial analysis
 })
-=======
-llm_config = LLMConfig(
-    api_type="openai",
-    model="gpt-5-nano",
-    api_key=os.environ["OPENAI_API_KEY"],
-    temperature=0.2  # Lower temperature for more consistent financial analysis
-)
->>>>>>> dbae7b2b
 ```
 
 **Code walkthrough**:
