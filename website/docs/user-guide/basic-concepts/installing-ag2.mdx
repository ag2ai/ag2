---
title: Installing AG2
---
<Tip>
We recommended using a virtual environment for your project to keep your packages contained. See [venv](https://docs.python.org/3/library/venv.html).
</Tip>

Install AG2 on your machine:

```bash
pip install ag2
```

<<<<<<< HEAD
<div className="edit-url-container">
    <a className="edit-url" href="https://github.com/ag2ai/ag2/edit/main/website/docs/user-guide/basic-concepts/installing-ag2.mdx" target='_blank'><Icon icon="pen" iconType="solid" size="13px"/> Edit this page</a>
</div>
=======
<Tip>
If you have been using `autogen` or `pyautogen`, all you need to do is upgrade it using:
```bash
pip install -U autogen
```
or
```bash
pip install -U pyautogen
```
as `pyautogen`, `autogen`, and `ag2` are aliases for the same PyPI package.
</Tip>
>>>>>>> b0db8de2
<|MERGE_RESOLUTION|>--- conflicted
+++ resolved
@@ -11,11 +11,6 @@
 pip install ag2
 ```
 
-<<<<<<< HEAD
-<div className="edit-url-container">
-    <a className="edit-url" href="https://github.com/ag2ai/ag2/edit/main/website/docs/user-guide/basic-concepts/installing-ag2.mdx" target='_blank'><Icon icon="pen" iconType="solid" size="13px"/> Edit this page</a>
-</div>
-=======
 <Tip>
 If you have been using `autogen` or `pyautogen`, all you need to do is upgrade it using:
 ```bash
@@ -27,4 +22,7 @@
 ```
 as `pyautogen`, `autogen`, and `ag2` are aliases for the same PyPI package.
 </Tip>
->>>>>>> b0db8de2
+
+<div className="edit-url-container">
+    <a className="edit-url" href="https://github.com/ag2ai/ag2/edit/main/website/docs/user-guide/basic-concepts/installing-ag2.mdx" target='_blank'><Icon icon="pen" iconType="solid" size="13px"/> Edit this page</a>
+</div>