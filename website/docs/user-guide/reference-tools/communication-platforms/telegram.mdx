--- conflicted
+++ resolved
@@ -78,11 +78,7 @@
 #import nest_asyncio
 #nest_asyncio.apply()
 
-<<<<<<< HEAD
-llm_config = LLMConfig({"model": "gpt-4o-mini", "api_type": "openai"})
-=======
-llm_config = LLMConfig(model="gpt-5-nano", api_type="openai")
->>>>>>> dbae7b2b
+llm_config = LLMConfig({"model": "gpt-5-nano", "api_type": "openai"})
 
 # Our tool executor agent, which will run the tools once recommended by the telegram_agent, no LLM required
 executor_agent = ConversableAgent(
