---
title: Controlling Tool Use
sidebarTitle: Controlling Use
---

By default, agents will decide to use their registered tools as and when needed. However, you may want to force an agent to use their tools or, alternatively, not use their tools.

<Tip>
You can use prompting techniques to "encourage" an LLM to use or not to use tools, however there is no guarantee through prompting that they will adhere to those instructions.
</Tip>

Most model providers provide a parameter that instructs the model whether to use tools, and in some cases, which tools they must call.

These parameters can be added to your [`LLMConfig`](/docs/api-reference/autogen/llm_config/LLMConfig).

### Model provider summary

This table outlines the tool calling features available to control tool calling.

| Model Provider | Parameter | Must Call Tools | Must Not Call Tools | Call Specific Tool |
| --- | :---: | :---: | :---: | :---: |
| Amazon Bedrock | Not Implemented | - | - | - |
| Anthropic | `tool_choice` | ✅ | ✅ | - |
| Cerebras | `tool_choice` | ✅ | ✅ | - |
| Cohere | `tool_choice` | ✅ | ✅ | - |
| DeepSeek | `tool_choice` | ✅ | ✅ | - |
| Gemini / Vertex AI | `tool_config` | ✅ | ✅ | - |
| Groq | `tool_choice` | ✅ | ✅ | - |
| Mistral AI | `tool_choice` | ✅ | ✅ | - |
| Ollama | - | - | - | - |
| OpenAI / Azure OpenAI | `tool_choice` | ✅ | ✅ | - |
| Together AI | `tool_choice` | - | - | ✅ |

### Warnings

1. Using these parameters to force tool calling or no tool calling can make it difficult to have the agents perform different actions. For example, you may want your agent to call a tool and then do something else on their next turn, however, by using these parameters this can't be achieved unless you change the agent's LLM configuration before their next turn.

2. Typically, using these parameters will force models to **not** output any other tokens besides the tool call and this may affect the models ability to do reasoning before the tool call.

3. In a Swarm the AfterWork will never be triggered if an agent always makes a tool call.

### Anthropic

Anthropic supports the ability to force the model to call at least one call or to call no tools using the `tool_choice` parameter.

| Model Provider | Parameter | Must Call Tools | Must Not Call Tools | Call Specific Tool |
| --- | :---: | :---: | :---: | :---: |
| Anthropic | `tool_choice` | `{'type': 'any'}` | `{'none': 'none'}` | - |

The default value is "auto" and doesn't need to be provided.

```python
# Must call a tool
llm_config = LLMConfig({
    "api_type": "anthropic",
    "model": "claude-3-7-sonnet-latest",
    "tool_choice": {"type": "any"},
})

# Must not call a tool
llm_config = LLMConfig({
    "api_type": "anthropic",
    "model": "claude-3-7-sonnet-latest",
    "tool_choice": {"type": "none"},
})
```

### Cerebras

Cerebras supports the ability to force the model to call at least one call or to call no tools using the `tool_choice` parameter.

| Parameter | Must Call Tools | Must Not Call Tools | Call Specific Tool |
| :---: | :---: | :---: | :---: |
| `tool_choice` | "required" | "none" | - |

The default value is "auto" and doesn't need to be provided.

```python
# Must call a tool
llm_config = LLMConfig({
    "api_type": "cerebras",
    "model": "llama-3.3-70b",
    "tool_choice": "required",
})

# Must not call a tool
llm_config = LLMConfig({
    "api_type": "cerebras",
    "model": "llama-3.3-70b",
    "tool_choice": "none",
})
```

### Cohere

Cohere supports the ability to force the model to call at least one call or to call no tools using the `tool_choice` parameter.

| Parameter | Must Call Tools | Must Not Call Tools | Call Specific Tool |
| :---: | :---: | :---: | :---: |
| `tool_choice` | "REQUIRED" | "NONE" | - |

```python
# Must call a tool
llm_config = LLMConfig({
    "api_type": "cohere",
    "model": "command-r7b-12-2024",
    "tool_choice": "REQUIRED",
})

# Must not call a tool
llm_config = LLMConfig({
    "api_type": "cohere",
    "model": "command-r7b-12-2024",
    "tool_choice": "NONE",
})
```

### DeepSeek

DeepSeek supports the ability to force the model to call at least one call or to call no tools using the `tool_choice` parameter.

| Parameter | Must Call Tools | Must Not Call Tools | Call Specific Tool |
| :---: | :---: | :---: | :---: |
| `tool_choice` | "required" | "none" | - |

The default value is "auto" and doesn't need to be provided.

```python
# Must call a tool
llm_config = LLMConfig({
    "api_type": "deepseeek",
    "base_url": "https://api.deepseek.com/v1",
    "model": "deekseek-chat",
    "tool_choice": "required",
})

# Must not call a tool
llm_config = LLMConfig({
    "api_type": "deepseeek",
    "base_url": "https://api.deepseek.com/v1",
    "model": "deekseek-chat",
    "tool_choice": "none",
})
```

### Gemini / Vertex AI

Gemini / Vertex AI supports the ability to force the model to call at least one call or to call no tools using the `tool_config` parameter.

| Parameter | Must Call Tools | Must Not Call Tools | Call Specific Tool |
| :---: | :---: | :---: | :---: |
| `tool_config` | `ANY` | `NONE` | - |

```python
from google.genai.types import FunctionCallingConfig, FunctionCallingConfigMode, ToolConfig

# Must call a tool
function_calling_config = FunctionCallingConfig(
    mode=FunctionCallingConfigMode.ANY,
)

tool_config = ToolConfig(
    function_calling_config=function_calling_config,
)

llm_config = LLMConfig({
    "api_type": "google",
    "model": "models/gemini-2.0-flash-lite",
    "tool_config": tool_config,
})

# Must not call a tool
function_calling_config = FunctionCallingConfig(
    mode=FunctionCallingConfigMode.NONE, # No tool call
)

tool_config = ToolConfig(
    function_calling_config=function_calling_config,
)

llm_config = LLMConfig({
    "api_type": "google",
    "model": "models/gemini-2.0-flash-lite",
    "tool_config": tool_config,
})
```

### Groq

Groq supports the ability to force the model to call at least one call or to call no tools using the `tool_choice` parameter.

| Parameter | Must Call Tools | Must Not Call Tools | Call Specific Tool |
| :---: | :---: | :---: | :---: |
| `tool_choice` | "required" | "none" | - |

The default value is "auto" and doesn't need to be provided.

```python
# Must call a tool
llm_config = LLMConfig({
    "api_type": "groq",
    "model": "llama-3.3-70b-versatile",
    "tool_choice": "required",
})

# Must not call a tool
llm_config = LLMConfig({
    "api_type": "groq",
    "model": "llama-3.3-70b-versatile",
    "tool_choice": "none",
})
```

### Mistral AI

Mistral AI supports the ability to force the model to call at least one call or to call no tools using the `tool_choice` parameter.

| Parameter | Must Call Tools | Must Not Call Tools | Call Specific Tool |
| :---: | :---: | :---: | :---: |
| `tool_choice` | "any" | "none" | - |

The default value is "auto" and doesn't need to be provided.

```python
# Must call a tool
llm_config = LLMConfig({
    "api_type": "mistral",
    "model": "mistral-large-latest",
    "tool_choice": "any",
})

# Must not call a tool
llm_config = LLMConfig({
    "api_type": "mistral",
    "model": "mistral-large-latest",
    "tool_choice": "none",
})
```

### OpenAI / Azure OpenAI

OpenAI / Azure OpenAI supports the ability to force the model to call at least one call or to call no tools using the `tool_choice` parameter.

| Parameter | Must Call Tools | Must Not Call Tools | Call Specific Tool |
| :---: | :---: | :---: | :---: |
| `tool_choice` | "required" | "none" | - |

The default value is "auto" and doesn't need to be provided.

```python
# Must call a tool
<<<<<<< HEAD
llm_config = LLMConfig({
    "api_type": "openai",
    "model": "gpt-4o-mini",
    "tool_choice": "required",
})

# Must not call a tool
llm_config = LLMConfig({
    "api_type": "openai",
    "model": "gpt-4o-mini",
    "tool_choice": "none",
})
=======
llm_config = LLMConfig(
    api_type="openai",
    model="gpt-5-nano",
    tool_choice="required",
    )

# Must not call a tool
llm_config = LLMConfig(
    api_type="openai",
    model="gpt-5-nano",
    tool_choice="none",
    )
>>>>>>> dbae7b2b
```

### Together AI

Together AI supports the ability to specify a tool that the model has to call using the `tool_choice` parameter.

| Parameter | Must Call Tools | Must Not Call Tools | Call Specific Tool |
| :---: | :---: | :---: | :---: |
| `tool_choice` | - | - | `{'type': 'function', 'function': {'name': 'your_tool_name'}}` |

<Warning>
This parameter wasn't always adhered to during testing with no tool calls made even though the parameter was set.
</Warning>

```python
# Must call the tool named 'my_tool'
llm_config = LLMConfig({
    "api_type": "together",
    "model": "meta-llama/Llama-3.3-70B-Instruct-Turbo",
    "cache_seed": None,
    "tool_choice": {"type": "function", "function": {"name": "my_tool"}},
})
```<|MERGE_RESOLUTION|>--- conflicted
+++ resolved
@@ -249,33 +249,18 @@
 
 ```python
 # Must call a tool
-<<<<<<< HEAD
 llm_config = LLMConfig({
     "api_type": "openai",
-    "model": "gpt-4o-mini",
+    "model": "gpt-5-nano",
     "tool_choice": "required",
 })
 
 # Must not call a tool
 llm_config = LLMConfig({
     "api_type": "openai",
-    "model": "gpt-4o-mini",
-    "tool_choice": "none",
-})
-=======
-llm_config = LLMConfig(
-    api_type="openai",
-    model="gpt-5-nano",
-    tool_choice="required",
-    )
-
-# Must not call a tool
-llm_config = LLMConfig(
-    api_type="openai",
-    model="gpt-5-nano",
-    tool_choice="none",
-    )
->>>>>>> dbae7b2b
+    "model": "gpt-5-nano",
+    "tool_choice": "none",
+})
 ```
 
 ### Together AI
