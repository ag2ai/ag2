---
title: Swarm Concept Code
sidebarTitle: Concepts code
---

<<<<<<< HEAD
<Warning>
As of version 0.9, we have merged the experimental Swarm functionality into the core framework, creating a new way to run group (multi-agent) chats. The new group chat contains all of the functionality available in Swarm (and more).

Updating to the new group chat from your Swarm code is straightforward, see [this guide](/docs/user-guide/advanced-concepts/swarm/deprecation) on how to do it.

The Swarm code has now been deprecated but will still function with some minor changes. See [this guide](/docs/user-guide/advanced-concepts/swarm/deprecation) to update your current Swarm code to work with v0.9 and up. We would advise updating your code to work with the new group chat with the Swarm code being deprecated.
</Warning>
=======
### Core Swarm Concepts
>>>>>>> ddeabfba

Here are two simple and complete Swarm examples to demonstrate the basic concepts of a swarm.

### Function-Based Agent Transfers

This first example demonstrates (see matching numbers in the code):
1. How to update and return context variables in functions
2. How to transfer to another agent in a function
3. Combination of 1 and 2
4. A standard function
5. How handoffs are a convenient alternative to functions for transferring

```python
import autogen
import random

from autogen import (
    AfterWork,
    OnCondition,
    AfterWorkOption,
    AssistantAgent,
    SwarmResult,
    initiate_swarm_chat,
    register_hand_off,
    LLMConfig,
)

llm_config = LLMConfig.from_json(path="<path_to_your_config_file>")

# 1. A function that returns a value of "success" and updates the context variable "1" to True
def update_context_1(context_variables: dict) -> SwarmResult:
    context_variables["1"] = True
    return SwarmResult(value="success", context_variables=context_variables)

# 2. A function that returns an AssistantAgent object
def transfer_to_agent_2() -> AssistantAgent:
    """Transfer to agent 2"""
    return agent_2


# 3. A function that returns the value of "success", updates the context variable and transfers to agent 3
def update_context_2_and_transfer_to_3(context_variables: dict) -> SwarmResult:
    context_variables["2"] = True
    return SwarmResult(value="success", context_variables=context_variables, agent=agent_3)


# 4. A function that returns a normal value
def get_random_number() -> str:
    return random.randint(1, 100)


def update_context_3_with_random_number(context_variables: dict, random_number: int) -> SwarmResult:
 context_variables["3"] = random_number
    return SwarmResult(value="success", context_variables=context_variables)


with llm_config:
    agent_1 = AssistantAgent(
        name="Agent_1",
        system_message="You are Agent 1, first, call the function to update context 1, and transfer to Agent 2",
        functions=[update_context_1, transfer_to_agent_2],
    )

    agent_2 = AssistantAgent(
        name="Agent_2",
        system_message="You are Agent 2, call the function that updates context 2 and transfer to Agent 3",
        functions=[update_context_2_and_transfer_to_3],
    )

    agent_3 = AssistantAgent(
        name="Agent_3",
        system_message="You are Agent 3, please transfer to Agent 4",
    )

    agent_4 = AssistantAgent(
        name="Agent_4",
        system_message="You are Agent 4, call the function to get a random number",
        functions=[get_random_number],
    )

    agent_5 = AssistantAgent(
        name="Agent_5",
        system_message="Update context 3 with the random number.",
        functions=[update_context_3_with_random_number],
    )


# 5. This is equivalent to writing a transfer function
register_hand_off(agent=agent_3,hand_to=[OnCondition(agent_4, "Transfer to Agent 4")])
print("Agent 3's registered hand-offs:")
print(agent_3._swarm_conditional_functions)

# 6. When agent 4 replies without calling any functions, the `AfterWork` will be in effect, in this case, we transfer to agent 5
register_hand_off(agent=agent_4,hand_to=[AfterWork(agent_5)])


context_variables = {"1": False, "2": False, "3": False}
chat_result, context_variables, last_agent = initiate_swarm_chat(
    initial_agent=agent_1,
    agents=[agent_1, agent_2, agent_3, agent_4, agent_5],
    messages="start",
    context_variables=context_variables,
    after_work=AfterWork(AfterWorkOption.TERMINATE),  # this is the default value
)
```

### User Interaction in Swarms

This second example shows how to incorporate your own user agent into a swarm, allowing you to be a part of the swarm.

We pass in a [`UserProxyAgent`](/docs/api-reference/autogen/UserProxyAgent) to the swarm chat, through the `user_agent` parameter on [`initiate_swarm_chat`](/docs/api-reference/autogen/initiate_swarm_chat), to accept user inputs. With `agent_6`, we register an [`AfterWork`](/docs/api-reference/autogen/AfterWork) handoff to revert to the user agent when no tool calls are suggested.

```python
from autogen import UserProxyAgent

user_agent = UserProxyAgent(name="User", code_execution_config=False)

with llm_config:
    agent_6 = AssistantAgent(
        name="Agent_6",
        system_message="You are Agent 6. Your job is to tell jokes.",
    )

    agent_7 = AssistantAgent(
        name="Agent_7",
        system_message="You are Agent 7, explain the joke.",
    )

register_hand_off(
    agent=agent_6,
    hand_to=[
        OnCondition(
        agent_7, "Used to transfer to Agent 7. Don't call this function, unless the user explicitly tells you to."
        ),
        AfterWork(AfterWorkOption.REVERT_TO_USER),
    ]
)

chat_result, _, _ = initiate_swarm_chat(
    initial_agent=agent_6,
    agents=[agent_6, agent_7],
    user_agent=user_agent,
    messages="start",
)
```<|MERGE_RESOLUTION|>--- conflicted
+++ resolved
@@ -3,7 +3,6 @@
 sidebarTitle: Concepts code
 ---
 
-<<<<<<< HEAD
 <Warning>
 As of version 0.9, we have merged the experimental Swarm functionality into the core framework, creating a new way to run group (multi-agent) chats. The new group chat contains all of the functionality available in Swarm (and more).
 
@@ -11,9 +10,6 @@
 
 The Swarm code has now been deprecated but will still function with some minor changes. See [this guide](/docs/user-guide/advanced-concepts/swarm/deprecation) to update your current Swarm code to work with v0.9 and up. We would advise updating your code to work with the new group chat with the Swarm code being deprecated.
 </Warning>
-=======
-### Core Swarm Concepts
->>>>>>> ddeabfba
 
 Here are two simple and complete Swarm examples to demonstrate the basic concepts of a swarm.
 
