--- conflicted
+++ resolved
@@ -25,11 +25,10 @@
 import os
 
 from autogen import ConversableAgent, LLMConfig
-<<<<<<< HEAD
 
 llm_config = LLMConfig({
     "api_type": "openai",
-    "model": "gpt-4o-mini",
+    "model": "gpt-5-nano",
     "api_key": os.environ["OPENAI_API_KEY"],
 })
 
@@ -44,19 +43,6 @@
     system_message="You are a math teacher.",
     llm_config=llm_config,
 )
-=======
-llm_config=LLMConfig(api_type="openai", model="gpt-5-nano", api_key=os.environ["OPENAI_API_KEY"])
-
-with llm_config:
-    student_agent = ConversableAgent(
-        name="Student_Agent",
-        system_message="You are a student willing to learn.",
-    )
-    teacher_agent = ConversableAgent(
-        name="Teacher_Agent",
-        system_message="You are a math teacher.",
-    )
->>>>>>> dbae7b2b
 
 chat_result = student_agent.initiate_chat(
     teacher_agent,
