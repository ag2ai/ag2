--- conflicted
+++ resolved
@@ -51,11 +51,7 @@
 from autogen import AssistantAgent, UserProxyAgent, LLMConfig
 
 # Put your key in the OPENAI_API_KEY environment variable
-<<<<<<< HEAD
-llm_config = LLMConfig({"api_type": "openai", "model": "gpt-4o-mini"})
-=======
-llm_config = LLMConfig(api_type="openai", model="gpt-5-nano")
->>>>>>> dbae7b2b
+llm_config = LLMConfig({"api_type": "openai", "model": "gpt-5-nano"})
 
 verbose = True
 
@@ -738,11 +734,7 @@
 
 ```python
 # Put your key in the OPENAI_API_KEY environment variable
-<<<<<<< HEAD
-grader_llm_config = LLMConfig({"api_type": "openai", "model": "gpt-4o-mini"})
-=======
-grader_llm_config = LLMConfig(api_type="openai", model="gpt-5-nano")
->>>>>>> dbae7b2b
+grader_llm_config = LLMConfig({"api_type": "openai", "model": "gpt-5-nano"})
 
 writer = AssistantAgent(
     name="Writer",
