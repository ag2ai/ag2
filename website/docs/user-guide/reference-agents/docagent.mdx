--- conflicted
+++ resolved
@@ -61,11 +61,7 @@
 
 ### Workflow
 
-<<<<<<< HEAD
-1. **Initialization**: The `DocAgent` initializes the swarm agents.
-=======
 1. **Initialization**: The `DocAgent` initializes the swarm agents and orchestration.
->>>>>>> 402e2847
 2. **Triage User Requests**: The `Triage Agent` categorizes the tasks into ingestions and queries.
 3. **Task Management**: The `Task Manager Agent` manages the tasks and ensures they are executed in the correct sequence.
 4. **Data Ingestion**: The `Data Ingestion Agent` processes the documents.
