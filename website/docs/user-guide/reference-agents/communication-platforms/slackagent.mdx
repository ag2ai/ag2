--- conflicted
+++ resolved
@@ -95,11 +95,7 @@
 #import nest_asyncio
 #nest_asyncio.apply()
 
-<<<<<<< HEAD
-llm_config = LLMConfig({"model": "gpt-4o-mini", "api_type": "openai"})
-=======
-llm_config = LLMConfig(model="gpt-5-nano", api_type="openai")
->>>>>>> dbae7b2b
+llm_config = LLMConfig({"model": "gpt-5-nano", "api_type": "openai"})
 
 # Our Slack credentials
 _bot_token = "xoxo..."  # OAuth token
