--- conflicted
+++ resolved
@@ -92,11 +92,7 @@
 #import nest_asyncio
 #nest_asyncio.apply()
 
-<<<<<<< HEAD
-llm_config = LLMConfig({"model": "gpt-4o-mini", "api_type": "openai"})
-=======
-llm_config = LLMConfig(model="gpt-5-nano", api_type="openai")
->>>>>>> dbae7b2b
+llm_config = LLMConfig({"model": "gpt-5-nano", "api_type": "openai"})
 
 # Authentication and target Chat ID (in this case a Group chat)
 api_id = "123....."
