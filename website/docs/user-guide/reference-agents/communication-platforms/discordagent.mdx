--- conflicted
+++ resolved
@@ -75,11 +75,7 @@
 
 # LLM configuration for our agent to select the tools and craft the message
 # Put your key in the OPENAI_API_KEY environment variable
-<<<<<<< HEAD
-llm_config = LLMConfig({"api_type": "openai", "model": "gpt-4o-mini"})
-=======
-llm_config = LLMConfig(api_type="openai", model="gpt-5-nano")
->>>>>>> dbae7b2b
+llm_config = LLMConfig({"api_type": "openai", "model": "gpt-5-nano"})
 
 # Tokens and Ids (CHANGE THESE)
 my_discord_bot_token = "ABC..."
