--- conflicted
+++ resolved
@@ -13,9 +13,6 @@
 1. Install Node.js:
     - Download and install [Node.js](https://nodejs.org/en/download/)
 
-<<<<<<< HEAD
-2. You also need to install quarto. Please click on the `Pre-release` tab from [this website](https://quarto.org/docs/download/) to download the latest version of `quarto` and install it. Ensure that the `quarto` version is `1.5.23` or higher.
-=======
 2.  Install Quarto:
     - Visit the Quarto download [page](https://quarto.org/docs/download/).
     - Click on the Pre-release tab and download the latest version of Quarto.
@@ -27,21 +24,14 @@
         ```console
         pip install -e ".[docs]"
         ```
->>>>>>> 101cc53b
 
 4. Build and Serve the Documentation:
 
-<<<<<<< HEAD
-```console
-./scripts/docs_serve.sh
-```
-=======
     - To build and serve the documentation locally, run the following command from the project root directory:
 
         ```console
         ./scripts/docs_serve.sh
         ```
->>>>>>> 101cc53b
 
 The last command starts a local development server and opens up a browser window.
 Most changes are reflected live without having to restart the server.
@@ -55,10 +45,7 @@
 Open a terminal and run the following commands to build and serve the documentation:
 
 ```console
-<<<<<<< HEAD
-=======
 pip install -e ".[docs]"
->>>>>>> 101cc53b
 ./scripts/docs_serve.sh
 ```
 
