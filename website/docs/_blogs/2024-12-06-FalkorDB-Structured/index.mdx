--- conflicted
+++ resolved
@@ -143,21 +143,12 @@
     final_answer: str
 
 # response_format is added to our configuration
-<<<<<<< HEAD
 llm_config = autogen.LLMConfig({
     "api_type": "openai",
-    "model": "gpt-4o-mini",
+    "model": "gpt-5-nano",
     "api_key": os.getenv("OPENAI_API_KEY"),
     "response_format": MathReasoning
 })
-=======
-llm_config = autogen.LLMConfig(
-    api_type="openai",
-    model="gpt-5-nano",
-    api_key=os.getenv("OPENAI_API_KEY"),
-    response_format=MathReasoning
-)
->>>>>>> dbae7b2b
 
 # This agent's responses will now be based on the MathReasoning model
 assistant = autogen.AssistantAgent(name="Math_solver", llm_config=llm_config)
