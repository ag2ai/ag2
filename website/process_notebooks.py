# Copyright (c) 2023 - 2025, AG2ai, Inc., AG2ai open-source projects maintainers and core contributors
#
# SPDX-License-Identifier: Apache-2.0
#
# Portions derived from  https://github.com/microsoft/autogen are under the MIT License.
# SPDX-License-Identifier: MIT
#!/usr/bin/env python

from __future__ import annotations

<<<<<<< HEAD
import argparse
import concurrent.futures
import json
import os
import re
import shutil
import signal
import subprocess
import sys
import tempfile
import threading
import time
from dataclasses import dataclass
from datetime import datetime
from multiprocessing import current_process
from pathlib import Path
from textwrap import dedent, indent
from typing import Any, Collection, Dict, List, Sequence, Tuple, Union

from termcolor import colored

try:
    import yaml
except ImportError:
    print("pyyaml not found.\n\nPlease install pyyaml:\n\tpip install pyyaml\n")
    sys.exit(1)

try:
    import nbclient  # noqa: F401
    from nbclient.client import NotebookClient
    from nbclient.exceptions import (
        CellExecutionError,
        CellTimeoutError,
    )
except ImportError:
    if current_process().name == "MainProcess":
        print("nbclient not found.\n\nPlease install nbclient:\n\tpip install nbclient\n")
        print("test won't work without nbclient")

try:
    import nbformat
    from nbformat import NotebookNode
except ImportError:
    if current_process().name == "MainProcess":
        print("nbformat not found.\n\nPlease install nbformat:\n\tpip install nbformat\n")
        print("test won't work without nbclient")


class Result:
    def __init__(self, returncode: int, stdout: str, stderr: str):
        self.returncode = returncode
        self.stdout = stdout
        self.stderr = stderr


def check_quarto_bin(quarto_bin: str = "quarto") -> None:
    """Check if quarto is installed."""
    try:
        version_str = subprocess.check_output([quarto_bin, "--version"], text=True).strip()
        version = tuple(map(int, version_str.split(".")))
        if version < (1, 5, 23):
            print("Quarto version is too old. Please upgrade to 1.5.23 or later.")
            sys.exit(1)

    except FileNotFoundError:
        print("Quarto is not installed. Please install it from https://quarto.org")
        sys.exit(1)


def notebooks_target_dir(website_directory: Path) -> Path:
    """Return the target directory for notebooks."""
    return website_directory / "notebooks"


def load_metadata(notebook: Path) -> dict[str, dict[str, Union[str, list[str], None]]]:
    content = json.load(notebook.open(encoding="utf-8"))
    metadata: dict[str, dict[str, Union[str, list[str], None]]] = content.get("metadata", {})
    return metadata


def skip_reason_or_none_if_ok(notebook: Path) -> Union[str, None, dict[str, Any]]:
    """Return a reason to skip the notebook, or None if it should not be skipped."""
    if notebook.suffix != ".ipynb":
        return "not a notebook"

    if not notebook.exists():
        return "file does not exist"

    # Extra checks for notebooks in the notebook directory
    if "notebook" not in notebook.parts:
        return None

    with open(notebook, encoding="utf-8") as f:
        content = f.read()

    # Load the json and get the first cell
    json_content = json.loads(content)
    first_cell = json_content["cells"][0]

    # <!-- and --> must exists on lines on their own
    if first_cell["cell_type"] == "markdown" and first_cell["source"][0].strip() == "<!--":
        raise ValueError(
            f"Error in {notebook.resolve()!s} - Front matter should be defined in the notebook metadata now."
        )

    metadata = load_metadata(notebook)

    if "skip_render" in metadata:
        return metadata["skip_render"]

    if "front_matter" not in metadata:
        return "front matter missing from notebook metadata ⚠️"

    front_matter = metadata["front_matter"]

    if "tags" not in front_matter:
        return "tags is not in front matter"

    if "description" not in front_matter:
        return "description is not in front matter"

    # Make sure tags is a list of strings
    if front_matter["tags"] is not None:
        if not all([isinstance(tag, str) for tag in front_matter["tags"]]):
            return "tags must be a list of strings"

    # Make sure description is a string
    if not isinstance(front_matter["description"], str):
        return "description must be a string"

    return None


def extract_title(notebook: Path) -> str | None:
    """Extract the title of the notebook."""
    with open(notebook, encoding="utf-8") as f:
        content = f.read()

    # Load the json and get the first cell
    json_content = json.loads(content)
    first_cell = json_content["cells"][0]

    # find the # title
    for line in first_cell["source"]:
        if line.startswith("# "):
            title: str = line[2:].strip()
            # Strip off the { if it exists
            if "{" in title:
                title = title[: title.find("{")].strip()
            return title

    return None


def process_notebook(src_notebook: Path, website_dir: Path, notebook_dir: Path, quarto_bin: str, dry_run: bool) -> str:
    """Process a single notebook."""
    in_notebook_dir = "notebook" in src_notebook.parts

    metadata = load_metadata(src_notebook)

    title = extract_title(src_notebook)
    if title is None:
        return fmt_error(src_notebook, "Title not found in notebook")

    front_matter = {}
    if "front_matter" in metadata:
        front_matter = metadata["front_matter"]

    front_matter["title"] = title

    if in_notebook_dir:
        relative_notebook = src_notebook.resolve().relative_to(notebook_dir.resolve())
        dest_dir = notebooks_target_dir(website_directory=website_dir)
        target_file = dest_dir / relative_notebook.with_suffix(".mdx")
        intermediate_notebook = dest_dir / relative_notebook

        # If the intermediate_notebook already exists, check if it is newer than the source file
        if target_file.exists():
            if target_file.stat().st_mtime > src_notebook.stat().st_mtime:
                return fmt_skip(src_notebook, f"target file ({target_file.name}) is newer ☑️")

        if dry_run:
            return colored(f"Would process {src_notebook.name}", "green")

        # Copy notebook to target dir
        # The reason we copy the notebook is that quarto does not support rendering from a different directory
        shutil.copy(src_notebook, intermediate_notebook)

        # Check if another file has to be copied too
        # Solely added for the purpose of agent_library_example.json
        if "extra_files_to_copy" in metadata:
            for file in metadata["extra_files_to_copy"]:
                shutil.copy(src_notebook.parent / file, dest_dir / file)

        # Capture output
        result = subprocess.run([quarto_bin, "render", intermediate_notebook], capture_output=True, text=True)
        if result.returncode != 0:
            return fmt_error(
                src_notebook, f"Failed to render {src_notebook}\n\nstderr:\n{result.stderr}\nstdout:\n{result.stdout}"
            )

        # Unlink intermediate files
        intermediate_notebook.unlink()
    else:
        target_file = src_notebook.with_suffix(".mdx")

        # If the intermediate_notebook already exists, check if it is newer than the source file
        if target_file.exists():
            if target_file.stat().st_mtime > src_notebook.stat().st_mtime:
                return fmt_skip(src_notebook, f"target file ({target_file.name}) is newer ☑️")

        if dry_run:
            return colored(f"Would process {src_notebook.name}", "green")

        result = subprocess.run([quarto_bin, "render", src_notebook], capture_output=True, text=True)
        if result.returncode != 0:
            return fmt_error(
                src_notebook, f"Failed to render {src_notebook}\n\nstderr:\n{result.stderr}\nstdout:\n{result.stdout}"
            )

    post_process_mdx(target_file, src_notebook, front_matter, website_dir)

    return fmt_ok(src_notebook)


# Notebook execution based on nbmake: https://github.com/treebeardtech/nbmakes
@dataclass
class NotebookError:
    error_name: str
    error_value: str | None
    traceback: str
    cell_source: str


@dataclass
class NotebookSkip:
    reason: str


NB_VERSION = 4


def test_notebook(notebook_path: Path, timeout: int = 300) -> tuple[Path, NotebookError | NotebookSkip | None]:
    nb = nbformat.read(str(notebook_path), NB_VERSION)  # type: ignore

    if "skip_test" in nb.metadata:
        return notebook_path, NotebookSkip(reason=nb.metadata.skip_test)

    try:
        c = NotebookClient(
            nb,
            timeout=timeout,
            allow_errors=False,
            record_timing=True,
        )
        os.environ["PYDEVD_DISABLE_FILE_VALIDATION"] = "1"
        os.environ["TOKENIZERS_PARALLELISM"] = "false"
        with tempfile.TemporaryDirectory() as tempdir:
            c.execute(cwd=tempdir)
    except CellExecutionError:
        error = get_error_info(nb)
        assert error is not None
        return notebook_path, error
    except CellTimeoutError:
        error = get_timeout_info(nb)
        assert error is not None
        return notebook_path, error

    return notebook_path, None


# Find the first code cell which did not complete.
def get_timeout_info(
    nb: NotebookNode,
) -> NotebookError | None:
    for i, cell in enumerate(nb.cells):
        if cell.cell_type != "code":
            continue
        if "shell.execute_reply" not in cell.metadata.execution:
            return NotebookError(
                error_name="timeout",
                error_value="",
                traceback="",
                cell_source="".join(cell["source"]),
            )

    return None


def get_error_info(nb: NotebookNode) -> NotebookError | None:
    for cell in nb["cells"]:  # get LAST error
        if cell["cell_type"] != "code":
            continue
        errors = [output for output in cell["outputs"] if output["output_type"] == "error" or "ename" in output]

        if errors:
            traceback = "\n".join(errors[0].get("traceback", ""))
            return NotebookError(
                error_name=errors[0].get("ename", ""),
                error_value=errors[0].get("evalue", ""),
                traceback=traceback,
                cell_source="".join(cell["source"]),
            )
    return None


def add_front_matter_to_metadata_mdx(
    front_matter: dict[str, Union[str, list[str], None]], website_dir: Path, rendered_mdx: Path
) -> None:
    source = front_matter.get("source_notebook")
    if isinstance(source, str) and source.startswith("/website/docs/"):
        return

    metadata_mdx = website_dir / "snippets" / "data" / "NotebooksMetadata.mdx"

    if not metadata_mdx.exists():
        with open(metadata_mdx, "w", encoding="utf-8") as f:
            f.write(
                "{/*\nAuto-generated file - DO NOT EDIT\nPlease edit the add_front_matter_to_metadata_mdx function in process_notebooks.py\n*/}\n\n"
            )
            f.write("export const notebooksMetadata = [];\n")

    metadata = []
    with open(metadata_mdx, encoding="utf-8") as f:
        content = f.read()
        if content:
            start = content.find("export const notebooksMetadata = [")
            end = content.rfind("]")
            if start != -1 and end != -1:
                metadata = json.loads(content[start + 32 : end + 1])

    # Create new entry for current notebook
    entry = {
        "title": front_matter.get("title", ""),
        "link": f"/notebooks/{rendered_mdx.stem}",
        "description": front_matter.get("description", ""),
        "image": front_matter.get("image"),
        "tags": front_matter.get("tags", []),
        "source": source,
    }
    # Update metadata list
    existing_entry = next((item for item in metadata if item["title"] == entry["title"]), None)
    if existing_entry:
        metadata[metadata.index(existing_entry)] = entry
    else:
        metadata.append(entry)

    # Write metadata back to file
    with open(metadata_mdx, "w", encoding="utf-8") as f:
        f.write(
            "{/*\nAuto-generated file - DO NOT EDIT\nPlease edit the add_front_matter_to_metadata_mdx function in process_notebooks.py\n*/}\n\n"
        )
        f.write("export const notebooksMetadata = ")
        f.write(json.dumps(metadata, indent=4))
        f.write(";\n")


def convert_callout_blocks(content: str) -> str:
    """Converts callout blocks in the following formats:
    1) Plain callout blocks using ::: syntax.
    2) Blocks using 3-4 backticks + (mdx-code-block or {=mdx}) + ::: syntax.
    Transforms them into custom HTML/component syntax.
    """
    callout_types = {
        "tip": "Tip",
        "note": "Note",
        "warning": "Warning",
        "info": "Info",
        "info Requirements": "Info",
        "check": "Check",
        "danger": "Warning",
        "tabs": "Tabs",
    }

    # Regex explanation (using alternation):
    #
    # -- Alternative #1: Backticks + mdx-code-block/{=mdx} --
    #
    #   ^(?P<backticks>`{3,4})(?:mdx-code-block|\{=mdx\})[ \t]*\n
    #     - Matches opening backticks and optional mdx markers.
    #   :::(?P<callout_type_backtick>...)
    #     - Captures the callout type.
    #   (.*?)
    #     - Captures the content inside the callout.
    #   ^:::[ \t]*\n
    #     - Matches the closing ::: line.
    #   (?P=backticks)
    #     - Ensures the same number of backticks close the block.
    #
    # -- Alternative #2: Plain ::: callout --
    #
    #   ^:::(?P<callout_type_no_backtick>...)
    #     - Captures the callout type after :::.
    #   (.*?)
    #     - Captures the content inside the callout.
    #   ^:::
    #     - Matches the closing ::: line.
    #
    #  (?s)(?m): DOTALL + MULTILINE flags.
    #    - DOTALL (`.` matches everything, including newlines).
    #    - MULTILINE (`^` and `$` work at the start/end of each line).

    pattern = re.compile(
        r"(?s)(?m)"
        r"(?:"
        # Alternative #1: Backticks + mdx-code-block/{=mdx}
        r"^(?P<backticks>`{3,4})(?:mdx-code-block|\{=mdx\})[ \t]*\n"
        r":::(?P<callout_type_backtick>\w+(?:\s+\w+)?)[ \t]*\n"
        r"(?P<inner_backtick>.*?)"
        r"^:::[ \t]*\n"
        r"(?P=backticks)"  # Closing backticks must match the opening count.
        r")"
        r"|"
        # Alternative #2: Plain ::: callout
        r"(?:"
        r"^:::(?P<callout_type_no_backtick>\w+(?:\s+\w+)?)[ \t]*\n"
        r"(?P<inner_no_backtick>.*?)"
        r"^:::[ \t]*(?:\n|$)"
        r")"
    )

    def replace_callout(m: re.Match[str]) -> str:
        # Determine the matched alternative and extract the corresponding groups.
        ctype = m.group("callout_type_backtick") or m.group("callout_type_no_backtick")
        inner = m.group("inner_backtick") or m.group("inner_no_backtick") or ""

        # Map the callout type to its standard representation or fallback to the original type.
        mapped_type = callout_types.get(ctype, ctype)

        # Return the formatted HTML block.
        return f"""
<div class="{ctype}">
<{mapped_type}>
{inner.strip()}
</{mapped_type}>
</div>
"""

    # Apply the regex pattern and replace matched callouts with the custom HTML structure.
    return pattern.sub(replace_callout, content)


def convert_mdx_image_blocks(content: str, rendered_mdx: Path, website_dir: Path) -> str:
    """Converts MDX code block image syntax to regular markdown image syntax.

    Args:
        content (str): The markdown content containing mdx-code-block image syntax

    Returns:
        str: The converted markdown content with standard image syntax
    """

    def resolve_path(match: re.Match[str]) -> str:
        img_pattern = r"!\[(.*?)\]\((.*?)\)"
        img_match = re.search(img_pattern, match.group(1))
        if not img_match:
            return match.group(0)

        alt, rel_path = img_match.groups()
        abs_path = (rendered_mdx.parent / Path(rel_path)).resolve().relative_to(website_dir)
        return f"![{alt}](/{abs_path})"

    pattern = r"````mdx-code-block\n(!\[.*?\]\(.*?\))\n````"
    return re.sub(pattern, resolve_path, content)


# rendered_notebook is the final mdx file
def post_process_mdx(
    rendered_mdx: Path, source_notebooks: Path, front_matter: dict[str, Union[str, list[str], None]], website_dir: Path
) -> None:
    with open(rendered_mdx, encoding="utf-8") as f:
        content = f.read()

    # If there is front matter in the mdx file, we need to remove it
    if content.startswith("---"):
        front_matter_end = content.find("---", 3)
        mdx_front_matter = yaml.safe_load(content[4:front_matter_end])
        # Merge while preserving original values
        front_matter = {**front_matter, **mdx_front_matter}
        content = content[front_matter_end + 3 :]

    # Clean heading IDs using regex - matches from # to the end of ID block
    content = re.sub(r"(#{1,6}[^{]+){#[^}]+}", r"\1", content)

    # Each intermediate path needs to be resolved for this to work reliably
    repo_root = Path(__file__).parent.resolve().parent.resolve()
    repo_relative_notebook = source_notebooks.resolve().relative_to(repo_root)
    front_matter["source_notebook"] = f"/{repo_relative_notebook}"
    front_matter["custom_edit_url"] = f"https://github.com/ag2ai/ag2/edit/main/{repo_relative_notebook}"

    # Is there a title on the content? Only search up until the first code cell
    # first_code_cell = content.find("```")
    # if first_code_cell != -1:
    #     title_search_content = content[:first_code_cell]
    # else:
    #     title_search_content = content

    # title_exists = title_search_content.find("\n# ") != -1
    # if not title_exists:
    #     content = f"# {front_matter['title']}\n{content}"
    # inject in content directly after the markdown title the word done
    # Find the end of the line with the title
    # title_end = content.find("\n", content.find("#"))

    # Extract page title
    # title = content[content.find("#") + 1 : content.find("\n", content.find("#"))].strip()
    # If there is a { in the title we trim off the { and everything after it
    # if "{" in title:
    #     title = title[: title.find("{")].strip()

    github_link = f"https://github.com/ag2ai/ag2/blob/main/{repo_relative_notebook}"
    content = (
        f'\n<a href="{github_link}" class="github-badge" target="_blank">'
        + """<img noZoom src="https://img.shields.io/badge/Open%20on%20GitHub-grey?logo=github" alt="Open on GitHub" />"""
        + "</a>"
        + content
    )

    # If no colab link is present, insert one
    if "colab-badge.svg" not in content:
        colab_link = f"https://colab.research.google.com/github/ag2ai/ag2/blob/main/{repo_relative_notebook}"
        content = (
            f'\n<a href="{colab_link}" class="colab-badge" target="_blank">'
            + """<img noZoom src="https://colab.research.google.com/assets/colab-badge.svg" alt="Open In Colab" />"""
            + "</a>"
            + content
        )

    # Create the front matter metadata js file for examples by notebook section
    add_front_matter_to_metadata_mdx(front_matter, website_dir, rendered_mdx)

    # Dump front_matter to ysaml
    front_matter_str = yaml.dump(front_matter, default_flow_style=False)

    # Convert callout blocks
    content = convert_callout_blocks(content)

    # Convert mdx image syntax to mintly image syntax
    content = convert_mdx_image_blocks(content, rendered_mdx, website_dir)

    # Rewrite the content as
    # ---
    # front_matter_str
    # ---
    # content
    new_content = f"---\n{front_matter_str}---\n{content}"
    with open(rendered_mdx, "w", encoding="utf-8") as f:
        f.write(new_content)


def path(path_str: str) -> Path:
    """Return a Path object."""
    return Path(path_str)


def collect_notebooks(notebook_directory: Path, website_directory: Path) -> list[Path]:
    notebooks = list(notebook_directory.glob("*.ipynb"))
    notebooks.extend(list(website_directory.glob("docs/**/*.ipynb")))
    return notebooks


def fmt_skip(notebook: Path, reason: str) -> str:
    return f"{colored('[Skip]', 'yellow')} {colored(notebook.name, 'blue')}: {reason}"


def fmt_ok(notebook: Path) -> str:
    return f"{colored('[OK]', 'green')} {colored(notebook.name, 'blue')} ✅"


def fmt_error(notebook: Path, error: NotebookError | str) -> str:
    if isinstance(error, str):
        return f"{colored('[Error]', 'red')} {colored(notebook.name, 'blue')}: {error}"
    elif isinstance(error, NotebookError):
        return f"{colored('[Error]', 'red')} {colored(notebook.name, 'blue')}: {error.error_name} - {error.error_value}"
    else:
        raise ValueError("error must be a string or a NotebookError")


def start_thread_to_terminate_when_parent_process_dies(ppid: int) -> None:
    pid = os.getpid()

    def f() -> None:
        while True:
            try:
                os.kill(ppid, 0)
            except OSError:
                os.kill(pid, signal.SIGTERM)
            time.sleep(1)

    thread = threading.Thread(target=f, daemon=True)
    thread.start()


def copy_examples_mdx_files(website_dir: str) -> None:
    # The mdx files to copy to the notebooks directory
    example_section_mdx_files = ["Gallery", "Notebooks"]

    # Create notebooks directory if it doesn't exist
    website_dir_path = Path(website_dir)
    notebooks_dir = website_dir_path / "notebooks"
    notebooks_dir.mkdir(parents=True, exist_ok=True)

    for mdx_file in example_section_mdx_files:
        src_mdx_file_path = (website_dir_path / "docs" / f"{mdx_file}.mdx").resolve()
        dest_mdx_file_path = (notebooks_dir / f"{mdx_file}.mdx").resolve()
        # Copy mdx file to notebooks directory
        shutil.copy(src_mdx_file_path, dest_mdx_file_path)


def get_sorted_files(input_dir: Path, prefix: str) -> list[str]:
    """Get sorted list of files with prefix prepended."""
    if not input_dir.exists():
        raise FileNotFoundError(f"Directory not found: {input_dir}")

    # Sort files by parent directory date (if exists) and name
    def sort_key(file_path: Path) -> Tuple[datetime, str]:
        dirname = file_path.parent.name
        try:
            # Extract date from directory name (first 3 parts)
            date_str = "-".join(dirname.split("-")[:3])
            date = datetime.strptime(date_str, "%Y-%m-%d")
        except ValueError:
            date = datetime.min
        return (date, dirname)

    files = sorted(input_dir.glob("**/index.mdx"), key=sort_key)
    reversed_files = files[::-1]

    return [f"{prefix}/{f.parent.relative_to(input_dir)}/index".replace("\\", "/") for f in reversed_files]


def generate_nav_group(input_dir: Path, group_header: str, prefix: str) -> Dict[str, Union[str, List[str]]]:
    """Generate navigation group for a directory.

    Args:
        input_dir (Path): Directory to process
        group_header (str): Group header
    """

    sorted_dir_files = get_sorted_files(input_dir, prefix)

    return {"group": group_header, "pages": sorted_dir_files}


def extract_example_group(metadata_path: Path) -> dict[str, Sequence[Collection[str]]]:
    # Read NotebooksMetadata.mdx and extract metadata links
    with open(metadata_path, encoding="utf-8") as f:
        content = f.read()
        # Extract the array between the brackets
        start = content.find("export const notebooksMetadata = [")
        end = content.rfind("]")
        if start == -1 or end == -1:
            print("Could not find notebooksMetadata in the file")
            return {}
        metadata_str = content[start + 32 : end + 1]
        notebooks_metadata = json.loads(metadata_str)

    # Create notebooks entry
    notebooks_entry = {
        "group": "Examples by Notebook",
        "pages": ["notebooks/Notebooks"]
        + [
            Path(item["source"])
            .with_suffix("")
            .as_posix()
            .replace("/website/", "/")
            .replace("/notebook/", "notebooks/")
            for item in notebooks_metadata
            if not item["source"].startswith("/website/docs/")
        ],
    }

    example_group = {"group": "Examples", "pages": [notebooks_entry, "notebooks/Gallery"]}

    return example_group


def update_navigation_with_notebooks(website_dir: Path) -> None:
    """Updates mint.json navigation to include notebook entries from NotebooksMetadata.mdx.

    Args:
        website_dir (Path): Root directory of the website
    """
    mint_json_path = (website_dir / "mint.json").resolve()
    metadata_path = (website_dir / "snippets" / "data" / "NotebooksMetadata.mdx").resolve()

    if not mint_json_path.exists():
        print(f"mint.json not found at {mint_json_path}")
        return

    if not metadata_path.exists():
        print(f"NotebooksMetadata.mdx not found at {metadata_path}")
        return

    # Read mint.json
    with open(mint_json_path, encoding="utf-8") as f:
        mint_config = json.load(f)

    # add talks to navigation
    talks_dir = website_dir / "talks"
    talks_section = generate_nav_group(talks_dir, "Talks", "talks")
    talks_section_pages = (
        [talks_section["pages"]] if isinstance(talks_section["pages"], str) else talks_section["pages"]
    )

    # Add "talks/future_talks/index" item at the beginning of the list
    future_talks_index = talks_section_pages.pop()
    talks_section_pages.insert(0, future_talks_index)
    mint_config["navigation"].append(talks_section)

    # add blogs to navigation
    blogs_dir = website_dir / "_blogs"
    blog_section = {"group": "Blog", "pages": [generate_nav_group(blogs_dir, "Recent posts", "blog")]}
    mint_config["navigation"].append(blog_section)

    # Add examples to navigation
    example_group = extract_example_group(metadata_path)
    mint_config["navigation"].append(example_group)

    # Write back to mint.json
    with open(mint_json_path, "w", encoding="utf-8") as f:
        json.dump(mint_config, f, indent=2)
        f.write("\n")

    print(f"Updated navigation in {mint_json_path}")


def fix_internal_references(content: str, root_path: Path, current_file_path: Path) -> str:
    """Resolves internal markdown references relative to root_dir and returns fixed content.

    Args:
        content: Markdown content to fix
        root_path: Root directory for resolving paths
        current_file_path: Path of the current file being processed
    """

    def resolve_link(match: re.Match[str]) -> str:
        display_text, raw_path = match.groups()
        try:
            path_parts = raw_path.split("#")
            rel_path = path_parts[0]
            anchor = f"#{path_parts[1]}" if len(path_parts) > 1 else ""

            resolved = (current_file_path.parent / rel_path).resolve()
            final_path = (resolved.relative_to(root_path.resolve())).with_suffix("")

            return f"[{display_text}](/{final_path}{anchor})"
        except Exception:
            return match.group(0)

    pattern = r"\[([^\]]+)\]\(((?:\.\./|\./)?\w+(?:/[\w-]+)*\.md(?:#[\w-]+)?)\)"
    return re.sub(pattern, resolve_link, content)


def fix_internal_references_in_mdx_files(website_dir: Path) -> None:
    """Process all MDX files in directory to fix internal references."""
    for file_path in website_dir.glob("**/*.mdx"):
        try:
            with open(file_path, encoding="utf-8") as f:
                content = f.read()

            fixed_content = fix_internal_references(content, website_dir, file_path)

            if content != fixed_content:
                with open(file_path, "w", encoding="utf-8") as f:
                    f.write(fixed_content)
                print(f"Fixed internal references in {file_path}")

        except Exception:
            print(f"Error: {file_path}")
            sys.exit(1)


def construct_authors_html(authors_list: List[str], authors_dict: Dict[str, Dict[str, str]]) -> str:
    """Constructs HTML for displaying author cards in a blog.

    Args:
        authors_list: List of author identifiers
        authors_dict: Dictionary containing author information keyed by author identifier
    Returns:
        str: Formatted HTML string containing author cards
    """
    if not authors_list:
        return ""

    card_template = """
        <Card href="{url}">
            <div class="col card">
              <div class="img-placeholder">
                <img noZoom src="{image_url}" />
              </div>
              <div>
                <p class="name">{name}</p>
                <p>{title}</p>
              </div>
            </div>
        </Card>"""

    authors_html = [card_template.format(**authors_dict[author]) for author in authors_list]

    author_label = "Author:" if len(authors_list) == 1 else "Authors:"
    authors_html_str = indent("".join(authors_html), "        ")
    retval = dedent(
        f"""
            <div class="blog-authors">
              <p class="authors">{author_label}</p>
              <CardGroup cols={{2}}>{authors_html_str}
              </CardGroup>
            </div>
        """
    )
    return retval


def separate_front_matter_and_content(file_path: Path) -> Tuple[str, str]:
    """Separate front matter and content from a markdown file.

    Args:
        file_path (Path): Path to the mdx file
    """
    content = file_path.read_text(encoding="utf-8")

    if content.startswith("---"):
        front_matter_end = content.find("---", 3)
        front_matter = content[0 : front_matter_end + 3]
        content = content[front_matter_end + 3 :].strip()
        return front_matter, content

    return "", content


def add_authors_and_social_img_to_blog_posts(website_dir: Path) -> None:
    """Add authors info to blog posts.

    Args:
        website_dir (Path): Root directory of the website
    """
    blog_dir = website_dir / "_blogs"
    authors_yml = blog_dir / "authors.yml"
    generated_blog_dir = website_dir / "blog"

    # Remove existing generated directory if it exists
    if generated_blog_dir.exists():
        shutil.rmtree(generated_blog_dir)

    # Copy entire blog directory structure to generated_blog
    shutil.copytree(blog_dir, generated_blog_dir)

    try:
        all_authors_info = yaml.safe_load(authors_yml.read_text(encoding="utf-8"))
    except (yaml.YAMLError, OSError) as e:
        print(f"Error reading authors file: {e}")
        sys.exit(1)

    for file_path in generated_blog_dir.glob("**/*.mdx"):
        try:
            front_matter_string, content = separate_front_matter_and_content(file_path)

            # Skip if authors section already exists
            # if '<div class="blog-authors">' in content:
            #     continue

            # Convert single author to list and handle authors
            front_matter = yaml.safe_load(front_matter_string[4:-3])
            authors = front_matter.get("authors", [])
            authors_list = [authors] if isinstance(authors, str) else authors

            # Social share image
            social_img_html = """\n<div>
<img noZoom className="social-share-img"
  src="https://media.githubusercontent.com/media/ag2ai/ag2/refs/heads/main/website/static/img/cover.png"
  alt="social preview"
  style={{ position: 'absolute', left: '-9999px' }}
/>
</div>"""

            # Generate authors HTML
            authors_html = (
                construct_authors_html(authors_list, all_authors_info)
                if '<div class="blog-authors">' not in content
                else ""
            )

            # Combine content
            new_content = f"{front_matter_string}\n{social_img_html}\n{authors_html}\n{content}"

            file_path.write_text(f"{new_content}\n", encoding="utf-8")
            print(f"Authors info and social share image checked in {file_path}")

        except Exception as e:
            print(f"Error processing {file_path}: {e}")
            continue


def ensure_mint_json_exists(website_dir: Path) -> None:
    mint_json_path = website_dir / "mint.json"
    if not mint_json_path.exists():
        print(f"mint.json not found at {mint_json_path}")
        print(
            "You can either run the 'process_api_reference.py' script before running this script or simply run the scripts/docs_build.sh script which will execute both 'process_api_reference.py' and 'process_notebooks.py' scripts in correct order."
        )
        sys.exit(1)


def cleanup_tmp_dirs_if_no_metadata(website_dir: Path) -> None:
    """Remove the temporary notebooks directory if NotebooksMetadata.mdx is not found.

    This is to ensure a clean build and generate the metadata file as well as to
    update the navigation with correct entries.
    """
    metadata_mdx = website_dir / "snippets" / "data" / "NotebooksMetadata.mdx"
    if not metadata_mdx.exists():
        print(f"NotebooksMetadata.mdx not found at {metadata_mdx}")

        notebooks_dir = website_dir / "notebooks"
        print(f"Removing the {notebooks_dir} and to ensure a clean build.")
        shutil.rmtree(notebooks_dir, ignore_errors=True)


def main() -> None:
    script_dir = Path(__file__).parent.absolute()
    parser = argparse.ArgumentParser()
    subparsers = parser.add_subparsers(dest="subcommand")

    parser.add_argument(
        "--notebook-directory",
        type=path,
        help="Directory containing notebooks to process",
        default=script_dir / "../notebook",
    )
    parser.add_argument("--website-directory", type=path, help="Root directory of mintlify website", default=script_dir)

    render_parser = subparsers.add_parser("render")
    render_parser.add_argument("--quarto-bin", help="Path to quarto binary", default="quarto")
    render_parser.add_argument("--dry-run", help="Don't render", action="store_true")
    render_parser.add_argument("notebooks", type=path, nargs="*", default=None)

    test_parser = subparsers.add_parser("test")
    test_parser.add_argument("--timeout", help="Timeout for each notebook", type=int, default=60)
    test_parser.add_argument("--exit-on-first-fail", "-e", help="Exit after first test fail", action="store_true")
    test_parser.add_argument("notebooks", type=path, nargs="*", default=None)
    test_parser.add_argument("--workers", help="Number of workers to use", type=int, default=-1)

    args = parser.parse_args()
    if args.subcommand is None:
        print("No subcommand specified")
        sys.exit(1)

    ensure_mint_json_exists(args.website_directory)
    cleanup_tmp_dirs_if_no_metadata(args.website_directory)

    if args.notebooks:
        collected_notebooks = args.notebooks
    else:
        collected_notebooks = collect_notebooks(args.notebook_directory, args.website_directory)

    filtered_notebooks = []
    for notebook in collected_notebooks:
        reason = skip_reason_or_none_if_ok(notebook)
        if reason and isinstance(reason, str):
            print(fmt_skip(notebook, reason))
        else:
            filtered_notebooks.append(notebook)

    if args.subcommand == "test":
        if args.workers == -1:
            args.workers = None
        failure = False
        with concurrent.futures.ProcessPoolExecutor(
            max_workers=args.workers,
            initializer=start_thread_to_terminate_when_parent_process_dies,
            initargs=(os.getpid(),),
        ) as executor:
            futures = [executor.submit(test_notebook, f, args.timeout) for f in filtered_notebooks]
            for future in concurrent.futures.as_completed(futures):
                notebook, optional_error_or_skip = future.result()
                if isinstance(optional_error_or_skip, NotebookError):
                    if optional_error_or_skip.error_name == "timeout":
                        print(fmt_error(notebook, optional_error_or_skip.error_name))

                    else:
                        print("-" * 80)

                        print(fmt_error(notebook, optional_error_or_skip))
                        print(optional_error_or_skip.traceback)
                        print("-" * 80)
                    if args.exit_on_first_fail:
                        sys.exit(1)
                    failure = True
                elif isinstance(optional_error_or_skip, NotebookSkip):
                    print(fmt_skip(notebook, optional_error_or_skip.reason))
                else:
                    print(fmt_ok(notebook))

        if failure:
            sys.exit(1)

    elif args.subcommand == "render":
        check_quarto_bin(args.quarto_bin)

        if not notebooks_target_dir(args.website_directory).exists():
            notebooks_target_dir(args.website_directory).mkdir(parents=True)

        for notebook in filtered_notebooks:
            print(
                process_notebook(
                    notebook, args.website_directory, args.notebook_directory, args.quarto_bin, args.dry_run
                )
            )

        # Post-processing steps after all notebooks are handled
        if not args.dry_run:
            copy_examples_mdx_files(args.website_directory)
            update_navigation_with_notebooks(args.website_directory)
            fix_internal_references_in_mdx_files(args.website_directory)
            add_authors_and_social_img_to_blog_posts(args.website_directory)

    else:
        print("Unknown subcommand")
        sys.exit(1)

=======
from autogen._website.process_notebooks import main
>>>>>>> 101cc53b

if __name__ == "__main__":
    main()<|MERGE_RESOLUTION|>--- conflicted
+++ resolved
@@ -8,1031 +8,7 @@
 
 from __future__ import annotations
 
-<<<<<<< HEAD
-import argparse
-import concurrent.futures
-import json
-import os
-import re
-import shutil
-import signal
-import subprocess
-import sys
-import tempfile
-import threading
-import time
-from dataclasses import dataclass
-from datetime import datetime
-from multiprocessing import current_process
-from pathlib import Path
-from textwrap import dedent, indent
-from typing import Any, Collection, Dict, List, Sequence, Tuple, Union
-
-from termcolor import colored
-
-try:
-    import yaml
-except ImportError:
-    print("pyyaml not found.\n\nPlease install pyyaml:\n\tpip install pyyaml\n")
-    sys.exit(1)
-
-try:
-    import nbclient  # noqa: F401
-    from nbclient.client import NotebookClient
-    from nbclient.exceptions import (
-        CellExecutionError,
-        CellTimeoutError,
-    )
-except ImportError:
-    if current_process().name == "MainProcess":
-        print("nbclient not found.\n\nPlease install nbclient:\n\tpip install nbclient\n")
-        print("test won't work without nbclient")
-
-try:
-    import nbformat
-    from nbformat import NotebookNode
-except ImportError:
-    if current_process().name == "MainProcess":
-        print("nbformat not found.\n\nPlease install nbformat:\n\tpip install nbformat\n")
-        print("test won't work without nbclient")
-
-
-class Result:
-    def __init__(self, returncode: int, stdout: str, stderr: str):
-        self.returncode = returncode
-        self.stdout = stdout
-        self.stderr = stderr
-
-
-def check_quarto_bin(quarto_bin: str = "quarto") -> None:
-    """Check if quarto is installed."""
-    try:
-        version_str = subprocess.check_output([quarto_bin, "--version"], text=True).strip()
-        version = tuple(map(int, version_str.split(".")))
-        if version < (1, 5, 23):
-            print("Quarto version is too old. Please upgrade to 1.5.23 or later.")
-            sys.exit(1)
-
-    except FileNotFoundError:
-        print("Quarto is not installed. Please install it from https://quarto.org")
-        sys.exit(1)
-
-
-def notebooks_target_dir(website_directory: Path) -> Path:
-    """Return the target directory for notebooks."""
-    return website_directory / "notebooks"
-
-
-def load_metadata(notebook: Path) -> dict[str, dict[str, Union[str, list[str], None]]]:
-    content = json.load(notebook.open(encoding="utf-8"))
-    metadata: dict[str, dict[str, Union[str, list[str], None]]] = content.get("metadata", {})
-    return metadata
-
-
-def skip_reason_or_none_if_ok(notebook: Path) -> Union[str, None, dict[str, Any]]:
-    """Return a reason to skip the notebook, or None if it should not be skipped."""
-    if notebook.suffix != ".ipynb":
-        return "not a notebook"
-
-    if not notebook.exists():
-        return "file does not exist"
-
-    # Extra checks for notebooks in the notebook directory
-    if "notebook" not in notebook.parts:
-        return None
-
-    with open(notebook, encoding="utf-8") as f:
-        content = f.read()
-
-    # Load the json and get the first cell
-    json_content = json.loads(content)
-    first_cell = json_content["cells"][0]
-
-    # <!-- and --> must exists on lines on their own
-    if first_cell["cell_type"] == "markdown" and first_cell["source"][0].strip() == "<!--":
-        raise ValueError(
-            f"Error in {notebook.resolve()!s} - Front matter should be defined in the notebook metadata now."
-        )
-
-    metadata = load_metadata(notebook)
-
-    if "skip_render" in metadata:
-        return metadata["skip_render"]
-
-    if "front_matter" not in metadata:
-        return "front matter missing from notebook metadata ⚠️"
-
-    front_matter = metadata["front_matter"]
-
-    if "tags" not in front_matter:
-        return "tags is not in front matter"
-
-    if "description" not in front_matter:
-        return "description is not in front matter"
-
-    # Make sure tags is a list of strings
-    if front_matter["tags"] is not None:
-        if not all([isinstance(tag, str) for tag in front_matter["tags"]]):
-            return "tags must be a list of strings"
-
-    # Make sure description is a string
-    if not isinstance(front_matter["description"], str):
-        return "description must be a string"
-
-    return None
-
-
-def extract_title(notebook: Path) -> str | None:
-    """Extract the title of the notebook."""
-    with open(notebook, encoding="utf-8") as f:
-        content = f.read()
-
-    # Load the json and get the first cell
-    json_content = json.loads(content)
-    first_cell = json_content["cells"][0]
-
-    # find the # title
-    for line in first_cell["source"]:
-        if line.startswith("# "):
-            title: str = line[2:].strip()
-            # Strip off the { if it exists
-            if "{" in title:
-                title = title[: title.find("{")].strip()
-            return title
-
-    return None
-
-
-def process_notebook(src_notebook: Path, website_dir: Path, notebook_dir: Path, quarto_bin: str, dry_run: bool) -> str:
-    """Process a single notebook."""
-    in_notebook_dir = "notebook" in src_notebook.parts
-
-    metadata = load_metadata(src_notebook)
-
-    title = extract_title(src_notebook)
-    if title is None:
-        return fmt_error(src_notebook, "Title not found in notebook")
-
-    front_matter = {}
-    if "front_matter" in metadata:
-        front_matter = metadata["front_matter"]
-
-    front_matter["title"] = title
-
-    if in_notebook_dir:
-        relative_notebook = src_notebook.resolve().relative_to(notebook_dir.resolve())
-        dest_dir = notebooks_target_dir(website_directory=website_dir)
-        target_file = dest_dir / relative_notebook.with_suffix(".mdx")
-        intermediate_notebook = dest_dir / relative_notebook
-
-        # If the intermediate_notebook already exists, check if it is newer than the source file
-        if target_file.exists():
-            if target_file.stat().st_mtime > src_notebook.stat().st_mtime:
-                return fmt_skip(src_notebook, f"target file ({target_file.name}) is newer ☑️")
-
-        if dry_run:
-            return colored(f"Would process {src_notebook.name}", "green")
-
-        # Copy notebook to target dir
-        # The reason we copy the notebook is that quarto does not support rendering from a different directory
-        shutil.copy(src_notebook, intermediate_notebook)
-
-        # Check if another file has to be copied too
-        # Solely added for the purpose of agent_library_example.json
-        if "extra_files_to_copy" in metadata:
-            for file in metadata["extra_files_to_copy"]:
-                shutil.copy(src_notebook.parent / file, dest_dir / file)
-
-        # Capture output
-        result = subprocess.run([quarto_bin, "render", intermediate_notebook], capture_output=True, text=True)
-        if result.returncode != 0:
-            return fmt_error(
-                src_notebook, f"Failed to render {src_notebook}\n\nstderr:\n{result.stderr}\nstdout:\n{result.stdout}"
-            )
-
-        # Unlink intermediate files
-        intermediate_notebook.unlink()
-    else:
-        target_file = src_notebook.with_suffix(".mdx")
-
-        # If the intermediate_notebook already exists, check if it is newer than the source file
-        if target_file.exists():
-            if target_file.stat().st_mtime > src_notebook.stat().st_mtime:
-                return fmt_skip(src_notebook, f"target file ({target_file.name}) is newer ☑️")
-
-        if dry_run:
-            return colored(f"Would process {src_notebook.name}", "green")
-
-        result = subprocess.run([quarto_bin, "render", src_notebook], capture_output=True, text=True)
-        if result.returncode != 0:
-            return fmt_error(
-                src_notebook, f"Failed to render {src_notebook}\n\nstderr:\n{result.stderr}\nstdout:\n{result.stdout}"
-            )
-
-    post_process_mdx(target_file, src_notebook, front_matter, website_dir)
-
-    return fmt_ok(src_notebook)
-
-
-# Notebook execution based on nbmake: https://github.com/treebeardtech/nbmakes
-@dataclass
-class NotebookError:
-    error_name: str
-    error_value: str | None
-    traceback: str
-    cell_source: str
-
-
-@dataclass
-class NotebookSkip:
-    reason: str
-
-
-NB_VERSION = 4
-
-
-def test_notebook(notebook_path: Path, timeout: int = 300) -> tuple[Path, NotebookError | NotebookSkip | None]:
-    nb = nbformat.read(str(notebook_path), NB_VERSION)  # type: ignore
-
-    if "skip_test" in nb.metadata:
-        return notebook_path, NotebookSkip(reason=nb.metadata.skip_test)
-
-    try:
-        c = NotebookClient(
-            nb,
-            timeout=timeout,
-            allow_errors=False,
-            record_timing=True,
-        )
-        os.environ["PYDEVD_DISABLE_FILE_VALIDATION"] = "1"
-        os.environ["TOKENIZERS_PARALLELISM"] = "false"
-        with tempfile.TemporaryDirectory() as tempdir:
-            c.execute(cwd=tempdir)
-    except CellExecutionError:
-        error = get_error_info(nb)
-        assert error is not None
-        return notebook_path, error
-    except CellTimeoutError:
-        error = get_timeout_info(nb)
-        assert error is not None
-        return notebook_path, error
-
-    return notebook_path, None
-
-
-# Find the first code cell which did not complete.
-def get_timeout_info(
-    nb: NotebookNode,
-) -> NotebookError | None:
-    for i, cell in enumerate(nb.cells):
-        if cell.cell_type != "code":
-            continue
-        if "shell.execute_reply" not in cell.metadata.execution:
-            return NotebookError(
-                error_name="timeout",
-                error_value="",
-                traceback="",
-                cell_source="".join(cell["source"]),
-            )
-
-    return None
-
-
-def get_error_info(nb: NotebookNode) -> NotebookError | None:
-    for cell in nb["cells"]:  # get LAST error
-        if cell["cell_type"] != "code":
-            continue
-        errors = [output for output in cell["outputs"] if output["output_type"] == "error" or "ename" in output]
-
-        if errors:
-            traceback = "\n".join(errors[0].get("traceback", ""))
-            return NotebookError(
-                error_name=errors[0].get("ename", ""),
-                error_value=errors[0].get("evalue", ""),
-                traceback=traceback,
-                cell_source="".join(cell["source"]),
-            )
-    return None
-
-
-def add_front_matter_to_metadata_mdx(
-    front_matter: dict[str, Union[str, list[str], None]], website_dir: Path, rendered_mdx: Path
-) -> None:
-    source = front_matter.get("source_notebook")
-    if isinstance(source, str) and source.startswith("/website/docs/"):
-        return
-
-    metadata_mdx = website_dir / "snippets" / "data" / "NotebooksMetadata.mdx"
-
-    if not metadata_mdx.exists():
-        with open(metadata_mdx, "w", encoding="utf-8") as f:
-            f.write(
-                "{/*\nAuto-generated file - DO NOT EDIT\nPlease edit the add_front_matter_to_metadata_mdx function in process_notebooks.py\n*/}\n\n"
-            )
-            f.write("export const notebooksMetadata = [];\n")
-
-    metadata = []
-    with open(metadata_mdx, encoding="utf-8") as f:
-        content = f.read()
-        if content:
-            start = content.find("export const notebooksMetadata = [")
-            end = content.rfind("]")
-            if start != -1 and end != -1:
-                metadata = json.loads(content[start + 32 : end + 1])
-
-    # Create new entry for current notebook
-    entry = {
-        "title": front_matter.get("title", ""),
-        "link": f"/notebooks/{rendered_mdx.stem}",
-        "description": front_matter.get("description", ""),
-        "image": front_matter.get("image"),
-        "tags": front_matter.get("tags", []),
-        "source": source,
-    }
-    # Update metadata list
-    existing_entry = next((item for item in metadata if item["title"] == entry["title"]), None)
-    if existing_entry:
-        metadata[metadata.index(existing_entry)] = entry
-    else:
-        metadata.append(entry)
-
-    # Write metadata back to file
-    with open(metadata_mdx, "w", encoding="utf-8") as f:
-        f.write(
-            "{/*\nAuto-generated file - DO NOT EDIT\nPlease edit the add_front_matter_to_metadata_mdx function in process_notebooks.py\n*/}\n\n"
-        )
-        f.write("export const notebooksMetadata = ")
-        f.write(json.dumps(metadata, indent=4))
-        f.write(";\n")
-
-
-def convert_callout_blocks(content: str) -> str:
-    """Converts callout blocks in the following formats:
-    1) Plain callout blocks using ::: syntax.
-    2) Blocks using 3-4 backticks + (mdx-code-block or {=mdx}) + ::: syntax.
-    Transforms them into custom HTML/component syntax.
-    """
-    callout_types = {
-        "tip": "Tip",
-        "note": "Note",
-        "warning": "Warning",
-        "info": "Info",
-        "info Requirements": "Info",
-        "check": "Check",
-        "danger": "Warning",
-        "tabs": "Tabs",
-    }
-
-    # Regex explanation (using alternation):
-    #
-    # -- Alternative #1: Backticks + mdx-code-block/{=mdx} --
-    #
-    #   ^(?P<backticks>`{3,4})(?:mdx-code-block|\{=mdx\})[ \t]*\n
-    #     - Matches opening backticks and optional mdx markers.
-    #   :::(?P<callout_type_backtick>...)
-    #     - Captures the callout type.
-    #   (.*?)
-    #     - Captures the content inside the callout.
-    #   ^:::[ \t]*\n
-    #     - Matches the closing ::: line.
-    #   (?P=backticks)
-    #     - Ensures the same number of backticks close the block.
-    #
-    # -- Alternative #2: Plain ::: callout --
-    #
-    #   ^:::(?P<callout_type_no_backtick>...)
-    #     - Captures the callout type after :::.
-    #   (.*?)
-    #     - Captures the content inside the callout.
-    #   ^:::
-    #     - Matches the closing ::: line.
-    #
-    #  (?s)(?m): DOTALL + MULTILINE flags.
-    #    - DOTALL (`.` matches everything, including newlines).
-    #    - MULTILINE (`^` and `$` work at the start/end of each line).
-
-    pattern = re.compile(
-        r"(?s)(?m)"
-        r"(?:"
-        # Alternative #1: Backticks + mdx-code-block/{=mdx}
-        r"^(?P<backticks>`{3,4})(?:mdx-code-block|\{=mdx\})[ \t]*\n"
-        r":::(?P<callout_type_backtick>\w+(?:\s+\w+)?)[ \t]*\n"
-        r"(?P<inner_backtick>.*?)"
-        r"^:::[ \t]*\n"
-        r"(?P=backticks)"  # Closing backticks must match the opening count.
-        r")"
-        r"|"
-        # Alternative #2: Plain ::: callout
-        r"(?:"
-        r"^:::(?P<callout_type_no_backtick>\w+(?:\s+\w+)?)[ \t]*\n"
-        r"(?P<inner_no_backtick>.*?)"
-        r"^:::[ \t]*(?:\n|$)"
-        r")"
-    )
-
-    def replace_callout(m: re.Match[str]) -> str:
-        # Determine the matched alternative and extract the corresponding groups.
-        ctype = m.group("callout_type_backtick") or m.group("callout_type_no_backtick")
-        inner = m.group("inner_backtick") or m.group("inner_no_backtick") or ""
-
-        # Map the callout type to its standard representation or fallback to the original type.
-        mapped_type = callout_types.get(ctype, ctype)
-
-        # Return the formatted HTML block.
-        return f"""
-<div class="{ctype}">
-<{mapped_type}>
-{inner.strip()}
-</{mapped_type}>
-</div>
-"""
-
-    # Apply the regex pattern and replace matched callouts with the custom HTML structure.
-    return pattern.sub(replace_callout, content)
-
-
-def convert_mdx_image_blocks(content: str, rendered_mdx: Path, website_dir: Path) -> str:
-    """Converts MDX code block image syntax to regular markdown image syntax.
-
-    Args:
-        content (str): The markdown content containing mdx-code-block image syntax
-
-    Returns:
-        str: The converted markdown content with standard image syntax
-    """
-
-    def resolve_path(match: re.Match[str]) -> str:
-        img_pattern = r"!\[(.*?)\]\((.*?)\)"
-        img_match = re.search(img_pattern, match.group(1))
-        if not img_match:
-            return match.group(0)
-
-        alt, rel_path = img_match.groups()
-        abs_path = (rendered_mdx.parent / Path(rel_path)).resolve().relative_to(website_dir)
-        return f"![{alt}](/{abs_path})"
-
-    pattern = r"````mdx-code-block\n(!\[.*?\]\(.*?\))\n````"
-    return re.sub(pattern, resolve_path, content)
-
-
-# rendered_notebook is the final mdx file
-def post_process_mdx(
-    rendered_mdx: Path, source_notebooks: Path, front_matter: dict[str, Union[str, list[str], None]], website_dir: Path
-) -> None:
-    with open(rendered_mdx, encoding="utf-8") as f:
-        content = f.read()
-
-    # If there is front matter in the mdx file, we need to remove it
-    if content.startswith("---"):
-        front_matter_end = content.find("---", 3)
-        mdx_front_matter = yaml.safe_load(content[4:front_matter_end])
-        # Merge while preserving original values
-        front_matter = {**front_matter, **mdx_front_matter}
-        content = content[front_matter_end + 3 :]
-
-    # Clean heading IDs using regex - matches from # to the end of ID block
-    content = re.sub(r"(#{1,6}[^{]+){#[^}]+}", r"\1", content)
-
-    # Each intermediate path needs to be resolved for this to work reliably
-    repo_root = Path(__file__).parent.resolve().parent.resolve()
-    repo_relative_notebook = source_notebooks.resolve().relative_to(repo_root)
-    front_matter["source_notebook"] = f"/{repo_relative_notebook}"
-    front_matter["custom_edit_url"] = f"https://github.com/ag2ai/ag2/edit/main/{repo_relative_notebook}"
-
-    # Is there a title on the content? Only search up until the first code cell
-    # first_code_cell = content.find("```")
-    # if first_code_cell != -1:
-    #     title_search_content = content[:first_code_cell]
-    # else:
-    #     title_search_content = content
-
-    # title_exists = title_search_content.find("\n# ") != -1
-    # if not title_exists:
-    #     content = f"# {front_matter['title']}\n{content}"
-    # inject in content directly after the markdown title the word done
-    # Find the end of the line with the title
-    # title_end = content.find("\n", content.find("#"))
-
-    # Extract page title
-    # title = content[content.find("#") + 1 : content.find("\n", content.find("#"))].strip()
-    # If there is a { in the title we trim off the { and everything after it
-    # if "{" in title:
-    #     title = title[: title.find("{")].strip()
-
-    github_link = f"https://github.com/ag2ai/ag2/blob/main/{repo_relative_notebook}"
-    content = (
-        f'\n<a href="{github_link}" class="github-badge" target="_blank">'
-        + """<img noZoom src="https://img.shields.io/badge/Open%20on%20GitHub-grey?logo=github" alt="Open on GitHub" />"""
-        + "</a>"
-        + content
-    )
-
-    # If no colab link is present, insert one
-    if "colab-badge.svg" not in content:
-        colab_link = f"https://colab.research.google.com/github/ag2ai/ag2/blob/main/{repo_relative_notebook}"
-        content = (
-            f'\n<a href="{colab_link}" class="colab-badge" target="_blank">'
-            + """<img noZoom src="https://colab.research.google.com/assets/colab-badge.svg" alt="Open In Colab" />"""
-            + "</a>"
-            + content
-        )
-
-    # Create the front matter metadata js file for examples by notebook section
-    add_front_matter_to_metadata_mdx(front_matter, website_dir, rendered_mdx)
-
-    # Dump front_matter to ysaml
-    front_matter_str = yaml.dump(front_matter, default_flow_style=False)
-
-    # Convert callout blocks
-    content = convert_callout_blocks(content)
-
-    # Convert mdx image syntax to mintly image syntax
-    content = convert_mdx_image_blocks(content, rendered_mdx, website_dir)
-
-    # Rewrite the content as
-    # ---
-    # front_matter_str
-    # ---
-    # content
-    new_content = f"---\n{front_matter_str}---\n{content}"
-    with open(rendered_mdx, "w", encoding="utf-8") as f:
-        f.write(new_content)
-
-
-def path(path_str: str) -> Path:
-    """Return a Path object."""
-    return Path(path_str)
-
-
-def collect_notebooks(notebook_directory: Path, website_directory: Path) -> list[Path]:
-    notebooks = list(notebook_directory.glob("*.ipynb"))
-    notebooks.extend(list(website_directory.glob("docs/**/*.ipynb")))
-    return notebooks
-
-
-def fmt_skip(notebook: Path, reason: str) -> str:
-    return f"{colored('[Skip]', 'yellow')} {colored(notebook.name, 'blue')}: {reason}"
-
-
-def fmt_ok(notebook: Path) -> str:
-    return f"{colored('[OK]', 'green')} {colored(notebook.name, 'blue')} ✅"
-
-
-def fmt_error(notebook: Path, error: NotebookError | str) -> str:
-    if isinstance(error, str):
-        return f"{colored('[Error]', 'red')} {colored(notebook.name, 'blue')}: {error}"
-    elif isinstance(error, NotebookError):
-        return f"{colored('[Error]', 'red')} {colored(notebook.name, 'blue')}: {error.error_name} - {error.error_value}"
-    else:
-        raise ValueError("error must be a string or a NotebookError")
-
-
-def start_thread_to_terminate_when_parent_process_dies(ppid: int) -> None:
-    pid = os.getpid()
-
-    def f() -> None:
-        while True:
-            try:
-                os.kill(ppid, 0)
-            except OSError:
-                os.kill(pid, signal.SIGTERM)
-            time.sleep(1)
-
-    thread = threading.Thread(target=f, daemon=True)
-    thread.start()
-
-
-def copy_examples_mdx_files(website_dir: str) -> None:
-    # The mdx files to copy to the notebooks directory
-    example_section_mdx_files = ["Gallery", "Notebooks"]
-
-    # Create notebooks directory if it doesn't exist
-    website_dir_path = Path(website_dir)
-    notebooks_dir = website_dir_path / "notebooks"
-    notebooks_dir.mkdir(parents=True, exist_ok=True)
-
-    for mdx_file in example_section_mdx_files:
-        src_mdx_file_path = (website_dir_path / "docs" / f"{mdx_file}.mdx").resolve()
-        dest_mdx_file_path = (notebooks_dir / f"{mdx_file}.mdx").resolve()
-        # Copy mdx file to notebooks directory
-        shutil.copy(src_mdx_file_path, dest_mdx_file_path)
-
-
-def get_sorted_files(input_dir: Path, prefix: str) -> list[str]:
-    """Get sorted list of files with prefix prepended."""
-    if not input_dir.exists():
-        raise FileNotFoundError(f"Directory not found: {input_dir}")
-
-    # Sort files by parent directory date (if exists) and name
-    def sort_key(file_path: Path) -> Tuple[datetime, str]:
-        dirname = file_path.parent.name
-        try:
-            # Extract date from directory name (first 3 parts)
-            date_str = "-".join(dirname.split("-")[:3])
-            date = datetime.strptime(date_str, "%Y-%m-%d")
-        except ValueError:
-            date = datetime.min
-        return (date, dirname)
-
-    files = sorted(input_dir.glob("**/index.mdx"), key=sort_key)
-    reversed_files = files[::-1]
-
-    return [f"{prefix}/{f.parent.relative_to(input_dir)}/index".replace("\\", "/") for f in reversed_files]
-
-
-def generate_nav_group(input_dir: Path, group_header: str, prefix: str) -> Dict[str, Union[str, List[str]]]:
-    """Generate navigation group for a directory.
-
-    Args:
-        input_dir (Path): Directory to process
-        group_header (str): Group header
-    """
-
-    sorted_dir_files = get_sorted_files(input_dir, prefix)
-
-    return {"group": group_header, "pages": sorted_dir_files}
-
-
-def extract_example_group(metadata_path: Path) -> dict[str, Sequence[Collection[str]]]:
-    # Read NotebooksMetadata.mdx and extract metadata links
-    with open(metadata_path, encoding="utf-8") as f:
-        content = f.read()
-        # Extract the array between the brackets
-        start = content.find("export const notebooksMetadata = [")
-        end = content.rfind("]")
-        if start == -1 or end == -1:
-            print("Could not find notebooksMetadata in the file")
-            return {}
-        metadata_str = content[start + 32 : end + 1]
-        notebooks_metadata = json.loads(metadata_str)
-
-    # Create notebooks entry
-    notebooks_entry = {
-        "group": "Examples by Notebook",
-        "pages": ["notebooks/Notebooks"]
-        + [
-            Path(item["source"])
-            .with_suffix("")
-            .as_posix()
-            .replace("/website/", "/")
-            .replace("/notebook/", "notebooks/")
-            for item in notebooks_metadata
-            if not item["source"].startswith("/website/docs/")
-        ],
-    }
-
-    example_group = {"group": "Examples", "pages": [notebooks_entry, "notebooks/Gallery"]}
-
-    return example_group
-
-
-def update_navigation_with_notebooks(website_dir: Path) -> None:
-    """Updates mint.json navigation to include notebook entries from NotebooksMetadata.mdx.
-
-    Args:
-        website_dir (Path): Root directory of the website
-    """
-    mint_json_path = (website_dir / "mint.json").resolve()
-    metadata_path = (website_dir / "snippets" / "data" / "NotebooksMetadata.mdx").resolve()
-
-    if not mint_json_path.exists():
-        print(f"mint.json not found at {mint_json_path}")
-        return
-
-    if not metadata_path.exists():
-        print(f"NotebooksMetadata.mdx not found at {metadata_path}")
-        return
-
-    # Read mint.json
-    with open(mint_json_path, encoding="utf-8") as f:
-        mint_config = json.load(f)
-
-    # add talks to navigation
-    talks_dir = website_dir / "talks"
-    talks_section = generate_nav_group(talks_dir, "Talks", "talks")
-    talks_section_pages = (
-        [talks_section["pages"]] if isinstance(talks_section["pages"], str) else talks_section["pages"]
-    )
-
-    # Add "talks/future_talks/index" item at the beginning of the list
-    future_talks_index = talks_section_pages.pop()
-    talks_section_pages.insert(0, future_talks_index)
-    mint_config["navigation"].append(talks_section)
-
-    # add blogs to navigation
-    blogs_dir = website_dir / "_blogs"
-    blog_section = {"group": "Blog", "pages": [generate_nav_group(blogs_dir, "Recent posts", "blog")]}
-    mint_config["navigation"].append(blog_section)
-
-    # Add examples to navigation
-    example_group = extract_example_group(metadata_path)
-    mint_config["navigation"].append(example_group)
-
-    # Write back to mint.json
-    with open(mint_json_path, "w", encoding="utf-8") as f:
-        json.dump(mint_config, f, indent=2)
-        f.write("\n")
-
-    print(f"Updated navigation in {mint_json_path}")
-
-
-def fix_internal_references(content: str, root_path: Path, current_file_path: Path) -> str:
-    """Resolves internal markdown references relative to root_dir and returns fixed content.
-
-    Args:
-        content: Markdown content to fix
-        root_path: Root directory for resolving paths
-        current_file_path: Path of the current file being processed
-    """
-
-    def resolve_link(match: re.Match[str]) -> str:
-        display_text, raw_path = match.groups()
-        try:
-            path_parts = raw_path.split("#")
-            rel_path = path_parts[0]
-            anchor = f"#{path_parts[1]}" if len(path_parts) > 1 else ""
-
-            resolved = (current_file_path.parent / rel_path).resolve()
-            final_path = (resolved.relative_to(root_path.resolve())).with_suffix("")
-
-            return f"[{display_text}](/{final_path}{anchor})"
-        except Exception:
-            return match.group(0)
-
-    pattern = r"\[([^\]]+)\]\(((?:\.\./|\./)?\w+(?:/[\w-]+)*\.md(?:#[\w-]+)?)\)"
-    return re.sub(pattern, resolve_link, content)
-
-
-def fix_internal_references_in_mdx_files(website_dir: Path) -> None:
-    """Process all MDX files in directory to fix internal references."""
-    for file_path in website_dir.glob("**/*.mdx"):
-        try:
-            with open(file_path, encoding="utf-8") as f:
-                content = f.read()
-
-            fixed_content = fix_internal_references(content, website_dir, file_path)
-
-            if content != fixed_content:
-                with open(file_path, "w", encoding="utf-8") as f:
-                    f.write(fixed_content)
-                print(f"Fixed internal references in {file_path}")
-
-        except Exception:
-            print(f"Error: {file_path}")
-            sys.exit(1)
-
-
-def construct_authors_html(authors_list: List[str], authors_dict: Dict[str, Dict[str, str]]) -> str:
-    """Constructs HTML for displaying author cards in a blog.
-
-    Args:
-        authors_list: List of author identifiers
-        authors_dict: Dictionary containing author information keyed by author identifier
-    Returns:
-        str: Formatted HTML string containing author cards
-    """
-    if not authors_list:
-        return ""
-
-    card_template = """
-        <Card href="{url}">
-            <div class="col card">
-              <div class="img-placeholder">
-                <img noZoom src="{image_url}" />
-              </div>
-              <div>
-                <p class="name">{name}</p>
-                <p>{title}</p>
-              </div>
-            </div>
-        </Card>"""
-
-    authors_html = [card_template.format(**authors_dict[author]) for author in authors_list]
-
-    author_label = "Author:" if len(authors_list) == 1 else "Authors:"
-    authors_html_str = indent("".join(authors_html), "        ")
-    retval = dedent(
-        f"""
-            <div class="blog-authors">
-              <p class="authors">{author_label}</p>
-              <CardGroup cols={{2}}>{authors_html_str}
-              </CardGroup>
-            </div>
-        """
-    )
-    return retval
-
-
-def separate_front_matter_and_content(file_path: Path) -> Tuple[str, str]:
-    """Separate front matter and content from a markdown file.
-
-    Args:
-        file_path (Path): Path to the mdx file
-    """
-    content = file_path.read_text(encoding="utf-8")
-
-    if content.startswith("---"):
-        front_matter_end = content.find("---", 3)
-        front_matter = content[0 : front_matter_end + 3]
-        content = content[front_matter_end + 3 :].strip()
-        return front_matter, content
-
-    return "", content
-
-
-def add_authors_and_social_img_to_blog_posts(website_dir: Path) -> None:
-    """Add authors info to blog posts.
-
-    Args:
-        website_dir (Path): Root directory of the website
-    """
-    blog_dir = website_dir / "_blogs"
-    authors_yml = blog_dir / "authors.yml"
-    generated_blog_dir = website_dir / "blog"
-
-    # Remove existing generated directory if it exists
-    if generated_blog_dir.exists():
-        shutil.rmtree(generated_blog_dir)
-
-    # Copy entire blog directory structure to generated_blog
-    shutil.copytree(blog_dir, generated_blog_dir)
-
-    try:
-        all_authors_info = yaml.safe_load(authors_yml.read_text(encoding="utf-8"))
-    except (yaml.YAMLError, OSError) as e:
-        print(f"Error reading authors file: {e}")
-        sys.exit(1)
-
-    for file_path in generated_blog_dir.glob("**/*.mdx"):
-        try:
-            front_matter_string, content = separate_front_matter_and_content(file_path)
-
-            # Skip if authors section already exists
-            # if '<div class="blog-authors">' in content:
-            #     continue
-
-            # Convert single author to list and handle authors
-            front_matter = yaml.safe_load(front_matter_string[4:-3])
-            authors = front_matter.get("authors", [])
-            authors_list = [authors] if isinstance(authors, str) else authors
-
-            # Social share image
-            social_img_html = """\n<div>
-<img noZoom className="social-share-img"
-  src="https://media.githubusercontent.com/media/ag2ai/ag2/refs/heads/main/website/static/img/cover.png"
-  alt="social preview"
-  style={{ position: 'absolute', left: '-9999px' }}
-/>
-</div>"""
-
-            # Generate authors HTML
-            authors_html = (
-                construct_authors_html(authors_list, all_authors_info)
-                if '<div class="blog-authors">' not in content
-                else ""
-            )
-
-            # Combine content
-            new_content = f"{front_matter_string}\n{social_img_html}\n{authors_html}\n{content}"
-
-            file_path.write_text(f"{new_content}\n", encoding="utf-8")
-            print(f"Authors info and social share image checked in {file_path}")
-
-        except Exception as e:
-            print(f"Error processing {file_path}: {e}")
-            continue
-
-
-def ensure_mint_json_exists(website_dir: Path) -> None:
-    mint_json_path = website_dir / "mint.json"
-    if not mint_json_path.exists():
-        print(f"mint.json not found at {mint_json_path}")
-        print(
-            "You can either run the 'process_api_reference.py' script before running this script or simply run the scripts/docs_build.sh script which will execute both 'process_api_reference.py' and 'process_notebooks.py' scripts in correct order."
-        )
-        sys.exit(1)
-
-
-def cleanup_tmp_dirs_if_no_metadata(website_dir: Path) -> None:
-    """Remove the temporary notebooks directory if NotebooksMetadata.mdx is not found.
-
-    This is to ensure a clean build and generate the metadata file as well as to
-    update the navigation with correct entries.
-    """
-    metadata_mdx = website_dir / "snippets" / "data" / "NotebooksMetadata.mdx"
-    if not metadata_mdx.exists():
-        print(f"NotebooksMetadata.mdx not found at {metadata_mdx}")
-
-        notebooks_dir = website_dir / "notebooks"
-        print(f"Removing the {notebooks_dir} and to ensure a clean build.")
-        shutil.rmtree(notebooks_dir, ignore_errors=True)
-
-
-def main() -> None:
-    script_dir = Path(__file__).parent.absolute()
-    parser = argparse.ArgumentParser()
-    subparsers = parser.add_subparsers(dest="subcommand")
-
-    parser.add_argument(
-        "--notebook-directory",
-        type=path,
-        help="Directory containing notebooks to process",
-        default=script_dir / "../notebook",
-    )
-    parser.add_argument("--website-directory", type=path, help="Root directory of mintlify website", default=script_dir)
-
-    render_parser = subparsers.add_parser("render")
-    render_parser.add_argument("--quarto-bin", help="Path to quarto binary", default="quarto")
-    render_parser.add_argument("--dry-run", help="Don't render", action="store_true")
-    render_parser.add_argument("notebooks", type=path, nargs="*", default=None)
-
-    test_parser = subparsers.add_parser("test")
-    test_parser.add_argument("--timeout", help="Timeout for each notebook", type=int, default=60)
-    test_parser.add_argument("--exit-on-first-fail", "-e", help="Exit after first test fail", action="store_true")
-    test_parser.add_argument("notebooks", type=path, nargs="*", default=None)
-    test_parser.add_argument("--workers", help="Number of workers to use", type=int, default=-1)
-
-    args = parser.parse_args()
-    if args.subcommand is None:
-        print("No subcommand specified")
-        sys.exit(1)
-
-    ensure_mint_json_exists(args.website_directory)
-    cleanup_tmp_dirs_if_no_metadata(args.website_directory)
-
-    if args.notebooks:
-        collected_notebooks = args.notebooks
-    else:
-        collected_notebooks = collect_notebooks(args.notebook_directory, args.website_directory)
-
-    filtered_notebooks = []
-    for notebook in collected_notebooks:
-        reason = skip_reason_or_none_if_ok(notebook)
-        if reason and isinstance(reason, str):
-            print(fmt_skip(notebook, reason))
-        else:
-            filtered_notebooks.append(notebook)
-
-    if args.subcommand == "test":
-        if args.workers == -1:
-            args.workers = None
-        failure = False
-        with concurrent.futures.ProcessPoolExecutor(
-            max_workers=args.workers,
-            initializer=start_thread_to_terminate_when_parent_process_dies,
-            initargs=(os.getpid(),),
-        ) as executor:
-            futures = [executor.submit(test_notebook, f, args.timeout) for f in filtered_notebooks]
-            for future in concurrent.futures.as_completed(futures):
-                notebook, optional_error_or_skip = future.result()
-                if isinstance(optional_error_or_skip, NotebookError):
-                    if optional_error_or_skip.error_name == "timeout":
-                        print(fmt_error(notebook, optional_error_or_skip.error_name))
-
-                    else:
-                        print("-" * 80)
-
-                        print(fmt_error(notebook, optional_error_or_skip))
-                        print(optional_error_or_skip.traceback)
-                        print("-" * 80)
-                    if args.exit_on_first_fail:
-                        sys.exit(1)
-                    failure = True
-                elif isinstance(optional_error_or_skip, NotebookSkip):
-                    print(fmt_skip(notebook, optional_error_or_skip.reason))
-                else:
-                    print(fmt_ok(notebook))
-
-        if failure:
-            sys.exit(1)
-
-    elif args.subcommand == "render":
-        check_quarto_bin(args.quarto_bin)
-
-        if not notebooks_target_dir(args.website_directory).exists():
-            notebooks_target_dir(args.website_directory).mkdir(parents=True)
-
-        for notebook in filtered_notebooks:
-            print(
-                process_notebook(
-                    notebook, args.website_directory, args.notebook_directory, args.quarto_bin, args.dry_run
-                )
-            )
-
-        # Post-processing steps after all notebooks are handled
-        if not args.dry_run:
-            copy_examples_mdx_files(args.website_directory)
-            update_navigation_with_notebooks(args.website_directory)
-            fix_internal_references_in_mdx_files(args.website_directory)
-            add_authors_and_social_img_to_blog_posts(args.website_directory)
-
-    else:
-        print("Unknown subcommand")
-        sys.exit(1)
-
-=======
 from autogen._website.process_notebooks import main
->>>>>>> 101cc53b
 
 if __name__ == "__main__":
     main()