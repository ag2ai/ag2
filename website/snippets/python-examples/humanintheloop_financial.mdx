--- conflicted
+++ resolved
@@ -3,11 +3,7 @@
 import random
 
 # Put your key in the OPENAI_API_KEY environment variable
-<<<<<<< HEAD
-llm_config = LLMConfig({"api_type": "openai", "model": "gpt-4o-mini"})
-=======
-llm_config = LLMConfig(api_type="openai", model="gpt-5-nano")
->>>>>>> dbae7b2b
+llm_config = LLMConfig({"api_type": "openai", "model": "gpt-5-nano"})
 
 # Use your own API config file with the right model set
 llm_config = LLMConfig.from_json(
