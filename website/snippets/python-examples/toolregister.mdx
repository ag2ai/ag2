--- conflicted
+++ resolved
@@ -5,11 +5,7 @@
 from autogen import ConversableAgent, register_function, LLMConfig
 
 # Put your key in the OPENAI_API_KEY environment variable
-<<<<<<< HEAD
-llm_config = LLMConfig({"api_type": "openai", "model": "gpt-4o-mini"})
-=======
-llm_config = LLMConfig(api_type="openai", model="gpt-5-nano")
->>>>>>> dbae7b2b
+llm_config = LLMConfig({"api_type": "openai", "model": "gpt-5-nano"})
 
 # 1. Our tool, returns the day of the week for a given date
 def get_weekday(date_string: Annotated[str, "Format: YYYY-MM-DD"]) -> str:
