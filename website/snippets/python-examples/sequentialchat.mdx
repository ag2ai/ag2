--- conflicted
+++ resolved
@@ -1,11 +1,7 @@
 ```python
 from autogen import ConversableAgent, LLMConfig
 
-<<<<<<< HEAD
-llm_config = LLMConfig({"api_type": "openai", "model": "gpt-4o-mini"})
-=======
-llm_config = LLMConfig(api_type="openai", model="gpt-5-nano")
->>>>>>> dbae7b2b
+llm_config = LLMConfig({"api_type": "openai", "model": "gpt-5-nano"})
 
 # Three chats:
 # 1. Teacher and Curriculum designer > summary is a topic for next chat
