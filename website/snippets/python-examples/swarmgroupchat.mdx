--- conflicted
+++ resolved
@@ -1,11 +1,7 @@
 ```python
 from autogen import ConversableAgent, AfterWorkOption, initiate_swarm_chat, LLMConfig
 
-<<<<<<< HEAD
-llm_config = LLMConfig({"api_type": "openai", "model": "gpt-4o-mini"})
-=======
-llm_config = LLMConfig(api_type="openai", model="gpt-5-nano")
->>>>>>> dbae7b2b
+llm_config = LLMConfig({"api_type": "openai", "model": "gpt-5-nano"})
 
 # 1. Create our agents
 planner_message = """You are a classroom lesson planner.
