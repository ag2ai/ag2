```python
from autogen import (
    AfterWork,
    OnCondition,
    AfterWorkOption,
    ConversableAgent,
    SwarmResult,
    initiate_swarm_chat,
    register_hand_off,
    LLMConfig,
)

<<<<<<< HEAD
llm_config = LLMConfig({"api_type": "openai", "model": "gpt-4o", "cache_seed": None})
=======
llm_config = LLMConfig(api_type="openai", model="gpt-5", cache_seed=None)
>>>>>>> dbae7b2b

# 1. Context
shared_context = {
    "lesson_plans": [],
    "lesson_reviews": [],
    # Will be decremented, resulting in 0 (aka False) when no reviews are left
    "reviews_left": 2,
}


# 2. Functions
def record_plan(lesson_plan: str, context_variables: dict) -> SwarmResult:
    """Record the lesson plan"""
    context_variables["lesson_plans"].append(lesson_plan)

    # Returning the updated context so the shared context can be updated
    return SwarmResult(context_variables=context_variables)


def record_review(lesson_review: str, context_variables: dict) -> SwarmResult:
    """After a review has been made, increment the count of reviews"""
    context_variables["lesson_reviews"].append(lesson_review)
    context_variables["reviews_left"] -= 1

    # Controlling the flow to the next agent from a tool call
    return SwarmResult(
        agent=teacher if context_variables["reviews_left"] < 0 else lesson_planner, context_variables=context_variables
    )


planner_message = """You are a classroom lesson planner.
Given a topic, write a lesson plan for a fourth grade class.
If you are given revision feedback, update your lesson plan and record it.
Use the following format:
<title>Lesson plan title</title>
<learning_objectives>Key learning objectives</learning_objectives>
<script>How to introduce the topic to the kids</script>
"""

reviewer_message = """You are a classroom lesson reviewer.
You compare the lesson plan to the fourth grade curriculum
and provide a maximum of 3 recommended changes for each review.
Always provide feedback for the current lesson plan.
"""

teacher_message = """You are a classroom teacher.
You decide topics for lessons and work with a lesson planner.
and reviewer to create and finalise lesson plans.
"""

# 3. Our agents now have tools to use (functions above)
lesson_planner = ConversableAgent(
    name="planner_agent",
    system_message=planner_message,
    functions=[record_plan],
    llm_config=llm_config,
)

lesson_reviewer = ConversableAgent(
    name="reviewer_agent",
    system_message=reviewer_message,
    functions=[record_review],
    llm_config=llm_config,
)

teacher = ConversableAgent(
    name="teacher_agent",
    system_message=teacher_message,
    llm_config=llm_config,
)

# 4. Transitions using hand-offs

# Lesson planner will create a plan and hand off to the reviewer if we're still
# allowing reviews. After that's done, transition to the teacher.
register_hand_off(lesson_planner,
    [
        OnCondition(
            target=lesson_reviewer,
            condition="After creating/updating and recording the plan, it must be reviewed.",
            available="reviews_left",
        ),
        AfterWork(agent=teacher),
    ]
)

# Lesson reviewer will review the plan and return control to the planner if there's
# no plan to review, otherwise it will provide a review and
register_hand_off(lesson_reviewer,
    [
        OnCondition(
            target=lesson_planner, condition="After new feedback has been made and recorded, the plan must be updated."
        ),
        AfterWork(agent=teacher),
    ]
)

# Teacher works with the lesson planner to create a plan. When control returns to them and
# a plan exists, they'll end the swarm.
register_hand_off(teacher,
    [
        OnCondition(target=lesson_planner, condition="Create a lesson plan.", available="reviews_left"),
        AfterWork(AfterWorkOption.TERMINATE),
    ]
)

# 5. Run the Swarm which returns the chat and updated context variables
chat_result, context_variables, last_agent = initiate_swarm_chat(
    initial_agent=teacher,
    agents=[lesson_planner, lesson_reviewer, teacher],
    messages="Today, let's introduce our kids to the solar system.",
    context_variables=shared_context,
)

print(f"Number of reviews: {len(context_variables['lesson_reviews'])}")
print(f"Reviews remaining: {context_variables['reviews_left']}")
print(f"Final Lesson Plan:\n{context_variables['lesson_plans'][-1]}")
```<|MERGE_RESOLUTION|>--- conflicted
+++ resolved
@@ -10,11 +10,7 @@
     LLMConfig,
 )
 
-<<<<<<< HEAD
-llm_config = LLMConfig({"api_type": "openai", "model": "gpt-4o", "cache_seed": None})
-=======
-llm_config = LLMConfig(api_type="openai", model="gpt-5", cache_seed=None)
->>>>>>> dbae7b2b
+llm_config = LLMConfig({"api_type": "openai", "model": "gpt-5", "cache_seed": None})
 
 # 1. Context
 shared_context = {
