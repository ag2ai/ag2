We are excited to unveil [`DeepResearchAgent`](/docs/api-reference/autogen/agents/experimental/DeepResearchAgent), a powerful autonomous research capability within our **AG2** framework. Inspired by [OpenAI's Deep Research](https://openai.com/index/introducing-deep-research), our agent is designed to tackle complex, multi-step research tasks efficiently, synthesizing insights from diverse online sources.

With [`DeepResearchAgent`](/docs/api-reference/autogen/agents/experimental/DeepResearchAgent), we take a significant step toward the future of autonomous knowledge synthesis—freeing up valuable time and enabling deeper, data-driven decision-making

## Installation

<Warning>
[`DeepResearchAgent`](/docs/api-reference/autogen/agents/experimental/DeepResearchAgent) is built on top of [`Browser Use`](https://github.com/browser-use/browser-use), which requires **Python 3.11 or higher**.
</Warning>

To get started with the [`DeepResearchAgent`](/docs/api-reference/autogen/agents/experimental/DeepResearchAgent) agent, follow these steps:

1. Install AG2 with the `browser-use` extra:
    ```bash
    pip install -U ag2[openai,browser-use]
    ```
    <Tip>
    If you have been using `autogen` or `ag2`, all you need to do is upgrade it using:
    ```bash
    pip install -U autogen[openai,browser-use]
    ```
    or
    ```bash
    pip install -U ag2[openai,browser-use]
    ```
    as `autogen` and `ag2` are aliases for the same PyPI package.
    </Tip>
2. Set up Playwright:

    ```bash
    # Installs Playwright and browsers for all OS
    playwright install
    # Additional command, mandatory for Linux only
    playwright install-deps
    ```

3. For running the code in Jupyter, use `nest_asyncio` to allow nested event loops.
    ```bash
    pip install nest_asyncio
    ```

You're all set! Now you can start solving complex tasks.

## Imports

```python
import os
import nest_asyncio

from autogen.agents.experimental import DeepResearchAgent

nest_asyncio.apply()
```

## Starting the Conversation

This code initializes [`DeepResearchAgent`](/docs/api-reference/autogen/agents/experimental/DeepResearchAgent) and asks it to find out `What was the impact of DeepSeek on stock prices and why?` using `GPT-4o`.

<Tip>
We recommend using `gpt-5`

Models like `gpt-5-nano` often don’t perform well enough for complex tasks.
</Tip>

```python
from autogen import LLMConfig

<<<<<<< HEAD
llm_config = LLMConfig({
    "api_type": "openai",
    "model": "gpt-4o",
    "api_key": os.environ["OPENAI_API_KEY"]
})
=======
llm_config = LLMConfig(
    config_list=[{"api_type": "openai", "model": "gpt-5", "api_key": os.environ["OPENAI_API_KEY"]}],
)
>>>>>>> dbae7b2b

agent = DeepResearchAgent(name="DeepResearchAgent", llm_config=llm_config)

message = "What was the impact of DeepSeek on stock prices and why?"

result = agent.run(
    message=message,
    tools=agent.tools,
    max_turns=2,
    user_input=False,
    summary_method="reflection_with_llm",
)
result.process()
print(result.summary)
```

The agent will break down the initial task into smaller, manageable subtasks and tackle them sequentially. Once all subtasks are completed, a final summary will be generated, for example:

```console
The investigation into the impact of DeepSeek on stock prices reveals several key insights:

1. **DeepSeek's Role and Functionality:**
 - DeepSeek is a renowned Chinese AI company, known for its cutting-edge, open-source language models that compete with those of major U.S. tech giants. The models offer significant advancements in reasoning and optimization of tasks requiring logical inference and problem-solving, utilizing methods such as "Chain of Thought" and reinforcement learning.

2. **Impact on Stock Prices:**
 - The introduction and application of DeepSeek have led to significant repercussions in stock markets. The tech industry experienced a selloff, notably impacting companies like Nvidia, with stock valuations decreasing markedly—from 50 times to 36 times estimated earnings. Major indexes, including Nasdaq and S&P 500, faced declines of 3.1% and 1.5%, respectively.

3. **Factors behind the Changes in Stock Prices:**
 - The shifts in stock prices are attributed to several factors:
 - **Technological Advancements:** DeepSeek's technological breakthroughs have triggered notable market changes.
 - **Impact on Major Tech Companies:** There have been significant market-cap losses for companies like Nvidia due to concerns about competition from DeepSeek.
 - **Market Volatility:** Concerns over Chinese AI enhancements have induced market-wide volatility.
 - **Investment Opportunities:** DeepSeek's advancements have sparked interest in investing in undervalued Chinese AI stocks, indicating potential growth areas.
 - **Financial Market Reactions:** The rapid changes induced by DeepSeek's developments have caused noticeable financial market fluctuations, particularly affecting Wall Street.

Overall, DeepSeek's emergence has profoundly influenced stock prices by fostering both immediate market anxiety and potential long-term investment opportunities.
Reasoning: The answer comprehensively covers the impact of DeepSeek on stock prices and the reasons behind these changes. It is well-structured, providing a clear understanding of DeepSeek's functions, its effects on the stock market, and the underlying factors contributing to these effects. Each aspect of the investigation aligns with the subquestions previously addressed, ensuring completeness and coherence. Thus, this summary effectively communicates the investigation's findings.
```<|MERGE_RESOLUTION|>--- conflicted
+++ resolved
@@ -65,17 +65,11 @@
 ```python
 from autogen import LLMConfig
 
-<<<<<<< HEAD
 llm_config = LLMConfig({
     "api_type": "openai",
-    "model": "gpt-4o",
+    "model": "gpt-5",
     "api_key": os.environ["OPENAI_API_KEY"]
 })
-=======
-llm_config = LLMConfig(
-    config_list=[{"api_type": "openai", "model": "gpt-5", "api_key": os.environ["OPENAI_API_KEY"]}],
-)
->>>>>>> dbae7b2b
 
 agent = DeepResearchAgent(name="DeepResearchAgent", llm_config=llm_config)
 
