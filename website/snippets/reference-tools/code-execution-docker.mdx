```python
from autogen import ConversableAgent, LLMConfig, register_function

# Import the environment, working directory, and code execution tool
from autogen.environments import DockerPythonEnvironment, WorkingDirectory
from autogen.tools.experimental import PythonCodeExecutionTool

with DockerPythonEnvironment(image="python:3.11-slim", pip_packages=["numpy", "pandas", "matplotlib"]) as docker_env:
    # When you exit the DockerPythonEnvironment context manager it will delete the Docker container (unless you set cleanup_container=False)

    with WorkingDirectory(path="/tmp/ag2_working_dir/") as wd:
        # Create our code execution tool, using the environment and working directory from the above context managers
        python_executor = PythonCodeExecutionTool(
            timeout=60,
            # If not using the context managers above, you can set the working directory and python environment here
            # working_directory=wd,
            # python_environment=docker_env,
        )

<<<<<<< HEAD
    llm_config = LLMConfig({
        "model": "gpt-4o",
        "api_type": "openai",
    })

    # code_runner has the code execution tool available to execute
    code_runner = ConversableAgent(
        name="code_runner",
        system_message="You are a code executor agent, when you don't execute code write the message 'TERMINATE' by itself.",
        human_input_mode="NEVER",
        llm_config=llm_config,
    )
=======
    with LLMConfig(model="gpt-5", api_type="openai"):

        # code_runner has the code execution tool available to execute
        code_runner = ConversableAgent(
            name="code_runner",
            system_message="You are a code executor agent, when you don't execute code write the message 'TERMINATE' by itself.",
            human_input_mode="NEVER",
        )
>>>>>>> dbae7b2b

    # question_agent has the code execution tool available to its LLM
    question_agent = ConversableAgent(
        name="question_agent",
        system_message=("You are a developer AI agent. "
            "Send all your code suggestions to the python_executor tool where it will be executed and result returned to you. "
            "Keep refining the code until it works."
        ),
        llm_config=llm_config,
    )

    # Register the python execution tool with the agents
    register_function(
        python_executor,
        caller=question_agent,
        executor=code_runner,
        description="Run Python code",
    )

    result = code_runner.initiate_chat(
        recipient=question_agent,
        message=("Write Python code to print the current Python version followed by the numbers 1 to 11. "
                "Make a syntax error in the first version and fix it in the second version."
        ),
        max_turns=5,
    )

    print(f"Result: {result.summary}")
```<|MERGE_RESOLUTION|>--- conflicted
+++ resolved
@@ -17,9 +17,8 @@
             # python_environment=docker_env,
         )
 
-<<<<<<< HEAD
     llm_config = LLMConfig({
-        "model": "gpt-4o",
+        "model": "gpt-5",
         "api_type": "openai",
     })
 
@@ -30,16 +29,6 @@
         human_input_mode="NEVER",
         llm_config=llm_config,
     )
-=======
-    with LLMConfig(model="gpt-5", api_type="openai"):
-
-        # code_runner has the code execution tool available to execute
-        code_runner = ConversableAgent(
-            name="code_runner",
-            system_message="You are a code executor agent, when you don't execute code write the message 'TERMINATE' by itself.",
-            human_input_mode="NEVER",
-        )
->>>>>>> dbae7b2b
 
     # question_agent has the code execution tool available to its LLM
     question_agent = ConversableAgent(
