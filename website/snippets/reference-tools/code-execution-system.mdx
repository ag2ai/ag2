--- conflicted
+++ resolved
@@ -15,9 +15,8 @@
             # python_environment=sys_py_env,
         )
 
-<<<<<<< HEAD
 llm_config = LLMConfig({
-    "model": "gpt-4o",
+    "model": "gpt-5",
     "api_type": "openai",
 })
 
@@ -38,25 +37,6 @@
     ),
     llm_config=llm_config,
 )
-=======
-with LLMConfig(model="gpt-5", api_type="openai"):
-
-    # code_runner has the code execution tool available to execute
-    code_runner = ConversableAgent(
-        name="code_runner",
-        system_message="You are a code executor agent, when you don't execute code write the message 'TERMINATE' by itself.",
-        human_input_mode="NEVER",
-    )
-
-    # question_agent has the code execution tool available to its LLM
-    question_agent = ConversableAgent(
-        name="question_agent",
-        system_message=("You are a developer AI agent. "
-            "Send all your code suggestions to the python_executor tool where it will be executed and result returned to you. "
-            "Keep refining the code until it works."
-        ),
-    )
->>>>>>> dbae7b2b
 
 # Register the python execution tool with the agents
 register_function(
