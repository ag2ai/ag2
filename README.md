--- conflicted
+++ resolved
@@ -47,7 +47,6 @@
 🎉 May 29, 2024: DeepLearning.ai launched a new short course [AI Agentic Design Patterns with AutoGen](https://www.deeplearning.ai/short-courses/ai-agentic-design-patterns-with-autogen), made in collaboration with Microsoft and Penn State University, and taught by AutoGen creators [Chi Wang](https://github.com/sonichi) and [Qingyun Wu](https://github.com/qingyun-wu).
 
 🎉 May 24, 2024: Foundation Capital published an article on [Forbes: The Promise of Multi-Agent AI](https://www.forbes.com/sites/joannechen/2024/05/24/the-promise-of-multi-agent-ai/?sh=2c1e4f454d97) and a video [AI in the Real World Episode 2: Exploring Multi-Agent AI and AutoGen with Chi Wang](https://www.youtube.com/watch?v=RLwyXRVvlNk).
-<<<<<<< HEAD
 
 🎉 May 13, 2024: [The Economist](https://www.economist.com/science-and-technology/2024/05/13/todays-ai-models-are-impressive-teams-of-them-will-be-formidable) published an article about multi-agent systems (MAS) following a January 2024 interview with [Chi Wang](https://github.com/sonichi).
 
@@ -79,39 +78,6 @@
 
 <!-- 🎉 Aug 16: Paper about AutoGen on [arxiv](https://arxiv.org/abs/2308.08155). -->
 
-=======
-
-🎉 May 13, 2024: [The Economist](https://www.economist.com/science-and-technology/2024/05/13/todays-ai-models-are-impressive-teams-of-them-will-be-formidable) published an article about multi-agent systems (MAS) following a January 2024 interview with [Chi Wang](https://github.com/sonichi).
-
-🎉 May 11, 2024: [AutoGen: Enabling Next-Gen LLM Applications via Multi-Agent Conversation](https://openreview.net/pdf?id=uAjxFFing2) received the best paper award at the [ICLR 2024 LLM Agents Workshop](https://llmagents.github.io/).
-
-<!-- 🎉 Apr 26, 2024: [AutoGen.NET](https://docs.ag2.ai/ag2-for-net/) is available for .NET developers! -->
-
-🎉 Apr 17, 2024: Andrew Ng cited AutoGen in [The Batch newsletter](https://www.deeplearning.ai/the-batch/issue-245/) and [What's next for AI agentic workflows](https://youtu.be/sal78ACtGTc?si=JduUzN_1kDnMq0vF) at Sequoia Capital's AI Ascent (Mar 26).
-
-🎉 Mar 3, 2024: What's new in AutoGen? 📰[Blog](https://docs.ag2.ai/blog/2024-03-03-AutoGen-Update); 📺[Youtube](https://www.youtube.com/watch?v=j_mtwQiaLGU).
-
-<!-- 🎉 Mar 1, 2024: the first AutoGen multi-agent experiment on the challenging [GAIA](https://huggingface.co/spaces/gaia-benchmark/leaderboard) benchmark achieved the No. 1 accuracy in all the three levels. -->
-
-<!-- 🎉 Jan 30, 2024: AutoGen is highlighted by Peter Lee in Microsoft Research Forum [Keynote](https://t.co/nUBSjPDjqD). -->
-
-🎉 Dec 31, 2023: [AutoGen: Enabling Next-Gen LLM Applications via Multi-Agent Conversation Framework](https://arxiv.org/abs/2308.08155) is selected by [TheSequence: My Five Favorite AI Papers of 2023](https://thesequence.substack.com/p/my-five-favorite-ai-papers-of-2023).
-
-<!-- 🔥 Nov 24: pyautogen [v0.2](https://github.com/ag2ai/ag2/releases/tag/v0.2.0) is released with many updates and new features compared to v0.1.1. It switches to using openai-python v1. Please read the [migration guide](https://docs.ag2.ai/docs/installation/Installation). -->
-
-<!-- 🔥 Nov 11: OpenAI's Assistants are available in AutoGen and interoperatable with other AutoGen agents! Checkout our [blogpost](https://docs.ag2.ai/blog/2023-11-13-OAI-assistants) for details and examples. -->
-
-🎉 Nov 8, 2023: AutoGen is selected into [Open100: Top 100 Open Source achievements](https://www.benchcouncil.org/evaluation/opencs/annual.html) 35 days after spinoff from [FLAML](https://github.com/microsoft/FLAML).
-
-<!-- 🎉 Nov 6, 2023: AutoGen is mentioned by Satya Nadella in a [fireside chat](https://youtu.be/0pLBvgYtv6U). -->
-
-<!-- 🎉 Nov 1, 2023: AutoGen is the top trending repo on GitHub in October 2023. -->
-
-<!-- 🎉 Oct 03, 2023: AutoGen spins off from [FLAML](https://github.com/microsoft/FLAML) on GitHub. -->
-
-<!-- 🎉 Aug 16: Paper about AutoGen on [arxiv](https://arxiv.org/abs/2308.08155). -->
-
->>>>>>> 2af1700f
 🎉 Mar 29, 2023: AutoGen is first created in [FLAML](https://github.com/microsoft/FLAML).
 
 <!--
