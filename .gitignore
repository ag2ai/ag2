--- conflicted
+++ resolved
@@ -154,15 +154,7 @@
 # Cython debug symbols
 cython_debug/
 
-<<<<<<< HEAD
-logs
-
-.idea/*
-.DS_Store
-.cursor/
-=======
 logs/
->>>>>>> 685695db
 
 output/
 *.pkl
