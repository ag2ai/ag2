# Copyright (c) 2023 - 2025, AG2ai, Inc., AG2ai open-source projects maintainers and core contributors
#
# SPDX-License-Identifier: Apache-2.0
import copy
import math
import random
import re
import warnings
from typing import Any, Literal, Optional, Tuple, Union

from .... import Agent, AssistantAgent, UserProxyAgent
from ....doc_utils import export_module
from ....import_utils import optional_import_block
from ....llm_config import LLMConfig

__all__ = ["ReasoningAgent", "ThinkNode"]

EPSILON = 1e-6

TREEOFTHOUGHT_MESSAGE = """
Role: Deep Thinking AI Assistant

End Goal: Generate a thinking trajectory of steps to follow in order to provide a high-quality response to the user.

Current Task: Given the question and a list of previous thinking steps (the plan trajectory), generate at least four innovative options for the next step in the thinking process to add in the trajectory. The user will not answer you anything.

Instructions:
- Review the user's question and the previous steps taken. If only the question is provided and no previous steps, then make your suggestions to initiate the thinking process.
- The options you will provide must be alternatives for the next step in the thinking trajectory. Not steps that consider another option as given. So, make them focused and not too many.
- Identify any mistakes or errors in the previous thinking. If you find any mistakes, include options to correct them in your proposed options.
- Reply a single word 'TERMINATE' as an option if you believe the user's question is fully resolved.
- If the question is a multi-choice question, you should carefully eliminate obviously wrong choices, look for contextual clues in the question, and use logical reasoning to select the most plausible answer.
- If you need to validate, simulate, or illustrate a reasoning concept (like mathematical expressions, code execution, algorithms, etc.) with Python, place the code in a fenced block like ```python ... ``` and always print the results that you want to see.

(Note: Randomness, floating point precision, or hardware specifics may affect outputs, so your reasoning should not rely heavily on Python results.)

Options Restrictions:
- Never suggest options that access/consult/cross-check the internet, external sources, literature, datasets, books, or experts.
- Never suggest options in the physical world like conducting experiments or surveys, your approach in practical problems should still be theoretical.
- Never suggest options that require data you do not have, or suggest research to collect them.
- Never use Python when there is no need to.

---

**Format of Output:**

REFLECTION:
*Give a few sentence reflections on the previous steps in the thinking trajectory, what is wrong and what is good.*

**Possible Options:**
Option 1: Thinking 1. Short Description.

Option 2: Thinking 2. Short Description.

Option 3: Thinking 3. Short Description.

Option 4: Thinking 4. Short Description.

...
"""


@export_module("autogen.agents.experimental")
class ThinkNode:
    def __init__(self, content: str, parent: Optional["ThinkNode"] = None) -> None:
        """A node in a tree structure representing a step in the reasoning process.

        This class implements a tree node that stores content (text describing a reasoning step),
        maintains parent-child relationships, tracks node statistics, and provides utilities
        for traversing/visualizing the reasoning path.

        Args:
            content (str): The text content/description for this reasoning step.
            parent (Optional[ThinkNode]): The parent node in the tree, if any.

        Attributes:
            content (str): The text content/description for this reasoning step.
            value (float): A numeric score/value assigned to this node.
            parent (Optional[ThinkNode]): Reference to the parent node.
            reflection (str): A string containing reflections on the reasoning process.
            rating_details (str): A string providing details about the rating of this node.
            depth (int): The depth of this node in the tree (root = 0).
            children (list[ThinkNode]): list of child nodes.
            visits (int): Number of times this node has been visited during search.

        The node automatically maintains the tree structure by:
        - Setting its depth based on the parent's depth + 1.
        - Adding itself to the parent's children list if the parent exists.
        - Providing trajectory utilities to get the full path from root to this node.
        """
        self.content: str = content
        self.value: float = 0.0
        self.parent: Optional[ThinkNode] = parent
        self.reflection: str = ""
        self.rating_details: str = ""
        self.depth: int = parent.depth + 1 if parent is not None else 0
        self.children: list[ThinkNode] = []
        self.visits: int = 0
        if self.parent:
            self.parent.children.append(self)

    @property
    def _trajectory_arr(self) -> list[str]:
        """Gets the full path from root to this node as a list of strings.

        Returns:
            list[str]: list containing the content of each node from root to current node
        """
        if self.parent:
            return self.parent._trajectory_arr + [self.content]
        return ["# Question:\n" + self.content + "\n---\n"]

    @property
    def trajectory(self) -> str:
        """Get a formatted string representation of the path from root to this node.

        Returns:
            str: A formatted string showing the question and each step in the reasoning process
        """
        traj = self._trajectory_arr
        ans = traj[0]
        ans += "# Trajectory:\n"
        for i, option in enumerate(traj[1:]):
            ans += f"\nStep {i + 1}: {option}"
        return ans

    def backpropagate(self, reward: float) -> None:
        """Update the score of this node and its parents using moving average.

        Args:
            reward (float): The reward to backpropagate up the tree.
        """
        node: Optional[ThinkNode] = self
        while node is not None:
            node.visits += 1
            node.value = (node.value * (node.visits - 1) + reward) / node.visits
            node = node.parent

    def __str__(self) -> str:
        return f"{self.content} -> Depth: {self.depth} Value: {self.value} Visits: {self.visits}"

    def __repr__(self) -> str:
        return self.__str__()

    def to_dict(self) -> dict[str, Any]:
        """Convert ThinkNode to dictionary representation.

        Returns:
            dict[str, Any]: dictionary containing all node attributes and recursive children
        """
        return {
            "content": self.content,
            "value": self.value,
            "depth": self.depth,
            "reflection": self.reflection,
            "rating_details": self.rating_details,
            "visits": self.visits,
            "children": [child.to_dict() for child in self.children],
        }

    @classmethod
    def from_dict(cls, data: dict[str, Any], parent: Optional["ThinkNode"] = None) -> "ThinkNode":
        """Create ThinkNode from dictionary representation.

        Args:
            data (dict[str, Any]): dictionary containing node data
            parent (Optional[ThinkNode]): Parent node to attach to

        Returns:
            ThinkNode: Reconstructed node with all children
        """
        node = cls(content=data["content"], parent=parent)
        node.value = data["value"]
        node.depth = data["depth"]
        node.visits = data["visits"]
        node.reflection = data.get("reflection", "")
        node.rating_details = data.get("rating_details", "")

        # Recursively create children
        for child_data in data["children"]:
            cls.from_dict(child_data, parent=node)

        return node

    def visualize_tree(self) -> None:
        """Visualize the tree of thoughts using graphviz."""
        with optional_import_block() as result:
            from graphviz import Digraph

        if not result.is_successful:
            print("Please install graphviz: pip install graphviz")
            return

        dot = Digraph(comment="Tree of Thoughts")
        dot.attr(rankdir="TB")  # Top to Bottom direction

        def add_nodes(node: ThinkNode, node_id: str = "0") -> None:
            # Truncate long content for better visualization
            display_content = (node.content[:50] + "...") if len(node.content) > 50 else node.content

            # Add node with stats
            label = f"{display_content}\n visits: {node.visits}\n value: {node.value}"
            dot.node(node_id, label)

            # Recursively add children
            for i, child in enumerate(node.children):
                child_id = f"{node_id}_{i}"
                add_nodes(child, child_id)
                dot.edge(node_id, child_id)

        add_nodes(self)

        # Render the graph
        try:
            dot.render("tree_of_thoughts", view=False, format="png", cleanup=True)
        except Exception as e:
            print(f"Error rendering graph: {e}")
            print("Make sure graphviz is installed on your system: https://graphviz.org/download/")


def extract_sft_dataset(root: ThinkNode) -> list[dict[str, Any]]:
    """Extract the best trajectory or multiple equally good trajectories for SFT training.

    Args:
        root (ThinkNonde): The root node of the tree.

    Returns:
        list[dict]: list of best trajectories, each one is a pair of instruction and response.
    """
    instruction = root.content
    idx = len("# Question: ") + len(root.content) + 1

    def _find_leaf_nodes(node: ThinkNode) -> list[ThinkNode]:
        """Recursively find all leaf nodes."""
        if not node.children:
            return [node]
        leafs = []
        for child in node.children:
            leafs.extend(_find_leaf_nodes(child))
        return leafs

    # Step 1: Find all leaf nodes
    leaf_nodes = _find_leaf_nodes(root)

    # Step 2: Determine the highest score among leaf nodes
    max_value = max(leaf_nodes, key=lambda x: x.value).value

    # Step 3: Collect all leaf nodes with the highest score
    best_leafs = [leaf for leaf in leaf_nodes if leaf.value == max_value]

    # Step 4: Collect trajectories for all the best leaf nodes
    best_trajectories = [{"instruction": instruction, "response": leaf.trajectory[idx:]} for leaf in best_leafs]

    return best_trajectories


def extract_rlhf_preference_dataset(root: ThinkNode, contrastive_threshold: float = 0.2) -> list[dict[str, Any]]:
    """Extract and generate preference pairs for RLHF training by comparing sibling nodes.

    Args:
        root (ThinkNode): The root node of the tree.
        contrastive_threshold (float): between (0, 1), a distance measure that we are confident to call
            one is positive and another is negative.

    Returns:
        list[dict]: list of preference pairs, where each pair contains two responses and
        indicates which one is preferred.
    """
    preference_pairs = []

    assert contrastive_threshold > 0
    assert contrastive_threshold < 1

    def traverse_tree(node: ThinkNode) -> None:
        """Traverse the tree to compare sibling nodes and collect preferences."""
        if not node.children:
            return  # Leaf node, no comparisons needed

        # Step 1: Compare all sibling nodes
        for i in range(len(node.children)):
            for j in range(len(node.children)):
                if i == j:
                    continue
                child_a, child_b = node.children[i], node.children[j]

                is_a_better = False
                if child_a.visits > 0 and child_b.visits > 0:
                    # for MCTS
                    is_a_better = (
                        child_a.value / child_a.visits - child_b.value / child_b.visits > contrastive_threshold
                    )
                else:
                    # for Beam Search
                    is_a_better = child_a.value - child_b.value > contrastive_threshold
                if is_a_better:
                    preference_pairs.append({
                        "instruction": node.trajectory,
                        "reflection": node.reflection,
                        "preferred_response": f"Step {child_a.depth}: {child_a.content}",
                        "dispreferred_response": f"Step {child_b.depth}: {child_b.content}",
                    })

        # Step 2: Recurse into child nodes
        for child in node.children:
            traverse_tree(child)

    # Start traversal from the root
    traverse_tree(root)

    return preference_pairs


@export_module("autogen.agents.experimental")
class ReasoningAgent(AssistantAgent):
    def __init__(
        self,
        name: str,
        llm_config: Optional[Union[LLMConfig, dict[str, Any]]] = None,
        grader_llm_config: Optional[Union[LLMConfig, dict[str, Any]]] = None,
        max_depth: int = 4,
        beam_size: int = 3,
        answer_approach: Literal["pool", "best"] = "pool",
        reason_config: Optional[dict[str, Any]] = None,
        code_execution_config: Union[dict[str, Any], Literal[False]] = False,
        **kwargs: Any,
    ) -> None:
        """Initialize a ReasoningAgent that uses tree-of-thought reasoning.

        Args:
            name (str): Name of the agent
            llm_config (Optional[Union[LLMConfig, dict[str, Any]]]): Configuration for the language model
            grader_llm_config (Optional[Union[LLMConfig, dict[str, Any]]]): Optional separate configuration for the grader model. If not provided, uses llm_config
            max_depth (int): Maximum depth of the reasoning tree
            beam_size (int): DEPRECATED. Number of parallel reasoning paths to maintain
            answer_approach (str): DEPRECATED. Either "pool" or "best" - how to generate final answer
            reason_config (Optional[dict[str, Any]]): Configuration for the reasoning method.
                method (str): The search strategy to use. Options:
                    - "beam_search" (default): Uses beam search with parallel paths
                    - "mcts": Uses Monte Carlo Tree Search for exploration
                    - "lats": Uses Language Agent Tree Search with per-step rewards
                    - "dfs": Uses depth-first search (equivalent to beam_search with beam_size=1)

                Common parameters:
                    max_depth (int): Maximum depth of reasoning tree (default: 3)
                    forest_size (int): Number of independent trees to maintain (default: 1)
                    rating_scale (int): Scale for grading responses, e.g. 1-10 (default: 10)

                Beam Search specific:
                    beam_size (int): Number of parallel paths to maintain (default: 3)
                    answer_approach (str): How to select final answer, "pool" or "best" (default: "pool")

                MCTS/LATS specific:
                    nsim (int): Number of simulations to run (default: 3)
                    exploration_constant (float): UCT exploration parameter (default: 1.41)

                Example configs:
                    `{"method": "beam_search", "beam_size": 5, "max_depth": 4}`
                    `{"method": "mcts", "nsim": 10, "exploration_constant": 2.0}`
                    `{"method": "lats", "nsim": 5, "forest_size": 3}`
            code_execution_config (dict or False): config for the code execution.
                To disable code execution, set to False. Otherwise, set to a dictionary with the following keys:
                - work_dir (Optional, str): The working directory for the code execution.
                    If None, a default working directory will be used.
                    The default working directory is the "extensions" directory under
                    "path_to_autogen".
                - use_docker (Optional, list, str or bool): The docker image to use for code execution.
                    Default is True, which means the code will be executed in a docker container. A default list of images will be used.
                    If a list or a str of image name(s) is provided, the code will be executed in a docker container
                    with the first image successfully pulled.
                    If False, the code will be executed in the current environment.
                    We strongly recommend using docker for code execution.
                - timeout (Optional, int): The maximum execution time in seconds.
                - last_n_messages (Experimental, int or str): The number of messages to look back for code execution.
                    If set to 'auto', it will scan backwards through all messages arriving since the agent last spoke, which is typically the last time execution was attempted. (Default: auto)
            **kwargs (Any): Additional keyword arguments passed to parent class
        """
        reason_config = reason_config or {}
        if "verbose" in kwargs:
            warnings.warn(
                "The parameter `verbose` in ReasoningAgent has been deprecated. "
                "Please use the `silent` parameter as other AG2 agents.",
                DeprecationWarning,
            )
            kwargs["silent"] = not kwargs.pop("verbose")

<<<<<<< HEAD
        super().__init__(name=name, llm_config=llm_config, code_execution_config=code_execution_config, **kwargs)
        self._llm_config: dict[str, Any] = llm_config
        self._grader_llm_config: dict[str, Any] = grader_llm_config if grader_llm_config else llm_config
=======
        super().__init__(name=name, llm_config=llm_config, **kwargs)
        self._llm_config: Optional[Union[LLMConfig, dict[str, Any]]] = llm_config
        self._grader_llm_config: Optional[Union[LLMConfig, dict[str, Any]]] = (
            grader_llm_config if grader_llm_config else llm_config
        )
>>>>>>> 05fcf7a5

        if max_depth != 4 or beam_size != 3 or answer_approach != "pool":
            warnings.warn(
                "The parameters max_depth, beam_size, and answer_approach have been deprecated. "
                "Please use the reason_config dictionary to configure these settings instead.",
                DeprecationWarning,
            )

        self._reason_config: dict[str, Any] = reason_config or {}
        self._method: Literal["beam_search", "mcts", "lats", "dfs"] = reason_config.get("method", "beam_search")
        if self._method not in ["beam_search", "mcts", "lats", "dfs"]:
            raise ValueError(
                f"Invalid reasoning method specified: '{self._method}'. Should be one of 'beam_search', 'mcts', 'lats', or 'dfs'."
            )

        self._beam_size: int = 1
        if self._method in ["beam_search", "dfs"]:
            if self._method != "dfs":
                self._beam_size = reason_config.get("beam_size", beam_size)
            self._answer_approach: Literal["pool", "best"] = reason_config.get("answer_approach", answer_approach)
            if self._answer_approach not in ["pool", "best"]:
                raise ValueError(
                    f"Invalid answer_approach specified: '{self._answer_approach}'. Should be one of 'pool' or 'best'."
                )
        elif self._method in ["mcts", "lats"]:
            self._nsim: int = reason_config.get("nsim", 3)
            self._exploration_constant: float = reason_config.get("exploration_constant", 1.41)

        self._max_depth: int = reason_config.get("max_depth", max_depth)
        self._forest_size: int = reason_config.get("forest_size", 1)
        self._rating_scale: int = reason_config.get("rating_scale", 10)

        self._root: Optional[ThinkNode] = None
        self._lats_context: str = ""
        self.register_reply([Agent, None], ReasoningAgent.generate_forest_response)

        tot_msg = TREEOFTHOUGHT_MESSAGE
        self._user_proxy: Optional[UserProxyAgent] = None

        if self._code_execution_config is not False:
            self._user_proxy = UserProxyAgent(
                name="reasoner_user_proxy",
                human_input_mode="NEVER",
                code_execution_config=self._code_execution_config,
                max_consecutive_auto_reply=1,
            )
        else:
            tot_msg = "\n".join([
                line for line in tot_msg.split("\n") if not re.compile(r".*(python|```).*").search(line)
            ])

        self._thinker = AssistantAgent(name="tot_thinker", system_message=tot_msg, llm_config=self._llm_config)
        self._grader = AssistantAgent(name="tot_grader", llm_config=self._grader_llm_config)
        self._prompt_rewriter = AssistantAgent(name="prompt_rewriter", llm_config=self._llm_config)

    def generate_forest_response(
        self,
        messages: Optional[list[dict[str, Any]]] = None,
        sender: Optional[Agent] = None,
        config: Optional[dict[str, Any]] = None,
    ) -> tuple[bool, str]:
        """Generate a response using tree-of-thought reasoning.

        Args:
            messages (Optional[list[dict[str, Any]]]): Input messages to respond to
            sender (Optional[Agent]): Agent sending the messages
            config (Optional[dict[str, Any]]): Optional configuration

        Returns:
            Tuple[bool, str]: Success flag and generated response
        """
        if sender == self:
            return False, ""  # Defer the LLM call to next reply functions.
        prompt, ground_truth = self._process_prompt(messages, sender)
        if not prompt:
            return True, "TERMINATE"

        forest_answers: list[str] = []
        for _ in range(self._forest_size):
            if self._method in ["beam_search", "dfs"]:
                response = self._beam_reply(prompt, ground_truth)
            elif self._method in ["mcts", "lats"]:
                response = self._mtcs_reply(prompt, ground_truth)
            else:
                raise ValueError("Invalid reasoning method specified.")

            forest_answers.append(response)

        if len(forest_answers) == 1:
            return True, forest_answers[0]
        else:
            forest_answers_str = "-" + "\n-".join(forest_answers)
            self.send(
                message=f"Answer the question {prompt}. Here are some students' different answers:\n{forest_answers_str}",
                recipient=self,
                request_reply=True,
                silent=self.silent,
            )
            last_msg: Optional[dict[str, Any]] = self.last_message(self)
            if last_msg is None:
                return True, ""
            return True, last_msg["content"].strip()

    def rate_node(self, node: ThinkNode, ground_truth: Optional[str] = None, is_outcome: bool = False) -> float:
        """Rate the quality of a reasoning path or the final answer using the grader agent.

        Args:
            node (ThinkNode): Node containing the reasoning trajectory to evaluate
            ground_truth (Optional[str]): Optional ground truth to provide to the grader
            is_outcome (bool): indicates whether the rating is for an outcome (final answer) or a process (thinking trajectory).

        Returns:
            float: Normalized score between 0 and 1 indicating trajectory quality
        """
        if node.value > 0 and node.rating_details:
            # we already calculated the rating for the node
            return node.value

        # Update Grader's system message
        if is_outcome:
            # Outcome Rating
            message = f"""Please rate the answer on a scale of 1 to {self._rating_scale}, where 1 is the worst and {self._rating_scale} is the best.

A great answer must:
- Directly address the original question
- Be factually accurate and complete
- Show clear logical reasoning

Additionally, a good answer should:
- Be concise and well-structured
- Use appropriate language and tone
- Provide relevant examples or evidence when needed
- Be free of contradictions or inconsistencies

If the answer fails to meet any of the core requirements above, it should be considered a poor response.

Also, rate poory (with 1) trajectories that:
- Require access to internet, experts opinions or external sources.
- Require research, hypotheses or data that are not provided.
- Include solutions in the physical world, like conducting experiments or surveys.

Please provide your rating along with a brief explanation of your assessment.
"""
        else:
            # Process Rating
            message = f"""Please rate the thinking trajectory on a scale of 1 to {self._rating_scale}, where 1 is the worst and {self._rating_scale} is the best.

A great thinking trajectory must:
- Advance the process of solving the problem.

Additionally, a good trajectory should:
- Be appropriate in conversation.
- Contain no inaccuracies.
- Be free of any odd or irrelevant content.

If the trajectory does not meet one of the above requirements, it is considered a bad response.

Also, rate poory (with 1) trajectories that:
- Require access to internet, experts opinions or external sources.
- Require research, hypotheses or data that are not provided.
- Include solutions in the physical world, like conducting experiments or surveys.

Please provide your rating along with a brief explanation of your assessment.
"""
        # Add ground truth to the message.
        if ground_truth:
            # override the system message
            message += f"--- Note that the Ground Truth is ---\n{ground_truth}\n---\n"
        self._grader.update_system_message(message)

        if self._method == "lats":
            prompt = self._lats_context + "\n\n---\n\n" + f"Rate:\n{node.trajectory}"
        else:
            prompt = f"Rate:\n{node.trajectory}"

        self._grader.clear_history()
        self.send(
            message=prompt,
            recipient=self._grader,
            request_reply=True,
            silent=self.silent,
        )
        rating: str = ""
        last_message: Optional[dict[str, Any]] = self._grader.last_message()
        if last_message is not None:
            rating = last_message["content"].strip()
        node.rating_details = rating

        try:
            # Scale rating to [0, 1]
            reward = (float(re.findall(r"[\d.]+", rating)[0]) - 1.0) / (self._rating_scale - 1.0)
        except (IndexError, ValueError):
            reward = 0.0  # Default reward if parsing fails
        return reward

    def _process_prompt(
        self, messages: Optional[list[dict[str, Any]]], sender: Optional[Agent]
    ) -> Tuple[Optional[str], Optional[str]]:
        """Process the incoming messages to extract the prompt and ground truth.

        This method checks if the provided messages are None and identifies the prompt.
        If there is only one message, it uses that as the prompt. Otherwise, it asks the question in the messages including also the important information from the previous messages.
        It also looks for a specific keyword "GROUND_TRUTH" in any of the messages to separate the ground truth for evaluation purposes.

        Args:
            messages (Optional[list[dict[str, Any]]]): A list of message dictionaries containing the content to process.
            sender (Optional[Agent]): The agent sending the messages.

        Returns:
            Tuple[Optional[str], Optional[str]]: A tuple containing the processed prompt and the ground truth.
            If the prompt is empty, returns (None, None).
        """
        messages = self._oai_messages[sender] if messages is None else messages
        messages_copy = copy.deepcopy(messages)

        # Extract the ground truth for more accurate evaluation.
        # TODO: in the future, allow user to pass a callable (func) to calculate reward.
        ground_truth = None
        for i, message in enumerate(messages_copy):
            if "GROUND_TRUTH" in message["content"]:
                idx = message["content"].find("GROUND_TRUTH")
                messages_copy[i]["content"], ground_truth = message["content"][:idx].rstrip(), message["content"][idx:]
                break

        if len(messages) == 1:
            # First message, no previous context
            prompt = messages_copy[0]["content"]
        else:
            rewriter_message = f"""
Task: Given a list of messages including a previous discussion, write a prompt that summarizes the discussion, including all the useful information, and asks a question.

**Messages:**
{messages_copy}

**Format of Output:**
QUESTION: *Write the initial question asked by the user here.*
SUMMARY: *summarize the existing discussions.*

ACTIVITY LOG:
- *Action 1 performed*
- *Action 2 performed*
- ...

CURRENT_QUESTION: *Write the current/last question to be addressed here. In case the task has been completed, write: "The task has now been completed, write the final response and terminate the task."*
"""
            self._prompt_rewriter.clear_history()
            self.send(
                message=rewriter_message,
                recipient=self._prompt_rewriter,
                request_reply=True,
                silent=self.silent,
            )
            last_msg: Optional[dict[str, Any]] = self._prompt_rewriter.last_message()
            prompt = last_msg["content"].strip() if last_msg is not None else ""

        if not prompt:
            return None, None

        return prompt, ground_truth

    def _beam_reply(self, prompt: str, ground_truth: Optional[str] = None) -> str:
        """Generate a response using tree-of-thought reasoning.

        Implements beam search through a tree of reasoning steps, using the thinker
        agent to generate possible next steps and the grader agent to evaluate paths.

        Args:
            prompt (str): The question or prompt to generate a response for.
            ground_truth (Optional[str]): The ground truth or correct answer for evaluation.

        Returns:
            str: The generated response based on the reasoning process.
        """
        root = ThinkNode(content=prompt, parent=None)
        self._root = root  # save the root node for later visualization
        prev_leafs: list[ThinkNode] = [root]
        final_answers: set[ThinkNode] = set()  # store the final answers

        while prev_leafs and len(final_answers) < self._beam_size:
            new_leafs: list[ThinkNode] = []
            for node in prev_leafs:
                if self._is_terminal(node):
                    # Reached max depth; collect possible answers
                    if node.value is None:
                        node.value = self.rate_node(node, ground_truth)
                    final_answers.add(node)
                    continue

                new_leafs += self._expand(node)

            prev_leafs = new_leafs

            if len(prev_leafs) + len(final_answers) > self._beam_size:
                if len(final_answers) >= self._beam_size:
                    prev_leafs = []  # stop searching, max beam size reached
                    break

                # Rate
                for node in prev_leafs:
                    node.value = self.rate_node(node, ground_truth)
                # Beam search: keep top beam_size leaf nodes
                prev_leafs = sorted(prev_leafs, key=lambda x: x.value if x.value else 0, reverse=True)[
                    : self._beam_size - len(final_answers)
                ]

        assert final_answers, "No final answers found."
        final_answers_list = list(final_answers)

        if self._answer_approach == "best":
            # Best the final answers
            best_leaf = max(final_answers_list, key=lambda x: x.value)
            self.send(
                message=f"Answer the question {prompt}. Here is my thinking processes:\n{best_leaf.trajectory}",
                recipient=self,
                request_reply=True,
                silent=self.silent,
            )
        elif self._answer_approach == "pool":
            all_thoughts = "\n\n".join([
                f"--- Possibility {i + 1} ---\n{node.trajectory}\n" for i, node in enumerate(final_answers_list)
            ])
            self.send(
                message=f"Answer the question {prompt}. You can utilize these students' thinking processes.\n\n{all_thoughts}",
                recipient=self,
                request_reply=True,
                silent=self.silent,
            )

        last_msg: Optional[dict[str, Any]] = self.last_message(self)
        final_answer: str = last_msg["content"].strip() if last_msg is not None else ""
        return final_answer

    def _mtcs_reply(self, prompt: str, ground_truth: Optional[str] = None) -> str:
        """Generate a response using Monte Carlo Tree Search (MCTS) reasoning.

        Args:
            prompt (str): The question or prompt to generate a response for.
            ground_truth (Optional[str]): The ground truth or correct answer for evaluation.

        Returns:
            str: The generated response based on the reasoning process.
        """
        root = ThinkNode(content=prompt, parent=None)
        self._root = root
        answer_nodes: list[ThinkNode] = []

        self._lats_context = "## Here are some previous trajectories and reflections\n\n"  # Store LATS's reflections

        # TODO: future, parallelism with Swarm agent or AsyncOpenAI client.
        for _ in range(self._nsim):
            node = root

            # Selection
            while not self._is_terminal(node) and len(node.children) > 0:
                choices_weights = [
                    (child.value / (child.visits + EPSILON))
                    + self._exploration_constant
                    * math.sqrt(2 * math.log(node.visits + EPSILON) / (child.visits + EPSILON))
                    for child in node.children
                ]
                node = node.children[choices_weights.index(max(choices_weights))]

            # Expansion and Simulation
            while not self._is_terminal(node):
                if len(node.children) == 0:
                    self._expand(node)
                if len(node.children) == 0:
                    node.content += "\nTERMINATE"
                    break
                node = random.choice(node.children)

            # Add answer (leaf) node and evaluate answer
            self.send(
                message=f"Answer the question {prompt}. Here is my thinking process:\n{node.trajectory}",
                recipient=self,
                request_reply=True,
                silent=self.silent,
            )
            last_msg: Optional[dict[str, Any]] = self.last_message(self)
            _answer: str = last_msg["content"].strip() if last_msg is not None else ""
            _ans_node = ThinkNode(content=_answer, parent=node)
            reward = self.rate_node(_ans_node, ground_truth, is_outcome=True)
            _ans_node.value = reward
            answer_nodes.append(_ans_node)
            self._lats_context += f"### Previous Tries:\n{node.trajectory}\n\nRating:{_ans_node.rating_details}\n\n"
            node.backpropagate(reward)

        best_ans_node = max(answer_nodes, key=lambda node: node.value)
        return best_ans_node.content

    def _expand(self, node: ThinkNode) -> list[ThinkNode]:
        """Expand the node by generating possible next steps based on the current trajectory.

        This method sends a message to the thinker agent, asking for possible next steps
        that can be taken from the current node's trajectory. It processes the response to
        extract the options provided by the thinker and creates new ThinkNode instances
        for each option.

        Args:
            node (ThinkNode): The node to expand, representing the current state in the reasoning process.

        Returns:
            list[ThinkNode]: A list of new ThinkNode instances created from the options provided by the thinker.
        """
        self._thinker.clear_history()

        if self._method == "lats":
            prompt = (
                self._lats_context
                + "\n\n---\n\n"
                + f"{node.trajectory}\n---\nWhat are some options for the next step in the thinking process?"
            )
        else:
            prompt = f"{node.trajectory}\n---\nWhat are some options for the next steps in the thinking process?"

        self.send(
            message=prompt,
            recipient=self._thinker,
            request_reply=True,
            silent=self.silent,
        )
        last_msg: Optional[dict[str, Any]] = self._thinker.last_message()
        reply: str = last_msg["content"].strip() if last_msg is not None else ""
        reflection = re.findall(r"REFLECTION:\s*(.+?)(?=\*\*Possible Options:\*\*|Option \d+:|$)", reply, re.DOTALL)
        if reflection:
            node.reflection += str(reflection[0].strip())
        options = re.findall(r"Option \d+:(.+?)(?=Option \d+:|$)", reply, re.DOTALL)

        option_nodes = [ThinkNode(content=option.strip().rstrip(), parent=node) for option in options]

        for node in option_nodes:
            if self._user_proxy and "```python" in node.content:
                self._user_proxy.clear_history()
                self.send(
                    message=node.content,
                    recipient=self._user_proxy,
                    request_reply=True,
                    silent=self.silent,
                )
                user_proxy_last_msg: Optional[dict[str, Any]] = self._user_proxy.last_message(self)
                user_proxy_last_msg_content: str = (
                    user_proxy_last_msg["content"] if user_proxy_last_msg is not None else ""
                )
                node.content += "\n\n---\nCode Execution Result:\n" + user_proxy_last_msg_content
        return option_nodes

    def _is_terminal(self, node: ThinkNode) -> bool:
        """Check if the node is a terminal state in the reasoning process.

        Args:
            node (ThinkNode): The node to check for terminal state.

        Returns:
            bool: True if the node is terminal, False otherwise.
        """
        return node.depth >= self._max_depth or "TERMINATE" in node.content

    @property
    def method(self) -> str:
        """Get the reasoning method being used.

        Returns:
            str: The name of the reasoning method
        """
        return self._method

    def visualize_tree(self) -> None:
        """Visualize the tree of thoughts using graphviz.

        Raises:
            RuntimeError: If the tree has not been generated yet.
        """
        if self._root:
            self._root.visualize_tree()
        else:
            raise RuntimeError("No tree to visualize. Run the reasoning process first.")

    def extract_sft_dataset(self) -> list[dict[str, Any]]:
        """Extract the best trajectory or multiple equally good trajectories for SFT training.

        Returns:
            list[dict]: list of best trajectories, each one is a pair of instruction and response.

        Raises:
            RuntimeError: If the tree has not been generated yet.
        """
        if self._root:
            return extract_sft_dataset(self._root)
        else:
            raise RuntimeError("No tree to extract dataset from. Run the reasoning process first.")

    def extract_rlhf_preference_dataset(self, contrastive_threshold: float = 0.2) -> list[dict[str, Any]]:
        """Extract and generate preference pairs for RLHF training by comparing sibling nodes.

        Args:
            contrastive_threshold (float): between (0, 1), a distance measure that we are confident to call
                one is positive and another is negative.

        Returns:
            list[dict]: list of preference pairs, where each pair contains two responses and
            indicates which one is preferred.

        Raises:
            RuntimeError: If the tree has not been generated yet.
        """
        if self._root:
            return extract_rlhf_preference_dataset(self._root, contrastive_threshold)
        else:
            raise RuntimeError("No tree to extract dataset from. Run the reasoning process first.")<|MERGE_RESOLUTION|>--- conflicted
+++ resolved
@@ -383,17 +383,11 @@
             )
             kwargs["silent"] = not kwargs.pop("verbose")
 
-<<<<<<< HEAD
         super().__init__(name=name, llm_config=llm_config, code_execution_config=code_execution_config, **kwargs)
-        self._llm_config: dict[str, Any] = llm_config
-        self._grader_llm_config: dict[str, Any] = grader_llm_config if grader_llm_config else llm_config
-=======
-        super().__init__(name=name, llm_config=llm_config, **kwargs)
         self._llm_config: Optional[Union[LLMConfig, dict[str, Any]]] = llm_config
         self._grader_llm_config: Optional[Union[LLMConfig, dict[str, Any]]] = (
             grader_llm_config if grader_llm_config else llm_config
         )
->>>>>>> 05fcf7a5
 
         if max_depth != 4 or beam_size != 3 or answer_approach != "pool":
             warnings.warn(
