--- conflicted
+++ resolved
@@ -127,13 +127,8 @@
         traj = self._trajectory_arr
         ans = traj[0]
         ans += "# Trajectory:\n"
-<<<<<<< HEAD
         for i, step in enumerate(traj[1:]):
             ans += f"\nStep {i + 1}:\n{step}"
-=======
-        for i, option in enumerate(traj[1:]):
-            ans += f"\nStep {i + 1}: {option}"
->>>>>>> 6879addc
         return ans
 
     def backpropagate(self, reward: float) -> None:
@@ -446,7 +441,6 @@
 
         self._user_proxy: Optional[UserProxyAgent] = None
 
-<<<<<<< HEAD
         if self._code_execution_config and not self._interim_execution:
             raise ValueError(
                 "Code execution is enabled in the system, but interim_execution is set to False. "
@@ -455,9 +449,6 @@
 
         if self._code_execution_config:
             # self._code_execution_config = False
-=======
-        if self._code_execution_config is not False:
->>>>>>> 6879addc
             self._user_proxy = UserProxyAgent(
                 name="reasoner_user_proxy",
                 human_input_mode="NEVER",
