--- conflicted
+++ resolved
@@ -44,12 +44,8 @@
 CEREBRAS_PRICING_1K = {
     # Convert pricing per million to per thousand tokens.
     "llama3.1-8b": (0.10 / 1000, 0.10 / 1000),
-<<<<<<< HEAD
-    "llama3.1-70b": (0.60 / 1000, 0.60 / 1000),
-    "llama-3.3-70b": (0.60 / 1000, 0.60 / 1000),
-=======
     "llama-3.3-70b": (0.85 / 1000, 1.20 / 1000),
->>>>>>> 7e0eeef2
+    "llama-3.1-70b": (0.85 / 1000, 1.20 / 1000),
 }
 
 
