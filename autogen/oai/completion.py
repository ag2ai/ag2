--- conflicted
+++ resolved
@@ -749,10 +749,9 @@
                 Only the differences from the default config need to be provided.
                 E.g.,
 
-<<<<<<< HEAD
                 ```python
                     response = oai.Completion.create(
-                        config_list=[
+                        config_list = [
                             {
                                 "model": "gpt-4",
                                 "api_key": os.environ.get("AZURE_OPENAI_API_KEY"),
@@ -770,38 +769,11 @@
                                 "model": "llama-7B",
                                 "base_url": "http://127.0.0.1:8080",
                                 "api_type": "openai",
-                            }
+                            },
                         ],
                         prompt="Hi",
                     )
                 ```
-=======
-        ```python
-        response = oai.Completion.create(
-            config_list=[
-                {
-                    "model": "gpt-4",
-                    "api_key": os.environ.get("AZURE_OPENAI_API_KEY"),
-                    "api_type": "azure",
-                    "base_url": os.environ.get("AZURE_OPENAI_API_BASE"),
-                    "api_version": "2024-02-01",
-                },
-                {
-                    "model": "gpt-3.5-turbo",
-                    "api_key": os.environ.get("OPENAI_API_KEY"),
-                    "api_type": "openai",
-                    "base_url": "https://api.openai.com/v1",
-                },
-                {
-                    "model": "llama-7B",
-                    "base_url": "http://127.0.0.1:8080",
-                    "api_type": "openai",
-                },
-            ],
-            prompt="Hi",
-        )
-        ```
->>>>>>> b8bc4786
 
             filter_func (Callable, Optional): A function that takes in the context and the response and returns a boolean to indicate whether the response is valid. E.g.,
 
