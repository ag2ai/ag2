# Copyright (c) 2023 - 2025, Owners of https://github.com/ag2ai
#
# SPDX-License-Identifier: Apache-2.0
#
# Portions derived from  https://github.com/microsoft/autogen are under the MIT License.
# SPDX-License-Identifier: MIT
from __future__ import annotations

import inspect
import logging
import sys
import uuid
import warnings
from typing import Any, Callable, Optional, Protocol, Union

from pydantic import BaseModel, schema_json_of

from ..cache import Cache
from ..exception_utils import ModelToolNotSupportedError
from ..io.base import IOStream
from ..logger.logger_utils import get_current_ts
from ..messages.client_messages import StreamMessage, UsageSummaryMessage
from ..runtime_logging import log_chat_completion, log_new_client, log_new_wrapper, logging_enabled
from ..token_count_utils import count_token
from .client_utils import FormatterProtocol, logging_formatter
from .openai_utils import OAI_PRICE1K, get_key, is_valid_api_key

TOOL_ENABLED = False
try:
    import openai
except ImportError:
    ERROR: Optional[ImportError] = ImportError("Please install openai>=1 and diskcache to use autogen.OpenAIWrapper.")
    OpenAI = object
    AzureOpenAI = object
else:
    # raises exception if openai>=1 is installed and something is wrong with imports
    from openai import APIError, APITimeoutError, AzureOpenAI, OpenAI
    from openai import __version__ as openai_version
    from openai.lib._parsing._completions import type_to_response_format_param
    from openai.types.chat import ChatCompletion
    from openai.types.chat.chat_completion import ChatCompletionMessage, Choice  # type: ignore [attr-defined]
    from openai.types.chat.chat_completion_chunk import (
        ChoiceDeltaFunctionCall,
        ChoiceDeltaToolCall,
        ChoiceDeltaToolCallFunction,
    )
    from openai.types.completion import Completion
    from openai.types.completion_usage import CompletionUsage

    if openai.__version__ >= "1.1.0":
        TOOL_ENABLED = True
    ERROR = None

try:
    from cerebras.cloud.sdk import (  # noqa
        AuthenticationError as cerebras_AuthenticationError,
        InternalServerError as cerebras_InternalServerError,
        RateLimitError as cerebras_RateLimitError,
    )

    from autogen.oai.cerebras import CerebrasClient

    cerebras_import_exception: Optional[ImportError] = None
except ImportError as e:
    cerebras_AuthenticationError = cerebras_InternalServerError = cerebras_RateLimitError = Exception  # noqa: N816
    cerebras_import_exception = e

try:
    from google.api_core.exceptions import (  # noqa
        InternalServerError as gemini_InternalServerError,
        ResourceExhausted as gemini_ResourceExhausted,
    )

    from autogen.oai.gemini import GeminiClient

    gemini_import_exception: Optional[ImportError] = None
except ImportError as e:
    gemini_InternalServerError = gemini_ResourceExhausted = Exception  # noqa: N816
    gemini_import_exception = e

try:
    from anthropic import (  # noqa
        InternalServerError as anthorpic_InternalServerError,
        RateLimitError as anthorpic_RateLimitError,
    )

    from autogen.oai.anthropic import AnthropicClient

    anthropic_import_exception: Optional[ImportError] = None
except ImportError as e:
    anthorpic_InternalServerError = anthorpic_RateLimitError = Exception  # noqa: N816
    anthropic_import_exception = e

try:
    from mistralai.models import (  # noqa
        HTTPValidationError as mistral_HTTPValidationError,
        SDKError as mistral_SDKError,
    )

    from autogen.oai.mistral import MistralAIClient

    mistral_import_exception: Optional[ImportError] = None
except ImportError as e:
    mistral_SDKError = mistral_HTTPValidationError = Exception  # noqa: N816
    mistral_import_exception = e

try:
    from together.error import TogetherException as together_TogetherException

    from autogen.oai.together import TogetherClient

    together_import_exception: Optional[ImportError] = None
except ImportError as e:
    together_TogetherException = Exception  # noqa: N816
    together_import_exception = e

try:
    from groq import (  # noqa
        APIConnectionError as groq_APIConnectionError,
        InternalServerError as groq_InternalServerError,
        RateLimitError as groq_RateLimitError,
    )

    from autogen.oai.groq import GroqClient

    groq_import_exception: Optional[ImportError] = None
except ImportError as e:
    groq_InternalServerError = groq_RateLimitError = groq_APIConnectionError = Exception  # noqa: N816
    groq_import_exception = e

try:
    from cohere.errors import (  # noqa
        InternalServerError as cohere_InternalServerError,
        ServiceUnavailableError as cohere_ServiceUnavailableError,
        TooManyRequestsError as cohere_TooManyRequestsError,
    )

    from autogen.oai.cohere import CohereClient

    cohere_import_exception: Optional[ImportError] = None
except ImportError as e:
    cohere_InternalServerError = cohere_TooManyRequestsError = cohere_ServiceUnavailableError = Exception  # noqa: N816
    cohere_import_exception = e

try:
    from ollama import (  # noqa
        RequestError as ollama_RequestError,
        ResponseError as ollama_ResponseError,
    )

    from autogen.oai.ollama import OllamaClient

    ollama_import_exception: Optional[ImportError] = None
except ImportError as e:
    ollama_RequestError = ollama_ResponseError = Exception  # noqa: N816
    ollama_import_exception = e

try:
    from botocore.exceptions import (  # noqa
        BotoCoreError as bedrock_BotoCoreError,
        ClientError as bedrock_ClientError,
    )

    from autogen.oai.bedrock import BedrockClient

    bedrock_import_exception: Optional[ImportError] = None
except ImportError as e:
    bedrock_BotoCoreError = bedrock_ClientError = Exception  # noqa: N816
    bedrock_import_exception = e

logger = logging.getLogger(__name__)
if not logger.handlers:
    # Add the console handler.
    _ch = logging.StreamHandler(stream=sys.stdout)
    _ch.setFormatter(logging_formatter)
    logger.addHandler(_ch)

LEGACY_DEFAULT_CACHE_SEED = 41
LEGACY_CACHE_DIR = ".cache"
OPEN_API_BASE_URL_PREFIX = "https://api.openai.com"


class ModelClient(Protocol):
    """A client class must implement the following methods:
    - create must return a response object that implements the ModelClientResponseProtocol
    - cost must return the cost of the response
    - get_usage must return a dict with the following keys:
        - prompt_tokens
        - completion_tokens
        - total_tokens
        - cost
        - model

    This class is used to create a client that can be used by OpenAIWrapper.
    The response returned from create must adhere to the ModelClientResponseProtocol but can be extended however needed.
    The message_retrieval method must be implemented to return a list of str or a list of messages from the response.
    """

    RESPONSE_USAGE_KEYS = ["prompt_tokens", "completion_tokens", "total_tokens", "cost", "model"]

    class ModelClientResponseProtocol(Protocol):
        class Choice(Protocol):
            class Message(Protocol):
                content: Optional[str]

            message: Message

        choices: list[Choice]
        model: str

    def create(self, params: dict[str, Any]) -> ModelClientResponseProtocol: ...  # pragma: no cover

    def message_retrieval(
        self, response: ModelClientResponseProtocol
    ) -> Union[list[str], list[ModelClient.ModelClientResponseProtocol.Choice.Message]]:
        """Retrieve and return a list of strings or a list of Choice.Message from the response.

        NOTE: if a list of Choice.Message is returned, it currently needs to contain the fields of OpenAI's ChatCompletion Message object,
        since that is expected for function or tool calling in the rest of the codebase at the moment, unless a custom agent is being used.
        """
        ...  # pragma: no cover

    def cost(self, response: ModelClientResponseProtocol) -> float: ...  # pragma: no cover

    @staticmethod
    def get_usage(response: ModelClientResponseProtocol) -> dict:
        """Return usage summary of the response using RESPONSE_USAGE_KEYS."""
        ...  # pragma: no cover


class PlaceHolderClient:
    def __init__(self, config):
        self.config = config


class OpenAIClient:
    """Follows the Client protocol and wraps the OpenAI client."""

    def __init__(self, client: Union[OpenAI, AzureOpenAI], response_format: Optional[BaseModel] = None):
        self._oai_client = client
        self.response_format = response_format
        if (
            not isinstance(client, openai.AzureOpenAI)
            and str(client.base_url).startswith(OPEN_API_BASE_URL_PREFIX)
            and not is_valid_api_key(self._oai_client.api_key)
        ):
            logger.warning(
                "The API key specified is not a valid OpenAI format; it won't work with the OpenAI-hosted model."
            )

    def message_retrieval(
        self, response: Union[ChatCompletion, Completion]
    ) -> Union[list[str], list[ChatCompletionMessage]]:
        """Retrieve the messages from the response."""
        choices = response.choices
        if isinstance(response, Completion):
            return [choice.text for choice in choices]  # type: ignore [union-attr]

        def _format_content(content: str) -> str:
            return (
                self.response_format.model_validate_json(content).format()
                if isinstance(self.response_format, FormatterProtocol)
                else content
            )

        if TOOL_ENABLED:
            return [  # type: ignore [return-value]
                (
                    choice.message  # type: ignore [union-attr]
                    if choice.message.function_call is not None or choice.message.tool_calls is not None  # type: ignore [union-attr]
                    else _format_content(choice.message.content)
                )  # type: ignore [union-attr]
                for choice in choices
            ]
        else:
            return [  # type: ignore [return-value]
                choice.message if choice.message.function_call is not None else _format_content(choice.message.content)  # type: ignore [union-attr]
                for choice in choices
            ]

    def create(self, params: dict[str, Any]) -> ChatCompletion:
        """Create a completion for a given config using openai's client.

        Args:
            client: The openai client.
            params: The params for the completion.

        Returns:
            The completion.
        """
        iostream = IOStream.get_default()

        if self.response_format is not None:

            def _create_or_parse(*args, **kwargs):
                if "stream" in kwargs:
                    kwargs.pop("stream")
                kwargs["response_format"] = type_to_response_format_param(self.response_format)
                return self._oai_client.chat.completions.create(*args, **kwargs)

            create_or_parse = _create_or_parse
        else:
            completions = self._oai_client.chat.completions if "messages" in params else self._oai_client.completions  # type: ignore [attr-defined]
            create_or_parse = completions.create

        # needs to be updated when the o3 is released to generalize
        is_o1 = "model" in params and params["model"].startswith("o1")

        # If streaming is enabled and has messages, then iterate over the chunks of the response.
        if params.get("stream", False) and "messages" in params and not is_o1:
            response_contents = [""] * params.get("n", 1)
            finish_reasons = [""] * params.get("n", 1)
            completion_tokens = 0

            # Prepare for potential function call
            full_function_call: Optional[dict[str, Any]] = None
            full_tool_calls: Optional[list[Optional[dict[str, Any]]]] = None

            # Send the chat completion request to OpenAI's API and process the response in chunks
            for chunk in create_or_parse(**params):
                if chunk.choices:
                    for choice in chunk.choices:
                        content = choice.delta.content
                        tool_calls_chunks = choice.delta.tool_calls
                        finish_reasons[choice.index] = choice.finish_reason

                        # todo: remove this after function calls are removed from the API
                        # the code should work regardless of whether function calls are removed or not, but test_chat_functions_stream should fail
                        # begin block
                        function_call_chunk = (
                            choice.delta.function_call if hasattr(choice.delta, "function_call") else None
                        )
                        # Handle function call
                        if function_call_chunk:
                            # Handle function call
                            if function_call_chunk:
                                full_function_call, completion_tokens = OpenAIWrapper._update_function_call_from_chunk(
                                    function_call_chunk, full_function_call, completion_tokens
                                )
                            if not content:
                                continue
                        # end block

                        # Handle tool calls
                        if tool_calls_chunks:
                            for tool_calls_chunk in tool_calls_chunks:
                                # the current tool call to be reconstructed
                                ix = tool_calls_chunk.index
                                if full_tool_calls is None:
                                    full_tool_calls = []
                                if ix >= len(full_tool_calls):
                                    # in case ix is not sequential
                                    full_tool_calls = full_tool_calls + [None] * (ix - len(full_tool_calls) + 1)

                                full_tool_calls[ix], completion_tokens = OpenAIWrapper._update_tool_calls_from_chunk(
                                    tool_calls_chunk, full_tool_calls[ix], completion_tokens
                                )
                                if not content:
                                    continue

                        # End handle tool calls

                        # If content is present, print it to the terminal and update response variables
                        if content is not None:
                            iostream.send(StreamMessage(content=content))
                            response_contents[choice.index] += content
                            completion_tokens += 1
                        else:
                            pass

            # Prepare the final ChatCompletion object based on the accumulated data
            model = chunk.model.replace("gpt-35", "gpt-3.5")  # hack for Azure API
            prompt_tokens = count_token(params["messages"], model)
            response = ChatCompletion(
                id=chunk.id,
                model=chunk.model,
                created=chunk.created,
                object="chat.completion",
                choices=[],
                usage=CompletionUsage(
                    prompt_tokens=prompt_tokens,
                    completion_tokens=completion_tokens,
                    total_tokens=prompt_tokens + completion_tokens,
                ),
            )
            for i in range(len(response_contents)):
                if openai_version >= "1.5":  # pragma: no cover
                    # OpenAI versions 1.5.0 and above
                    choice = Choice(
                        index=i,
                        finish_reason=finish_reasons[i],
                        message=ChatCompletionMessage(
                            role="assistant",
                            content=response_contents[i],
                            function_call=full_function_call,
                            tool_calls=full_tool_calls,
                        ),
                        logprobs=None,
                    )
                else:
                    # OpenAI versions below 1.5.0
                    choice = Choice(  # type: ignore [call-arg]
                        index=i,
                        finish_reason=finish_reasons[i],
                        message=ChatCompletionMessage(
                            role="assistant",
                            content=response_contents[i],
                            function_call=full_function_call,
                            tool_calls=full_tool_calls,
                        ),
                    )

                response.choices.append(choice)
        else:
            # If streaming is not enabled, send a regular chat completion request
            params = params.copy()
            if is_o1:
                # add a warning that model does not support stream
                if params.get("stream", False):
                    warnings.warn(
                        f"The {params.get('model')} model does not support streaming. The stream will be set to False."
                    )
                if params.get("tools", False):
                    raise ModelToolNotSupportedError(params.get("model"))
                self._process_reasoning_model_params(params)
            params["stream"] = False
            response = create_or_parse(**params)
            # remove the system_message from the response and add it in the prompt at the start.
            if is_o1:
                for msg in params["messages"]:
                    if msg["role"] == "user" and msg["content"].startswith("System message: "):
                        msg["role"] = "system"
                        msg["content"] = msg["content"][len("System message: ") :]

        return response

    def _process_reasoning_model_params(self, params) -> None:
        """
        Cater for the reasoning model (o1, o3..) parameters
        please refer: https://platform.openai.com/docs/guides/reasoning#limitations
        """
        print(f"{params=}")

        # Unsupported parameters
        unsupported_params = [
            "temperature",
            "frequency_penalty",
            "presence_penalty",
            "top_p",
            "logprobs",
            "top_logprobs",
            "logit_bias",
        ]
        model_name = params.get("model")
        for param in unsupported_params:
            if param in params:
                warnings.warn(f"`{param}` is not supported with {model_name} model and will be ignored.")
                params.pop(param)
        # Replace max_tokens with max_completion_tokens as reasoning tokens are now factored in
        # and max_tokens isn't valid
        if "max_tokens" in params:
            params["max_completion_tokens"] = params.pop("max_tokens")

        # TODO - When o1-mini and o1-preview point to newer models (e.g. 2024-12-...), remove them from this list but leave the 2024-09-12 dated versions
        system_not_allowed = model_name in ("o1-mini", "o1-preview", "o1-mini-2024-09-12", "o1-preview-2024-09-12")

        if "messages" in params and system_not_allowed:
            # o1-mini (2024-09-12) and o1-preview (2024-09-12) don't support role='system' messages, only 'user' and 'assistant'
            # replace the system messages with user messages preappended with "System message: "
            for msg in params["messages"]:
                if msg["role"] == "system":
                    msg["role"] = "user"
                    msg["content"] = f"System message: {msg['content']}"

    def cost(self, response: Union[ChatCompletion, Completion]) -> float:
        """Calculate the cost of the response."""
        model = response.model
        if model not in OAI_PRICE1K:
            # log warning that the model is not found
            logger.warning(
                f'Model {model} is not found. The cost will be 0. In your config_list, add field {{"price" : [prompt_price_per_1k, completion_token_price_per_1k]}} for customized pricing.'
            )
            return 0

        n_input_tokens = response.usage.prompt_tokens if response.usage is not None else 0  # type: ignore [union-attr]
        n_output_tokens = response.usage.completion_tokens if response.usage is not None else 0  # type: ignore [union-attr]
        if n_output_tokens is None:
            n_output_tokens = 0
        tmp_price1K = OAI_PRICE1K[model]  # noqa: N806
        # First value is input token rate, second value is output token rate
        if isinstance(tmp_price1K, tuple):
            return (tmp_price1K[0] * n_input_tokens + tmp_price1K[1] * n_output_tokens) / 1000  # type: ignore [no-any-return]
        return tmp_price1K * (n_input_tokens + n_output_tokens) / 1000  # type: ignore [operator]

    @staticmethod
    def get_usage(response: Union[ChatCompletion, Completion]) -> dict:
        return {
            "prompt_tokens": response.usage.prompt_tokens if response.usage is not None else 0,
            "completion_tokens": response.usage.completion_tokens if response.usage is not None else 0,
            "total_tokens": response.usage.total_tokens if response.usage is not None else 0,
            "cost": response.cost if hasattr(response, "cost") else 0,
            "model": response.model,
        }


class OpenAIWrapper:
    """A wrapper class for openai client."""

    extra_kwargs = {
        "agent",
        "cache",
        "cache_seed",
        "filter_func",
        "allow_format_str_template",
        "context",
        "api_version",
        "api_type",
        "tags",
        "price",
    }

    openai_kwargs = set(inspect.getfullargspec(OpenAI.__init__).kwonlyargs)
    aopenai_kwargs = set(inspect.getfullargspec(AzureOpenAI.__init__).kwonlyargs)
    openai_kwargs = openai_kwargs | aopenai_kwargs
    total_usage_summary: Optional[dict[str, Any]] = None
    actual_usage_summary: Optional[dict[str, Any]] = None

    def __init__(
        self,
        *,
        config_list: Optional[list[dict[str, Any]]] = None,
        **base_config: Any,
    ):
<<<<<<< HEAD
        """Initialize the OpenAIWrapper.

        Args:
=======
        """Args:
>>>>>>> 16960390
            config_list: a list of config dicts to override the base_config.
                They can contain additional kwargs as allowed in the [create](/docs/reference/oai/client#create) method. E.g.,

                ```python
                    config_list = [
                        {
                            "model": "gpt-4",
                            "api_key": os.environ.get("AZURE_OPENAI_API_KEY"),
                            "api_type": "azure",
                            "base_url": os.environ.get("AZURE_OPENAI_API_BASE"),
                            "api_version": "2024-02-01",
                        },
                        {
                            "model": "gpt-3.5-turbo",
                            "api_key": os.environ.get("OPENAI_API_KEY"),
                            "api_type": "openai",
                            "base_url": "https://api.openai.com/v1",
                        },
                        {
                            "model": "llama-7B",
                            "base_url": "http://127.0.0.1:8080",
                        },
                    ]
                ```

            base_config: base config. It can contain both keyword arguments for openai client
                and additional kwargs.
                When using OpenAI or Azure OpenAI endpoints, please specify a non-empty 'model' either in `base_config` or in each config of `config_list`.
        """
        if logging_enabled():
            log_new_wrapper(self, locals())
        openai_config, extra_kwargs = self._separate_openai_config(base_config)
        # It's OK if "model" is not provided in base_config or config_list
        # Because one can provide "model" at `create` time.

        self._clients: list[ModelClient] = []
        self._config_list: list[dict[str, Any]] = []

        if config_list:
            config_list = [config.copy() for config in config_list]  # make a copy before modifying
            for config in config_list:
                self._register_default_client(config, openai_config)  # could modify the config
                self._config_list.append(
                    {**extra_kwargs, **{k: v for k, v in config.items() if k not in self.openai_kwargs}}
                )
        else:
            self._register_default_client(extra_kwargs, openai_config)
            self._config_list = [extra_kwargs]
        self.wrapper_id = id(self)

    def _separate_openai_config(self, config: dict[str, Any]) -> tuple[dict[str, Any], dict[str, Any]]:
        """Separate the config into openai_config and extra_kwargs."""
        openai_config = {k: v for k, v in config.items() if k in self.openai_kwargs}
        extra_kwargs = {k: v for k, v in config.items() if k not in self.openai_kwargs}
        return openai_config, extra_kwargs

    def _separate_create_config(self, config: dict[str, Any]) -> tuple[dict[str, Any], dict[str, Any]]:
        """Separate the config into create_config and extra_kwargs."""
        create_config = {k: v for k, v in config.items() if k not in self.extra_kwargs}
        extra_kwargs = {k: v for k, v in config.items() if k in self.extra_kwargs}
        return create_config, extra_kwargs

    def _configure_azure_openai(self, config: dict[str, Any], openai_config: dict[str, Any]) -> None:
        openai_config["azure_deployment"] = openai_config.get("azure_deployment", config.get("model"))
        if openai_config["azure_deployment"] is not None:
            openai_config["azure_deployment"] = openai_config["azure_deployment"].replace(".", "")
        openai_config["azure_endpoint"] = openai_config.get("azure_endpoint", openai_config.pop("base_url", None))

        # Create a default Azure token provider if requested
        if openai_config.get("azure_ad_token_provider") == "DEFAULT":
            import azure.identity

            openai_config["azure_ad_token_provider"] = azure.identity.get_bearer_token_provider(
                azure.identity.DefaultAzureCredential(), "https://cognitiveservices.azure.com/.default"
            )

    def _configure_openai_config_for_bedrock(self, config: dict[str, Any], openai_config: dict[str, Any]) -> None:
        """Update openai_config with AWS credentials from config."""
        required_keys = ["aws_access_key", "aws_secret_key", "aws_region"]
        optional_keys = ["aws_session_token", "aws_profile_name"]
        for key in required_keys:
            if key in config:
                openai_config[key] = config[key]
        for key in optional_keys:
            if key in config:
                openai_config[key] = config[key]

    def _configure_openai_config_for_vertextai(self, config: dict[str, Any], openai_config: dict[str, Any]) -> None:
        """Update openai_config with Google credentials from config."""
        required_keys = ["gcp_project_id", "gcp_region", "gcp_auth_token"]
        for key in required_keys:
            if key in config:
                openai_config[key] = config[key]

    def _register_default_client(self, config: dict[str, Any], openai_config: dict[str, Any]) -> None:
        """Create a client with the given config to override openai_config,
        after removing extra kwargs.

        For Azure models/deployment names there's a convenience modification of model removing dots in
        the it's value (Azure deployment names can't have dots). I.e. if you have Azure deployment name
        "gpt-35-turbo" and define model "gpt-3.5-turbo" in the config the function will remove the dot
        from the name and create a client that connects to "gpt-35-turbo" Azure deployment.
        """
        openai_config = {**openai_config, **{k: v for k, v in config.items() if k in self.openai_kwargs}}
        api_type = config.get("api_type")
        model_client_cls_name = config.get("model_client_cls")
        response_format = config.get("response_format")
        if model_client_cls_name is not None:
            # a config for a custom client is set
            # adding placeholder until the register_model_client is called with the appropriate class
            self._clients.append(PlaceHolderClient(config))
            logger.info(
                f"Detected custom model client in config: {model_client_cls_name}, model client can not be used until register_model_client is called."
            )
            # TODO: logging for custom client
        else:
            if api_type is not None and api_type.startswith("azure"):
                self._configure_azure_openai(config, openai_config)
                client = AzureOpenAI(**openai_config)
                self._clients.append(OpenAIClient(client, response_format=response_format))
            elif api_type is not None and api_type.startswith("cerebras"):
                if cerebras_import_exception:
                    raise ImportError("Please install `cerebras_cloud_sdk` to use Cerebras OpenAI API.")
                client = CerebrasClient(response_format=response_format, **openai_config)
                self._clients.append(client)
            elif api_type is not None and api_type.startswith("google"):
                if gemini_import_exception:
                    raise ImportError("Please install `google-generativeai` and 'vertexai' to use Google's API.")
                client = GeminiClient(response_format=response_format, **openai_config)
                self._clients.append(client)
            elif api_type is not None and api_type.startswith("anthropic"):
                if "api_key" not in config and "aws_region" in config:
                    self._configure_openai_config_for_bedrock(config, openai_config)
                elif "api_key" not in config and "gcp_region" in config:
                    self._configure_openai_config_for_vertextai(config, openai_config)
                if anthropic_import_exception:
                    raise ImportError("Please install `anthropic` to use Anthropic API.")
                client = AnthropicClient(response_format=response_format, **openai_config)
                self._clients.append(client)
            elif api_type is not None and api_type.startswith("mistral"):
                if mistral_import_exception:
                    raise ImportError("Please install `mistralai` to use the Mistral.AI API.")
                client = MistralAIClient(response_format=response_format, **openai_config)
                self._clients.append(client)
            elif api_type is not None and api_type.startswith("together"):
                if together_import_exception:
                    raise ImportError("Please install `together` to use the Together.AI API.")
                client = TogetherClient(response_format=response_format, **openai_config)
                self._clients.append(client)
            elif api_type is not None and api_type.startswith("groq"):
                if groq_import_exception:
                    raise ImportError("Please install `groq` to use the Groq API.")
                client = GroqClient(response_format=response_format, **openai_config)
                self._clients.append(client)
            elif api_type is not None and api_type.startswith("cohere"):
                if cohere_import_exception:
                    raise ImportError("Please install `cohere` to use the Cohere API.")
                client = CohereClient(response_format=response_format, **openai_config)
                self._clients.append(client)
            elif api_type is not None and api_type.startswith("ollama"):
                if ollama_import_exception:
                    raise ImportError("Please install `ollama` and `fix-busted-json` to use the Ollama API.")
                client = OllamaClient(response_format=response_format, **openai_config)
                self._clients.append(client)
            elif api_type is not None and api_type.startswith("bedrock"):
                self._configure_openai_config_for_bedrock(config, openai_config)
                if bedrock_import_exception:
                    raise ImportError("Please install `boto3` to use the Amazon Bedrock API.")
                client = BedrockClient(response_format=response_format, **openai_config)
                self._clients.append(client)
            else:
                client = OpenAI(**openai_config)
                self._clients.append(OpenAIClient(client, response_format))

            if logging_enabled():
                log_new_client(client, self, openai_config)

    def register_model_client(self, model_client_cls: ModelClient, **kwargs):
        """Register a model client.

        Args:
            model_client_cls: A custom client class that follows the ModelClient interface
            **kwargs: The kwargs for the custom client class to be initialized with
        """
        existing_client_class = False
        for i, client in enumerate(self._clients):
            if isinstance(client, PlaceHolderClient):
                placeholder_config = client.config

                if placeholder_config.get("model_client_cls") == model_client_cls.__name__:
                    self._clients[i] = model_client_cls(placeholder_config, **kwargs)
                    return
            elif isinstance(client, model_client_cls):
                existing_client_class = True

        if existing_client_class:
            logger.warn(
                f"Model client {model_client_cls.__name__} is already registered. Add more entries in the config_list to use multiple model clients."
            )
        else:
            raise ValueError(
                f'Model client "{model_client_cls.__name__}" is being registered but was not found in the config_list. '
                f'Please make sure to include an entry in the config_list with "model_client_cls": "{model_client_cls.__name__}"'
            )

    @classmethod
    def instantiate(
        cls,
        template: Optional[Union[str, Callable[[dict[str, Any]], str]]],
        context: Optional[dict[str, Any]] = None,
        allow_format_str_template: Optional[bool] = False,
    ) -> Optional[str]:
        if not context or template is None:
            return template  # type: ignore [return-value]
        if isinstance(template, str):
            return template.format(**context) if allow_format_str_template else template
        return template(context)

    def _construct_create_params(self, create_config: dict[str, Any], extra_kwargs: dict[str, Any]) -> dict[str, Any]:
        """Prime the create_config with additional_kwargs."""
        # Validate the config
        prompt: Optional[str] = create_config.get("prompt")
        messages: Optional[list[dict[str, Any]]] = create_config.get("messages")
        if (prompt is None) == (messages is None):
            raise ValueError("Either prompt or messages should be in create config but not both.")
        context = extra_kwargs.get("context")
        if context is None:
            # No need to instantiate if no context is provided.
            return create_config
        # Instantiate the prompt or messages
        allow_format_str_template = extra_kwargs.get("allow_format_str_template", False)
        # Make a copy of the config
        params = create_config.copy()
        if prompt is not None:
            # Instantiate the prompt
            params["prompt"] = self.instantiate(prompt, context, allow_format_str_template)
        elif context:
            # Instantiate the messages
            params["messages"] = [
                (
                    {
                        **m,
                        "content": self.instantiate(m["content"], context, allow_format_str_template),
                    }
                    if m.get("content")
                    else m
                )
                for m in messages  # type: ignore [union-attr]
            ]
        return params

    def create(self, **config: Any) -> ModelClient.ModelClientResponseProtocol:
        """Make a completion for a given config using available clients.
        Besides the kwargs allowed in openai's [or other] client, we allow the following additional kwargs.
        The config in each client will be overridden by the config.

        Args:
            - context (Dict | None): The context to instantiate the prompt or messages. Default to None.
                It needs to contain keys that are used by the prompt template or the filter function.
                E.g., `prompt="Complete the following sentence: {prefix}, context={"prefix": "Today I feel"}`.
                The actual prompt will be:
                "Complete the following sentence: Today I feel".
                More examples can be found at [templating](/docs/Use-Cases/enhanced_inference#templating).
            - cache (AbstractCache | None): A Cache object to use for response cache. Default to None.
                Note that the cache argument overrides the legacy cache_seed argument: if this argument is provided,
                then the cache_seed argument is ignored. If this argument is not provided or None,
                then the cache_seed argument is used.
            - agent (AbstractAgent | None): The object responsible for creating a completion if an agent.
            - (Legacy) cache_seed (int | None) for using the DiskCache. Default to 41.
                An integer cache_seed is useful when implementing "controlled randomness" for the completion.
                None for no caching.
                Note: this is a legacy argument. It is only used when the cache argument is not provided.
            - filter_func (Callable | None): A function that takes in the context and the response
                and returns a boolean to indicate whether the response is valid. E.g.,

        ```python
        def yes_or_no_filter(context, response):
            return context.get("yes_or_no_choice", False) is False or any(
                text in ["Yes.", "No."] for text in client.extract_text_or_completion_object(response)
            )
        ```

            - allow_format_str_template (bool | None): Whether to allow format string template in the config. Default to false.
            - api_version (str | None): The api version. Default to None. E.g., "2024-02-01".

        Raises:
            - RuntimeError: If all declared custom model clients are not registered
            - APIError: If any model client create call raises an APIError
        """
        if ERROR:
            raise ERROR
        invocation_id = str(uuid.uuid4())
        last = len(self._clients) - 1
        # Check if all configs in config list are activated
        non_activated = [
            client.config["model_client_cls"] for client in self._clients if isinstance(client, PlaceHolderClient)
        ]
        if non_activated:
            raise RuntimeError(
                f"Model client(s) {non_activated} are not activated. Please register the custom model clients using `register_model_client` or filter them out form the config list."
            )
        for i, client in enumerate(self._clients):
            # merge the input config with the i-th config in the config list
            full_config = {**config, **self._config_list[i]}
            # separate the config into create_config and extra_kwargs
            create_config, extra_kwargs = self._separate_create_config(full_config)
            api_type = extra_kwargs.get("api_type")
            if api_type and api_type.startswith("azure") and "model" in create_config:
                create_config["model"] = create_config["model"].replace(".", "")
            # construct the create params
            params = self._construct_create_params(create_config, extra_kwargs)
            # get the cache_seed, filter_func and context
            cache_seed = extra_kwargs.get("cache_seed", LEGACY_DEFAULT_CACHE_SEED)
            cache = extra_kwargs.get("cache")
            filter_func = extra_kwargs.get("filter_func")
            context = extra_kwargs.get("context")
            agent = extra_kwargs.get("agent")
            price = extra_kwargs.get("price", None)
            if isinstance(price, list):
                price = tuple(price)
            elif isinstance(price, float) or isinstance(price, int):
                logger.warning(
                    "Input price is a float/int. Using the same price for prompt and completion tokens. Use a list/tuple if prompt and completion token prices are different."
                )
                price = (price, price)

            total_usage = None
            actual_usage = None

            cache_client = None
            if cache is not None:
                # Use the cache object if provided.
                cache_client = cache
            elif cache_seed is not None:
                # Legacy cache behavior, if cache_seed is given, use DiskCache.
                cache_client = Cache.disk(cache_seed, LEGACY_CACHE_DIR)

            if cache_client is not None:
                with cache_client as cache:
                    # Try to get the response from cache
                    key = get_key(
                        {**params, **{"response_format": schema_json_of(params["response_format"])}}
                        if "response_format" in params
                        else params
                    )
                    request_ts = get_current_ts()

                    response: ModelClient.ModelClientResponseProtocol = cache.get(key, None)

                    if response is not None:
                        response.message_retrieval_function = client.message_retrieval
                        try:
                            response.cost  # type: ignore [attr-defined]
                        except AttributeError:
                            # update attribute if cost is not calculated
                            response.cost = client.cost(response)
                            cache.set(key, response)
                        total_usage = client.get_usage(response)

                        if logging_enabled():
                            # Log the cache hit
                            # TODO: log the config_id and pass_filter etc.
                            log_chat_completion(
                                invocation_id=invocation_id,
                                client_id=id(client),
                                wrapper_id=id(self),
                                agent=agent,
                                request=params,
                                response=response,
                                is_cached=1,
                                cost=response.cost,
                                start_time=request_ts,
                            )

                        # check the filter
                        pass_filter = filter_func is None or filter_func(context=context, response=response)
                        if pass_filter or i == last:
                            # Return the response if it passes the filter or it is the last client
                            response.config_id = i
                            response.pass_filter = pass_filter
                            self._update_usage(actual_usage=actual_usage, total_usage=total_usage)
                            return response
                        continue  # filter is not passed; try the next config
            try:
                request_ts = get_current_ts()
                response = client.create(params)
            except APITimeoutError as err:
                logger.debug(f"config {i} timed out", exc_info=True)
                if i == last:
                    raise TimeoutError(
                        "OpenAI API call timed out. This could be due to congestion or too small a timeout value. The timeout can be specified by setting the 'timeout' value (in seconds) in the llm_config (if you are using agents) or the OpenAIWrapper constructor (if you are using the OpenAIWrapper directly)."
                    ) from err
            except APIError as err:
                error_code = getattr(err, "code", None)
                if logging_enabled():
                    log_chat_completion(
                        invocation_id=invocation_id,
                        client_id=id(client),
                        wrapper_id=id(self),
                        agent=agent,
                        request=params,
                        response=f"error_code:{error_code}, config {i} failed",
                        is_cached=0,
                        cost=0,
                        start_time=request_ts,
                    )

                if error_code == "content_filter":
                    # raise the error for content_filter
                    raise
                logger.debug(f"config {i} failed", exc_info=True)
                if i == last:
                    raise
            except (
                gemini_InternalServerError,
                gemini_ResourceExhausted,
                anthorpic_InternalServerError,
                anthorpic_RateLimitError,
                mistral_SDKError,
                mistral_HTTPValidationError,
                together_TogetherException,
                groq_InternalServerError,
                groq_RateLimitError,
                groq_APIConnectionError,
                cohere_InternalServerError,
                cohere_TooManyRequestsError,
                cohere_ServiceUnavailableError,
                ollama_RequestError,
                ollama_ResponseError,
                bedrock_BotoCoreError,
                bedrock_ClientError,
                cerebras_AuthenticationError,
                cerebras_InternalServerError,
                cerebras_RateLimitError,
            ):
                logger.debug(f"config {i} failed", exc_info=True)
                if i == last:
                    raise
            else:
                # add cost calculation before caching no matter filter is passed or not
                if price is not None:
                    response.cost = self._cost_with_customized_price(response, price)
                else:
                    response.cost = client.cost(response)
                actual_usage = client.get_usage(response)
                total_usage = actual_usage.copy() if actual_usage is not None else total_usage
                self._update_usage(actual_usage=actual_usage, total_usage=total_usage)

                if cache_client is not None:
                    # Cache the response
                    with cache_client as cache:
                        cache.set(key, response)

                if logging_enabled():
                    # TODO: log the config_id and pass_filter etc.
                    log_chat_completion(
                        invocation_id=invocation_id,
                        client_id=id(client),
                        wrapper_id=id(self),
                        agent=agent,
                        request=params,
                        response=response,
                        is_cached=0,
                        cost=response.cost,
                        start_time=request_ts,
                    )

                response.message_retrieval_function = client.message_retrieval
                # check the filter
                pass_filter = filter_func is None or filter_func(context=context, response=response)
                if pass_filter or i == last:
                    # Return the response if it passes the filter or it is the last client
                    response.config_id = i
                    response.pass_filter = pass_filter
                    return response
                continue  # filter is not passed; try the next config
        raise RuntimeError("Should not reach here.")

    @staticmethod
    def _cost_with_customized_price(
        response: ModelClient.ModelClientResponseProtocol, price_1k: tuple[float, float]
    ) -> None:
        """If a customized cost is passed, overwrite the cost in the response."""
        n_input_tokens = response.usage.prompt_tokens if response.usage is not None else 0  # type: ignore [union-attr]
        n_output_tokens = response.usage.completion_tokens if response.usage is not None else 0  # type: ignore [union-attr]
        if n_output_tokens is None:
            n_output_tokens = 0
        return (n_input_tokens * price_1k[0] + n_output_tokens * price_1k[1]) / 1000

    @staticmethod
    def _update_dict_from_chunk(chunk: BaseModel, d: dict[str, Any], field: str) -> int:
        """Update the dict from the chunk.

        Reads `chunk.field` and if present updates `d[field]` accordingly.

        Args:
            chunk: The chunk.
            d: The dict to be updated in place.
            field: The field.

        Returns:
            The updated dict.

        """
        completion_tokens = 0
        assert isinstance(d, dict), d
        if hasattr(chunk, field) and getattr(chunk, field) is not None:
            new_value = getattr(chunk, field)
            if isinstance(new_value, list) or isinstance(new_value, dict):
                raise NotImplementedError(
                    f"Field {field} is a list or dict, which is currently not supported. "
                    "Only string and numbers are supported."
                )
            if field not in d:
                d[field] = ""
            if isinstance(new_value, str):
                d[field] += getattr(chunk, field)
            else:
                d[field] = new_value
            completion_tokens = 1

        return completion_tokens

    @staticmethod
    def _update_function_call_from_chunk(
        function_call_chunk: Union[ChoiceDeltaToolCallFunction, ChoiceDeltaFunctionCall],
        full_function_call: Optional[dict[str, Any]],
        completion_tokens: int,
    ) -> tuple[dict[str, Any], int]:
        """Update the function call from the chunk.

        Args:
            function_call_chunk: The function call chunk.
            full_function_call: The full function call.
            completion_tokens: The number of completion tokens.

        Returns:
            The updated full function call and the updated number of completion tokens.

        """
        # Handle function call
        if function_call_chunk:
            if full_function_call is None:
                full_function_call = {}
            for field in ["name", "arguments"]:
                completion_tokens += OpenAIWrapper._update_dict_from_chunk(
                    function_call_chunk, full_function_call, field
                )

        if full_function_call:
            return full_function_call, completion_tokens
        else:
            raise RuntimeError("Function call is not found, this should not happen.")

    @staticmethod
    def _update_tool_calls_from_chunk(
        tool_calls_chunk: ChoiceDeltaToolCall,
        full_tool_call: Optional[dict[str, Any]],
        completion_tokens: int,
    ) -> tuple[dict[str, Any], int]:
        """Update the tool call from the chunk.

        Args:
            tool_call_chunk: The tool call chunk.
            full_tool_call: The full tool call.
            completion_tokens: The number of completion tokens.

        Returns:
            The updated full tool call and the updated number of completion tokens.

        """
        # future proofing for when tool calls other than function calls are supported
        if tool_calls_chunk.type and tool_calls_chunk.type != "function":
            raise NotImplementedError(
                f"Tool call type {tool_calls_chunk.type} is currently not supported. Only function calls are supported."
            )

        # Handle tool call
        assert full_tool_call is None or isinstance(full_tool_call, dict), full_tool_call
        if tool_calls_chunk:
            if full_tool_call is None:
                full_tool_call = {}
            for field in ["index", "id", "type"]:
                completion_tokens += OpenAIWrapper._update_dict_from_chunk(tool_calls_chunk, full_tool_call, field)

            if hasattr(tool_calls_chunk, "function") and tool_calls_chunk.function:
                if "function" not in full_tool_call:
                    full_tool_call["function"] = None

                full_tool_call["function"], completion_tokens = OpenAIWrapper._update_function_call_from_chunk(
                    tool_calls_chunk.function, full_tool_call["function"], completion_tokens
                )

        if full_tool_call:
            return full_tool_call, completion_tokens
        else:
            raise RuntimeError("Tool call is not found, this should not happen.")

    def _update_usage(self, actual_usage, total_usage):
        def update_usage(usage_summary, response_usage):
            # go through RESPONSE_USAGE_KEYS and check that they are in response_usage and if not just return usage_summary
            for key in ModelClient.RESPONSE_USAGE_KEYS:
                if key not in response_usage:
                    return usage_summary

            model = response_usage["model"]
            cost = response_usage["cost"]
            prompt_tokens = response_usage["prompt_tokens"]
            completion_tokens = response_usage["completion_tokens"]
            if completion_tokens is None:
                completion_tokens = 0
            total_tokens = response_usage["total_tokens"]

            if usage_summary is None:
                usage_summary = {"total_cost": cost}
            else:
                usage_summary["total_cost"] += cost

            usage_summary[model] = {
                "cost": usage_summary.get(model, {}).get("cost", 0) + cost,
                "prompt_tokens": usage_summary.get(model, {}).get("prompt_tokens", 0) + prompt_tokens,
                "completion_tokens": usage_summary.get(model, {}).get("completion_tokens", 0) + completion_tokens,
                "total_tokens": usage_summary.get(model, {}).get("total_tokens", 0) + total_tokens,
            }
            return usage_summary

        if total_usage is not None:
            self.total_usage_summary = update_usage(self.total_usage_summary, total_usage)
        if actual_usage is not None:
            self.actual_usage_summary = update_usage(self.actual_usage_summary, actual_usage)

    def print_usage_summary(self, mode: Union[str, list[str]] = ["actual", "total"]) -> None:
        """Print the usage summary."""
        iostream = IOStream.get_default()

        if isinstance(mode, list):
            if len(mode) == 0 or len(mode) > 2:
                raise ValueError(f'Invalid mode: {mode}, choose from "actual", "total", ["actual", "total"]')
            if "actual" in mode and "total" in mode:
                mode = "both"
            elif "actual" in mode:
                mode = "actual"
            elif "total" in mode:
                mode = "total"

        iostream.send(
            UsageSummaryMessage(
                actual_usage_summary=self.actual_usage_summary, total_usage_summary=self.total_usage_summary, mode=mode
            )
        )

    def clear_usage_summary(self) -> None:
        """Clear the usage summary."""
        self.total_usage_summary = None
        self.actual_usage_summary = None

    @classmethod
    def extract_text_or_completion_object(
        cls, response: ModelClient.ModelClientResponseProtocol
    ) -> Union[list[str], list[ModelClient.ModelClientResponseProtocol.Choice.Message]]:
        """Extract the text or ChatCompletion objects from a completion or chat response.

        Args:
            response (ChatCompletion | Completion): The response from openai.

        Returns:
            A list of text, or a list of ChatCompletion objects if function_call/tool_calls are present.
        """
        return response.message_retrieval_function(response)<|MERGE_RESOLUTION|>--- conflicted
+++ resolved
@@ -531,13 +531,9 @@
         config_list: Optional[list[dict[str, Any]]] = None,
         **base_config: Any,
     ):
-<<<<<<< HEAD
         """Initialize the OpenAIWrapper.
 
         Args:
-=======
-        """Args:
->>>>>>> 16960390
             config_list: a list of config dicts to override the base_config.
                 They can contain additional kwargs as allowed in the [create](/docs/reference/oai/client#create) method. E.g.,
 
