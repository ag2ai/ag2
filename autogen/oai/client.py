--- conflicted
+++ resolved
@@ -246,16 +246,12 @@
     price: Optional[list[float]] = Field(default=None, min_length=2, max_length=2)
     tool_choice: Optional[Literal["none", "auto", "required"]] = None
     user: Optional[str] = None
-<<<<<<< HEAD
     stream: bool = False
-=======
-
-    # ⏺ The extra_body parameter flows from OpenAILLMConfigEntry to the LLM request through this path:
+    #   The extra_body parameter flows from OpenAILLMConfigEntry to the LLM request through this path:
     #   1. Config Definition: extra_body is defined in OpenAILLMConfigEntry (autogen/oai/client.py:248)
     #   2. Parameter Classification: It's classified as an OpenAI client parameter (not AG2-specific) via the openai_kwargs property (autogen/oai/client.py:752-758)
     #   3. Request Separation: In _separate_create_config() (autogen/oai/client.py:842), extra_body goes into create_config since it's not in the extra_kwargs set.
     #   4. API Call: The create_config becomes params and gets passed directly to OpenAI's create() method via **params (autogen/oai/client.py:551,658)
->>>>>>> 3134bcba
     extra_body: Optional[dict[str, Any]] = (
         None  # For VLLM - See here: https://docs.vllm.ai/en/latest/serving/openai_compatible_server.html#extra-parameters
     )
