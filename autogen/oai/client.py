--- conflicted
+++ resolved
@@ -250,7 +250,7 @@
     tool_choice: Literal["none", "auto", "required"] | None = None
     user: str | None = None
     stream: bool = False
-    verbosity: Optional[Literal["low", "medium", "high"]] = None
+    verbosity: Literal["low", "medium", "high"] | None = None
     #   The extra_body parameter flows from OpenAILLMConfigEntry to the LLM request through this path:
     #   1. Config Definition: extra_body is defined in OpenAILLMConfigEntry (autogen/oai/client.py:248)
     #   2. Parameter Classification: It's classified as an OpenAI client parameter (not AG2-specific) via the openai_kwargs property (autogen/oai/client.py:752-758)
@@ -260,13 +260,8 @@
         None  # For VLLM - See here: https://docs.vllm.ai/en/latest/serving/openai_compatible_server.html#extra-parameters
     )
     # reasoning models - see: https://platform.openai.com/docs/api-reference/chat/create#chat-create-reasoning_effort
-<<<<<<< HEAD
-    reasoning_effort: Literal["low", "medium", "high"] | None = None
+    reasoning_effort: Literal["low", "minimal", "medium", "high"] | None = None
     max_completion_tokens: int | None = None
-=======
-    reasoning_effort: Optional[Literal["low", "minimal", "medium", "high"]] = None
-    max_completion_tokens: Optional[int] = None
->>>>>>> bb5d7298
 
     def create_client(self) -> ModelClient:
         raise NotImplementedError("create_client method must be implemented in the derived class.")
