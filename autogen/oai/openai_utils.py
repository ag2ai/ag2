# Copyright (c) 2023 - 2025, AG2ai, Inc., AG2ai open-source projects maintainers and core contributors
#
# SPDX-License-Identifier: Apache-2.0
#
# Portions derived from  https://github.com/microsoft/autogen are under the MIT License.
# SPDX-License-Identifier: MIT

import importlib
import importlib.metadata
import json
import logging
import os
import re
import tempfile
import time
from copy import deepcopy
from pathlib import Path
from typing import TYPE_CHECKING, Any, Optional, Union

from dotenv import find_dotenv, load_dotenv
from packaging.version import parse

if TYPE_CHECKING:
    from openai import OpenAI
    from openai.types.beta.assistant import Assistant

from ..doc_utils import export_module

NON_CACHE_KEY = [
    "api_key",
    "base_url",
    "api_type",
    "api_version",
    "azure_ad_token",
    "azure_ad_token_provider",
    "credentials",
]
DEFAULT_AZURE_API_VERSION = "2024-02-01"

# The below pricing is for 1K tokens. Whenever there is an update in the LLM's pricing,
# Please convert it to 1K tokens and update in the below dictionary in the format: (input_token_price, output_token_price).
OAI_PRICE1K = {
    # https://openai.com/api/pricing/
    # o1
    "o1-preview-2024-09-12": (0.0015, 0.0060),
    "o1-preview": (0.0015, 0.0060),
    "o1-mini-2024-09-12": (0.0003, 0.0012),
    "o1-mini": (0.0003, 0.0012),
    "o1": (0.0015, 0.0060),
    "o1-2024-12-17": (0.0015, 0.0060),
    # gpt-4o
    "gpt-4o": (0.005, 0.015),
    "gpt-4o-2024-05-13": (0.005, 0.015),
    "gpt-4o-2024-08-06": (0.0025, 0.01),
    "gpt-4o-2024-11-20": (0.0025, 0.01),
    # gpt-4-turbo
    "gpt-4-turbo-2024-04-09": (0.01, 0.03),
    # gpt-4
    "gpt-4": (0.03, 0.06),
    "gpt-4-32k": (0.06, 0.12),
    # gpt-4o-mini
    "gpt-4o-mini": (0.000150, 0.000600),
    "gpt-4o-mini-2024-07-18": (0.000150, 0.000600),
    # gpt-3.5 turbo
    "gpt-3.5-turbo": (0.0005, 0.0015),  # default is 0125
    "gpt-3.5-turbo-0125": (0.0005, 0.0015),  # 16k
    "gpt-3.5-turbo-instruct": (0.0015, 0.002),
    # base model
    "davinci-002": 0.002,
    "babbage-002": 0.0004,
    # old model
    "gpt-4-0125-preview": (0.01, 0.03),
    "gpt-4-1106-preview": (0.01, 0.03),
    "gpt-4-1106-vision-preview": (0.01, 0.03),  # TODO: support vision pricing of images
    "gpt-3.5-turbo-1106": (0.001, 0.002),
    "gpt-3.5-turbo-0613": (0.0015, 0.002),
    # "gpt-3.5-turbo-16k": (0.003, 0.004),
    "gpt-3.5-turbo-16k-0613": (0.003, 0.004),
    "gpt-3.5-turbo-0301": (0.0015, 0.002),
    "text-ada-001": 0.0004,
    "text-babbage-001": 0.0005,
    "text-curie-001": 0.002,
    "code-cushman-001": 0.024,
    "code-davinci-002": 0.1,
    "text-davinci-002": 0.02,
    "text-davinci-003": 0.02,
    "gpt-4-0314": (0.03, 0.06),  # deprecate in Sep
    "gpt-4-32k-0314": (0.06, 0.12),  # deprecate in Sep
    "gpt-4-0613": (0.03, 0.06),
    "gpt-4-32k-0613": (0.06, 0.12),
    "gpt-4-turbo-preview": (0.01, 0.03),
    # https://azure.microsoft.com/en-us/pricing/details/cognitive-services/openai-service/#pricing
    "gpt-35-turbo": (0.0005, 0.0015),  # what's the default? using 0125 here.
    "gpt-35-turbo-0125": (0.0005, 0.0015),
    "gpt-35-turbo-instruct": (0.0015, 0.002),
    "gpt-35-turbo-1106": (0.001, 0.002),
    "gpt-35-turbo-0613": (0.0015, 0.002),
    "gpt-35-turbo-0301": (0.0015, 0.002),
    "gpt-35-turbo-16k": (0.003, 0.004),
    "gpt-35-turbo-16k-0613": (0.003, 0.004),
    # deepseek
    "deepseek-chat": (0.00027, 0.0011),
}


def get_key(config: dict[str, Any]) -> str:
    """Get a unique identifier of a configuration.

    Args:
        config (dict or list): A configuration.

    Returns:
        tuple: A unique identifier which can be used as a key for a dict.
    """
    copied = False
    for key in NON_CACHE_KEY:
        if key in config:
            config, copied = config.copy() if not copied else config, True
            config.pop(key)
    # if isinstance(config, dict):
    #     return tuple(get_key(x) for x in sorted(config.items()))
    # if isinstance(config, list):
    #     return tuple(get_key(x) for x in config)
    # return config
    return json.dumps(config, sort_keys=True)


def is_valid_api_key(api_key: str) -> bool:
    """Determine if input is valid OpenAI API key. As of 2024-09-24 there's no official definition of the key structure
    so we will allow anything starting with "sk-" and having at least 48 alphanumeric (plus underscore and dash) characters.
    Keys are known to start with "sk-", "sk-proj", "sk-None", and "sk-svcaat"

    Args:
        api_key (str): An input string to be validated.

    Returns:
        bool: A boolean that indicates if input is valid OpenAI API key.
    """
    api_key_re = re.compile(r"^sk-[A-Za-z0-9_-]{48,}$")
    return bool(re.fullmatch(api_key_re, api_key))


@export_module("autogen")
def get_config_list(
    api_keys: list[str],
    base_urls: Optional[list[str]] = None,
    api_type: Optional[str] = None,
    api_version: Optional[str] = None,
) -> list[dict[str, Any]]:
    """Get a list of configs for OpenAI API client.

    Args:
        api_keys (list): The api keys for openai api calls.
        base_urls (list, optional): The api bases for openai api calls. If provided, should match the length of api_keys.
        api_type (str, optional): The api type for openai api calls.
        api_version (str, optional): The api version for openai api calls.

    Returns:
        list: A list of configs for OepnAI API calls.

    Example:
    ```python
    # Define a list of API keys
    api_keys = ["key1", "key2", "key3"]

    # Optionally, define a list of base URLs corresponding to each API key
    base_urls = ["https://api.service1.com", "https://api.service2.com", "https://api.service3.com"]

    # Optionally, define the API type and version if they are common for all keys
    api_type = "azure"
    api_version = "2024-02-01"

    # Call the get_config_list function to get a list of configuration dictionaries
    config_list = get_config_list(api_keys, base_urls, api_type, api_version)
    ```

    """
    if base_urls is not None:
        assert len(api_keys) == len(base_urls), "The length of api_keys must match the length of base_urls"
    config_list = []
    for i, api_key in enumerate(api_keys):
        if not api_key.strip():
            continue
        config = {"api_key": api_key}
        if base_urls:
            config["base_url"] = base_urls[i]
        if api_type:
            config["api_type"] = api_type
        if api_version:
            config["api_version"] = api_version
        config_list.append(config)
    return config_list


@export_module("autogen")
def get_first_llm_config(llm_config: dict[str, Any]) -> dict[str, Any]:
    """Get the first LLM config from the given LLM config.

    Args:
        llm_config (dict): The LLM config.

    Returns:
        dict: The first LLM config.

    Raises:
        ValueError: If the LLM config is invalid.
    """
    llm_config = deepcopy(llm_config)
    if "config_list" not in llm_config:
        if "model" in llm_config:
            return llm_config
        raise ValueError("llm_config must be a valid config dictionary.")

    if len(llm_config["config_list"]) == 0:
        raise ValueError("Config list must contain at least one config.")
    return llm_config["config_list"][0]  # type: ignore [no-any-return]


@export_module("autogen")
def config_list_openai_aoai(
    key_file_path: Optional[str] = ".",
    openai_api_key_file: Optional[str] = "key_openai.txt",
    aoai_api_key_file: Optional[str] = "key_aoai.txt",
    openai_api_base_file: Optional[str] = "base_openai.txt",
    aoai_api_base_file: Optional[str] = "base_aoai.txt",
    exclude: Optional[str] = None,
) -> list[dict[str, Any]]:
    """Get a list of configs for OpenAI API client (including Azure or local model deployments that support OpenAI's chat completion API).

    This function constructs configurations by reading API keys and base URLs from environment variables or text files.
    It supports configurations for both OpenAI and Azure OpenAI services, allowing for the exclusion of one or the other.
    When text files are used, the environment variables will be overwritten.
    To prevent text files from being used, set the corresponding file name to None.
    Or set key_file_path to None to disallow reading from text files.

    Args:
        key_file_path (str, optional): The directory path where the API key files are located. Defaults to the current directory.
        openai_api_key_file (str, optional): The filename containing the OpenAI API key. Defaults to 'key_openai.txt'.
        aoai_api_key_file (str, optional): The filename containing the Azure OpenAI API key. Defaults to 'key_aoai.txt'.
        openai_api_base_file (str, optional): The filename containing the OpenAI API base URL. Defaults to 'base_openai.txt'.
        aoai_api_base_file (str, optional): The filename containing the Azure OpenAI API base URL. Defaults to 'base_aoai.txt'.
        exclude (str, optional): The API type to exclude from the configuration list. Can be 'openai' or 'aoai'. Defaults to None.

    Returns:
        List[Dict]: A list of configuration dictionaries. Each dictionary contains keys for 'api_key',
            and optionally 'base_url', 'api_type', and 'api_version'.

    Raises:
        FileNotFoundError: If the specified key files are not found and the corresponding API key is not set in the environment variables.

    Example:
        # To generate configurations excluding Azure OpenAI:
        configs = config_list_openai_aoai(exclude='aoai')

    File samples:
        - key_aoai.txt

        ```
        aoai-12345abcdef67890ghijklmnopqr
        aoai-09876zyxwvuts54321fedcba
        ```

        - base_aoai.txt

        ```
        https://api.azure.com/v1
        https://api.azure2.com/v1
        ```

    Notes:
        - The function checks for API keys and base URLs in the following environment variables: 'OPENAI_API_KEY', 'AZURE_OPENAI_API_KEY',
          'OPENAI_API_BASE' and 'AZURE_OPENAI_API_BASE'. If these are not found, it attempts to read from the specified files in the
          'key_file_path' directory.
        - The API version for Azure configurations is set to DEFAULT_AZURE_API_VERSION by default.
        - If 'exclude' is set to 'openai', only Azure OpenAI configurations are returned, and vice versa.
        - The function assumes that the API keys and base URLs in the environment variables are separated by new lines if there are
          multiple entries.
    """
    if exclude != "openai" and key_file_path is not None:
        # skip if key_file_path is None
        if openai_api_key_file is not None:
            # skip if openai_api_key_file is None
            try:
                with open(f"{key_file_path}/{openai_api_key_file}") as key_file:
                    os.environ["OPENAI_API_KEY"] = key_file.read().strip()
            except FileNotFoundError:
                logging.info(
                    "OPENAI_API_KEY is not found in os.environ "
                    "and key_openai.txt is not found in the specified path. You can specify the api_key in the config_list."
                )
        if openai_api_base_file is not None:
            # skip if openai_api_base_file is None
            try:
                with open(f"{key_file_path}/{openai_api_base_file}") as key_file:
                    os.environ["OPENAI_API_BASE"] = key_file.read().strip()
            except FileNotFoundError:
                logging.info(
                    "OPENAI_API_BASE is not found in os.environ "
                    "and base_openai.txt is not found in the specified path. You can specify the base_url in the config_list."
                )
    if exclude != "aoai" and key_file_path is not None:
        # skip if key_file_path is None
        if aoai_api_key_file is not None:
            try:
                with open(f"{key_file_path}/{aoai_api_key_file}") as key_file:
                    os.environ["AZURE_OPENAI_API_KEY"] = key_file.read().strip()
            except FileNotFoundError:
                logging.info(
                    "AZURE_OPENAI_API_KEY is not found in os.environ "
                    "and key_aoai.txt is not found in the specified path. You can specify the api_key in the config_list."
                )
        if aoai_api_base_file is not None:
            try:
                with open(f"{key_file_path}/{aoai_api_base_file}") as key_file:
                    os.environ["AZURE_OPENAI_API_BASE"] = key_file.read().strip()
            except FileNotFoundError:
                logging.info(
                    "AZURE_OPENAI_API_BASE is not found in os.environ "
                    "and base_aoai.txt is not found in the specified path. You can specify the base_url in the config_list."
                )
    aoai_config = (
        get_config_list(
            # Assuming Azure OpenAI api keys in os.environ["AZURE_OPENAI_API_KEY"], in separated lines
            api_keys=os.environ.get("AZURE_OPENAI_API_KEY", "").split("\n"),
            # Assuming Azure OpenAI api bases in os.environ["AZURE_OPENAI_API_BASE"], in separated lines
            base_urls=os.environ.get("AZURE_OPENAI_API_BASE", "").split("\n"),
            api_type="azure",
            api_version=DEFAULT_AZURE_API_VERSION,
        )
        if exclude != "aoai"
        else []
    )
    # process openai base urls
    base_urls_env_var = os.environ.get("OPENAI_API_BASE", None)
    base_urls = base_urls_env_var if base_urls_env_var is None else base_urls_env_var.split("\n")
    openai_config = (
        get_config_list(
            # Assuming OpenAI API_KEY in os.environ["OPENAI_API_KEY"]
            api_keys=os.environ.get("OPENAI_API_KEY", "").split("\n"),
            base_urls=base_urls,
        )
        if exclude != "openai"
        else []
    )
    config_list = openai_config + aoai_config
    return config_list


@export_module("autogen")
def config_list_from_models(
    key_file_path: Optional[str] = ".",
    openai_api_key_file: Optional[str] = "key_openai.txt",
    aoai_api_key_file: Optional[str] = "key_aoai.txt",
    aoai_api_base_file: Optional[str] = "base_aoai.txt",
    exclude: Optional[str] = None,
    model_list: Optional[list[str]] = None,
) -> list[dict[str, Any]]:
    """Get a list of configs for API calls with models specified in the model list.

    This function extends `config_list_openai_aoai` by allowing to clone its' out for each of the models provided.
    Each configuration will have a 'model' key with the model name as its value. This is particularly useful when
    all endpoints have same set of models.

    Args:
        key_file_path (str, optional): The path to the key files.
        openai_api_key_file (str, optional): The file name of the OpenAI API key.
        aoai_api_key_file (str, optional): The file name of the Azure OpenAI API key.
        aoai_api_base_file (str, optional): The file name of the Azure OpenAI API base.
        exclude (str, optional): The API type to exclude, "openai" or "aoai".
        model_list (list, optional): The list of model names to include in the configs.

    Returns:
        list: A list of configs for OpenAI API calls, each including model information.

    Example:
    ```python
    # Define the path where the API key files are located
    key_file_path = "/path/to/key/files"

    # Define the file names for the OpenAI and Azure OpenAI API keys and bases
    openai_api_key_file = "key_openai.txt"
    aoai_api_key_file = "key_aoai.txt"
    aoai_api_base_file = "base_aoai.txt"

    # Define the list of models for which to create configurations
    model_list = ["gpt-4", "gpt-3.5-turbo"]

    # Call the function to get a list of configuration dictionaries
    config_list = config_list_from_models(
        key_file_path=key_file_path,
        openai_api_key_file=openai_api_key_file,
        aoai_api_key_file=aoai_api_key_file,
        aoai_api_base_file=aoai_api_base_file,
        model_list=model_list,
    )

    # The `config_list` will contain configurations for the specified models, for example:
    # [
    #     {'api_key': '...', 'base_url': 'https://api.openai.com', 'model': 'gpt-4'},
    #     {'api_key': '...', 'base_url': 'https://api.openai.com', 'model': 'gpt-3.5-turbo'}
    # ]
    ```
    """
    config_list = config_list_openai_aoai(
        key_file_path=key_file_path,
        openai_api_key_file=openai_api_key_file,
        aoai_api_key_file=aoai_api_key_file,
        aoai_api_base_file=aoai_api_base_file,
        exclude=exclude,
    )
    if model_list:
        config_list = [{**config, "model": model} for model in model_list for config in config_list]
    return config_list


@export_module("autogen")
def config_list_gpt4_gpt35(
    key_file_path: Optional[str] = ".",
    openai_api_key_file: Optional[str] = "key_openai.txt",
    aoai_api_key_file: Optional[str] = "key_aoai.txt",
    aoai_api_base_file: Optional[str] = "base_aoai.txt",
    exclude: Optional[str] = None,
) -> list[dict[str, Any]]:
    """Get a list of configs for 'gpt-4' followed by 'gpt-3.5-turbo' API calls.

    Args:
        key_file_path (str, optional): The path to the key files.
        openai_api_key_file (str, optional): The file name of the openai api key.
        aoai_api_key_file (str, optional): The file name of the azure openai api key.
        aoai_api_base_file (str, optional): The file name of the azure openai api base.
        exclude (str, optional): The api type to exclude, "openai" or "aoai".

    Returns:
        list: A list of configs for openai api calls.
    """
    return config_list_from_models(
        key_file_path,
        openai_api_key_file,
        aoai_api_key_file,
        aoai_api_base_file,
        exclude,
        model_list=["gpt-4", "gpt-3.5-turbo"],
    )


@export_module("autogen")
def filter_config(
    config_list: list[dict[str, Any]],
    filter_dict: Optional[dict[str, Union[list[Union[str, None]], set[Union[str, None]]]]],
    exclude: bool = False,
) -> list[dict[str, Any]]:
    """This function filters `config_list` by checking each configuration dictionary against the criteria specified in
    `filter_dict`. A configuration dictionary is retained if for every key in `filter_dict`, see example below.

    Args:
        config_list (list of dict): A list of configuration dictionaries to be filtered.
        filter_dict (dict): A dictionary representing the filter criteria, where each key is a
                            field name to check within the configuration dictionaries, and the
                            corresponding value is a list of acceptable values for that field.
                            If the configuration's field's value is not a list, then a match occurs
                            when it is found in the list of acceptable values. If the configuration's
                            field's value is a list, then a match occurs if there is a non-empty
                            intersection with the acceptable values.
        exclude (bool): If False (the default value), configs that match the filter will be included in the returned
            list. If True, configs that match the filter will be excluded in the returned list.

    Returns:
        list of dict: A list of configuration dictionaries that meet all the criteria specified
                      in `filter_dict`.

    Example:
        ```python
        # Example configuration list with various models and API types
        configs = [
            {"model": "gpt-3.5-turbo"},
            {"model": "gpt-4"},
            {"model": "gpt-3.5-turbo", "api_type": "azure"},
            {"model": "gpt-3.5-turbo", "tags": ["gpt35_turbo", "gpt-35-turbo"]},
        ]
        # Define filter criteria to select configurations for the 'gpt-3.5-turbo' model
        # that are also using the 'azure' API type
        filter_criteria = {
            "model": ["gpt-3.5-turbo"],  # Only accept configurations for 'gpt-3.5-turbo'
            "api_type": ["azure"],  # Only accept configurations for 'azure' API type
        }
        # Apply the filter to the configuration list
        filtered_configs = filter_config(configs, filter_criteria)
        # The resulting `filtered_configs` will be:
        # [{'model': 'gpt-3.5-turbo', 'api_type': 'azure', ...}]
        # Define a filter to select a given tag
        filter_criteria = {
            "tags": ["gpt35_turbo"],
        }
        # Apply the filter to the configuration list
        filtered_configs = filter_config(configs, filter_criteria)
        # The resulting `filtered_configs` will be:
        # [{'model': 'gpt-3.5-turbo', 'tags': ['gpt35_turbo', 'gpt-35-turbo']}]
        ```
    Note:
        - If `filter_dict` is empty or None, no filtering is applied and `config_list` is returned as is.
        - If a configuration dictionary in `config_list` does not contain a key specified in `filter_dict`,
          it is considered a non-match and is excluded from the result.
        - If the list of acceptable values for a key in `filter_dict` includes None, then configuration
          dictionaries that do not have that key will also be considered a match.

    """
    if filter_dict:
        return [
            item
            for item in config_list
            if all(_satisfies_criteria(item.get(key), values) != exclude for key, values in filter_dict.items())
        ]
    return config_list


def _satisfies_criteria(value: Any, criteria_values: Any) -> bool:
    if value is None:
        return False

    if isinstance(value, list):
        return bool(set(value) & set(criteria_values))  # Non-empty intersection
    else:
        return value in criteria_values


@export_module("autogen")
def config_list_from_json(
    env_or_file: str,
    file_location: Optional[str] = "",
    filter_dict: Optional[dict[str, Union[list[Union[str, None]], set[Union[str, None]]]]] = None,
) -> list[dict[str, Any]]:
    """Retrieves a list of API configurations from a JSON stored in an environment variable or a file.

    This function attempts to parse JSON data from the given `env_or_file` parameter. If `env_or_file` is an
    environment variable containing JSON data, it will be used directly. Otherwise, it is assumed to be a filename,
    and the function will attempt to read the file from the specified `file_location`.

    The `filter_dict` parameter allows for filtering the configurations based on specified criteria. Each key in the
    `filter_dict` corresponds to a field in the configuration dictionaries, and the associated value is a list or set
    of acceptable values for that field. If a field is missing in a configuration and `None` is included in the list
    of acceptable values for that field, the configuration will still be considered a match.

    Args:
        env_or_file (str): The name of the environment variable, the filename, or the environment variable of the filename
            that containing the JSON data.
        file_location (str, optional): The directory path where the file is located, if `env_or_file` is a filename.
        filter_dict (dict, optional): A dictionary specifying the filtering criteria for the configurations, with
            keys representing field names and values being lists or sets of acceptable values for those fields.

    Example:
    ```python
    # Suppose we have an environment variable 'CONFIG_JSON' with the following content:
    # '[{"model": "gpt-3.5-turbo", "api_type": "azure"}, {"model": "gpt-4"}]'

    # We can retrieve a filtered list of configurations like this:
    filter_criteria = {"model": ["gpt-3.5-turbo"]}
    configs = config_list_from_json("CONFIG_JSON", filter_dict=filter_criteria)
    # The 'configs' variable will now contain only the configurations that match the filter criteria.
    ```

    Returns:
        List[Dict]: A list of configuration dictionaries that match the filtering criteria specified in `filter_dict`.

    Raises:
        FileNotFoundError: if env_or_file is neither found as an environment variable nor a file
    """
    env_str = os.environ.get(env_or_file)

    if env_str:
        # The environment variable exists. We should use information from it.
        if os.path.exists(env_str):
            # It is a file location, and we need to load the json from the file.
            with open(env_str) as file:
                json_str = file.read()
        else:
            # Else, it should be a JSON string by itself.
            json_str = env_str
        config_list = json.loads(json_str)
    else:
        # The environment variable does not exist.
        # So, `env_or_file` is a filename. We should use the file location.
        config_list_path = os.path.join(file_location, env_or_file) if file_location is not None else env_or_file

        with open(config_list_path) as json_file:
            config_list = json.load(json_file)

    config_list = filter_config(config_list, filter_dict)

    return filter_config(config_list, filter_dict)


def get_config(
    api_key: Optional[str],
    base_url: Optional[str] = None,
    api_type: Optional[str] = None,
    api_version: Optional[str] = None,
) -> dict[str, Any]:
    """Constructs a configuration dictionary for a single model with the provided API configurations.

    Example:
    ```python
    config = get_config(api_key="sk-abcdef1234567890", base_url="https://api.openai.com", api_version="v1")
    # The 'config' variable will now contain:
    # {
    #     "api_key": "sk-abcdef1234567890",
    #     "base_url": "https://api.openai.com",
    #     "api_version": "v1"
    # }
    ```

    Args:
        api_key (str): The API key for authenticating API requests.
        base_url (Optional[str]): The base URL of the API. If not provided, defaults to None.
        api_type (Optional[str]): The type of API. If not provided, defaults to None.
        api_version (Optional[str]): The version of the API. If not provided, defaults to None.

    Returns:
        Dict: A dictionary containing the provided API configurations.
    """
    config = {"api_key": api_key}
    if base_url:
        config["base_url"] = os.getenv(base_url, default=base_url)
    if api_type:
        config["api_type"] = os.getenv(api_type, default=api_type)
    if api_version:
        config["api_version"] = os.getenv(api_version, default=api_version)
    return config


@export_module("autogen")
def config_list_from_dotenv(
    dotenv_file_path: Optional[str] = None,
    model_api_key_map: Optional[dict[str, Any]] = None,
    filter_dict: Optional[dict[str, Union[list[Union[str, None]], set[Union[str, None]]]]] = None,
) -> list[dict[str, Union[str, set[str]]]]:
    """Load API configurations from a specified .env file or environment variables and construct a list of configurations.

    This function will:
    - Load API keys from a provided .env file or from existing environment variables.
    - Create a configuration dictionary for each model using the API keys and additional configurations.
    - Filter and return the configurations based on provided filters.

    model_api_key_map will default to `{"gpt-4": "OPENAI_API_KEY", "gpt-3.5-turbo": "OPENAI_API_KEY"}` if none

    Args:
        dotenv_file_path (str, optional): The path to the .env file. Defaults to None.
        model_api_key_map (str/dict, optional): A dictionary mapping models to their API key configurations.
                                           If a string is provided as configuration, it is considered as an environment
                                           variable name storing the API key.
                                           If a dict is provided, it should contain at least 'api_key_env_var' key,
                                           and optionally other API configurations like 'base_url', 'api_type', and 'api_version'.
                                           Defaults to a basic map with 'gpt-4' and 'gpt-3.5-turbo' mapped to 'OPENAI_API_KEY'.
        filter_dict (dict, optional): A dictionary containing the models to be loaded.
                                      Containing a 'model' key mapped to a set of model names to be loaded.
                                      Defaults to None, which loads all found configurations.

    Returns:
        List[Dict[str, Union[str, Set[str]]]]: A list of configuration dictionaries for each model.

    Raises:
        FileNotFoundError: If the specified .env file does not exist.
        TypeError: If an unsupported type of configuration is provided in model_api_key_map.
    """
    if dotenv_file_path:
        dotenv_path = Path(dotenv_file_path)
        if dotenv_path.exists():
            load_dotenv(dotenv_path)
        else:
            logging.warning(f"The specified .env file {dotenv_path} does not exist.")
    else:
        dotenv_path_str = find_dotenv()
        if not dotenv_path_str:
            logging.warning("No .env file found. Loading configurations from environment variables.")
        dotenv_path = Path(dotenv_path_str)
        load_dotenv(dotenv_path)

    # Ensure the model_api_key_map is not None to prevent TypeErrors during key assignment.
    model_api_key_map = model_api_key_map or {}

    # Ensure default models are always considered
    default_models = ["gpt-4", "gpt-3.5-turbo"]

    for model in default_models:
        # Only assign default API key if the model is not present in the map.
        # If model is present but set to invalid/empty, do not overwrite.
        if model not in model_api_key_map:
            model_api_key_map[model] = "OPENAI_API_KEY"

    env_var = []
    # Loop over the models and create configuration dictionaries
    for model, config in model_api_key_map.items():
        if isinstance(config, str):
            api_key_env_var = config
            config_dict = get_config(api_key=os.getenv(api_key_env_var))
        elif isinstance(config, dict):
            api_key = os.getenv(config.get("api_key_env_var", "OPENAI_API_KEY"))
            config_without_key_var = {k: v for k, v in config.items() if k != "api_key_env_var"}
            config_dict = get_config(api_key=api_key, **config_without_key_var)
        else:
            logging.warning(f"Unsupported type {type(config)} for model {model} configuration")

        if not config_dict["api_key"] or config_dict["api_key"].strip() == "":
            logging.warning(
                f"API key not found or empty for model {model}. Please ensure path to .env file is correct."
            )
            continue  # Skip this configuration and continue with the next

        # Add model to the configuration and append to the list
        config_dict["model"] = model
        env_var.append(config_dict)

    fd, temp_name = tempfile.mkstemp()
    try:
        with os.fdopen(fd, "w+") as temp:
            env_var_str = json.dumps(env_var)
            temp.write(env_var_str)
            temp.flush()

            # Assuming config_list_from_json is a valid function from your code
            config_list = config_list_from_json(env_or_file=temp_name, filter_dict=filter_dict)
    finally:
        # The file is deleted after using its name (to prevent windows build from breaking)
        os.remove(temp_name)

    if len(config_list) == 0:
        logging.error("No configurations loaded.")
        return []

    logging.info(f"Models available: {[config['model'] for config in config_list]}")
    return config_list


def retrieve_assistants_by_name(client: "OpenAI", name: str) -> list["Assistant"]:
    """Return the assistants with the given name from OAI assistant API"""
    assistants = client.beta.assistants.list()
    candidate_assistants = []
    for assistant in assistants.data:
        if assistant.name == name:
            candidate_assistants.append(assistant)
    return candidate_assistants


def detect_gpt_assistant_api_version() -> str:
    """Detect the openai assistant API version"""
    oai_version = importlib.metadata.version("openai")
    return "v1" if parse(oai_version) < parse("1.21") else "v2"


def create_gpt_vector_store(client: "OpenAI", name: str, fild_ids: list[str]) -> Any:
    """Create a openai vector store for gpt assistant"""
    try:
<<<<<<< HEAD
        vector_store = client.beta.vector_stores.create(name=name)  # type: ignore[attr-defined]
=======
        vector_store = client.vector_stores.create(name=name)
>>>>>>> 4fffb720
    except Exception as e:
        raise AttributeError(f"Failed to create vector store, please install the latest OpenAI python package: {e}")

    # poll the status of the file batch for completion.
<<<<<<< HEAD
    batch = client.beta.vector_stores.file_batches.create_and_poll(vector_store_id=vector_store.id, file_ids=fild_ids)  # type: ignore[attr-defined]
=======
    batch = client.vector_stores.file_batches.create_and_poll(vector_store_id=vector_store.id, file_ids=fild_ids)
>>>>>>> 4fffb720

    if batch.status == "in_progress":
        time.sleep(1)
        logging.debug(f"file batch status: {batch.file_counts}")
<<<<<<< HEAD
        batch = client.beta.vector_stores.file_batches.poll(vector_store_id=vector_store.id, batch_id=batch.id)  # type: ignore[attr-defined]
=======
        batch = client.vector_stores.file_batches.poll(vector_store_id=vector_store.id, batch_id=batch.id)
>>>>>>> 4fffb720

    if batch.status == "completed":
        return vector_store

    raise ValueError(f"Failed to upload files to vector store {vector_store.id}:{batch.status}")


def create_gpt_assistant(
    client: "OpenAI", name: str, instructions: str, model: str, assistant_config: dict[str, Any]
) -> "Assistant":
    """Create a openai gpt assistant"""
    assistant_create_kwargs = {}
    gpt_assistant_api_version = detect_gpt_assistant_api_version()
    tools = assistant_config.get("tools", [])

    if gpt_assistant_api_version == "v2":
        tool_resources = assistant_config.get("tool_resources", {})
        file_ids = assistant_config.get("file_ids")
        if tool_resources.get("file_search") is not None and file_ids is not None:
            raise ValueError(
                "Cannot specify both `tool_resources['file_search']` tool and `file_ids` in the assistant config."
            )

        # Designed for backwards compatibility for the V1 API
        # Instead of V1 AssistantFile, files are attached to Assistants using the tool_resources object.
        for tool in tools:
            if tool["type"] == "retrieval":
                tool["type"] = "file_search"
                if file_ids is not None:
                    # create a vector store for the file search tool
                    vs = create_gpt_vector_store(client, f"{name}-vectorestore", file_ids)
                    tool_resources["file_search"] = {
                        "vector_store_ids": [vs.id],
                    }
            elif tool["type"] == "code_interpreter" and file_ids is not None:
                tool_resources["code_interpreter"] = {
                    "file_ids": file_ids,
                }

        assistant_create_kwargs["tools"] = tools
        if len(tool_resources) > 0:
            assistant_create_kwargs["tool_resources"] = tool_resources
    else:
        # not support forwards compatibility
        if "tool_resources" in assistant_config:
            raise ValueError("`tool_resources` argument are not supported in the openai assistant V1 API.")
        if any(tool["type"] == "file_search" for tool in tools):
            raise ValueError(
                "`file_search` tool are not supported in the openai assistant V1 API, please use `retrieval`."
            )
        assistant_create_kwargs["tools"] = tools
        assistant_create_kwargs["file_ids"] = assistant_config.get("file_ids", [])

    logging.info(f"Creating assistant with config: {assistant_create_kwargs}")
    return client.beta.assistants.create(name=name, instructions=instructions, model=model, **assistant_create_kwargs)


def update_gpt_assistant(client: "OpenAI", assistant_id: str, assistant_config: dict[str, Any]) -> "Assistant":
    """Update openai gpt assistant"""
    gpt_assistant_api_version = detect_gpt_assistant_api_version()
    assistant_update_kwargs = {}

    if assistant_config.get("tools") is not None:
        assistant_update_kwargs["tools"] = assistant_config["tools"]

    if assistant_config.get("instructions") is not None:
        assistant_update_kwargs["instructions"] = assistant_config["instructions"]

    if gpt_assistant_api_version == "v2":
        if assistant_config.get("tool_resources") is not None:
            assistant_update_kwargs["tool_resources"] = assistant_config["tool_resources"]
    else:
        if assistant_config.get("file_ids") is not None:
            assistant_update_kwargs["file_ids"] = assistant_config["file_ids"]

    return client.beta.assistants.update(assistant_id=assistant_id, **assistant_update_kwargs)


def _satisfies(config_value: Any, acceptable_values: Any) -> bool:
    if isinstance(config_value, list):
        return bool(set(config_value) & set(acceptable_values))  # Non-empty intersection
    else:
        return config_value in acceptable_values<|MERGE_RESOLUTION|>--- conflicted
+++ resolved
@@ -749,29 +749,17 @@
 def create_gpt_vector_store(client: "OpenAI", name: str, fild_ids: list[str]) -> Any:
     """Create a openai vector store for gpt assistant"""
     try:
-<<<<<<< HEAD
-        vector_store = client.beta.vector_stores.create(name=name)  # type: ignore[attr-defined]
-=======
         vector_store = client.vector_stores.create(name=name)
->>>>>>> 4fffb720
     except Exception as e:
         raise AttributeError(f"Failed to create vector store, please install the latest OpenAI python package: {e}")
 
     # poll the status of the file batch for completion.
-<<<<<<< HEAD
-    batch = client.beta.vector_stores.file_batches.create_and_poll(vector_store_id=vector_store.id, file_ids=fild_ids)  # type: ignore[attr-defined]
-=======
     batch = client.vector_stores.file_batches.create_and_poll(vector_store_id=vector_store.id, file_ids=fild_ids)
->>>>>>> 4fffb720
 
     if batch.status == "in_progress":
         time.sleep(1)
         logging.debug(f"file batch status: {batch.file_counts}")
-<<<<<<< HEAD
-        batch = client.beta.vector_stores.file_batches.poll(vector_store_id=vector_store.id, batch_id=batch.id)  # type: ignore[attr-defined]
-=======
         batch = client.vector_stores.file_batches.poll(vector_store_id=vector_store.id, batch_id=batch.id)
->>>>>>> 4fffb720
 
     if batch.status == "completed":
         return vector_store
