--- conflicted
+++ resolved
@@ -17,7 +17,7 @@
 import warnings
 from copy import deepcopy
 from pathlib import Path
-from typing import TYPE_CHECKING, Any
+from typing import TYPE_CHECKING, Any, Union
 
 from dotenv import find_dotenv, load_dotenv
 from packaging.version import parse
@@ -218,11 +218,7 @@
 
 @export_module("autogen")
 def get_first_llm_config(
-<<<<<<< HEAD
     llm_config: Union["LLMConfig", dict[str, Any]],
-=======
-    llm_config: LLMConfig | dict[str, Any],
->>>>>>> 1aafc4a7
 ) -> dict[str, Any]:
     """Get the first LLM config from the given LLM config.
 
