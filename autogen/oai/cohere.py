# Copyright (c) 2023 - 2025, AG2ai, Inc., AG2ai open-source projects maintainers and core contributors
#
# SPDX-License-Identifier: Apache-2.0
#
# Portions derived from  https://github.com/microsoft/autogen are under the MIT License.
# SPDX-License-Identifier: MIT
"""Create an OpenAI-compatible client using Cohere's API.

Example:
    ```python
    llm_config={
        "config_list": [{
            "api_type": "cohere",
            "model": "command-r-plus",
            "api_key": os.environ.get("COHERE_API_KEY")
            "client_name": "autogen-cohere", # Optional parameter
            }
    ]}

    agent = autogen.AssistantAgent("my_agent", llm_config=llm_config)
    ```

Install Cohere's python library using: pip install --upgrade cohere

Resources:
- https://docs.cohere.com/reference/chat
"""

from __future__ import annotations

import json
import logging
import os
import sys
import time
import warnings
from typing import Any, Literal

from pydantic import BaseModel, Field
from typing_extensions import Unpack

from autogen.oai.client_utils import FormatterProtocol, logging_formatter, validate_parameter

from ..import_utils import optional_import_block, require_optional_import
from ..llm_config.entry import LLMConfigEntry, LLMConfigEntryDict
from .oai_models import ChatCompletion, ChatCompletionMessage, ChatCompletionMessageToolCall, Choice, CompletionUsage

with optional_import_block():
    from cohere import ClientV2 as CohereV2
    from cohere.types import ToolResult

logger = logging.getLogger(__name__)
if not logger.handlers:
    # Add the console handler.
    _ch = logging.StreamHandler(stream=sys.stdout)
    _ch.setFormatter(logging_formatter)
    logger.addHandler(_ch)


COHERE_PRICING_1K = {
    "command-r-plus": (0.003, 0.015),
    "command-r": (0.0005, 0.0015),
    "command-nightly": (0.00025, 0.00125),
    "command": (0.015, 0.075),
    "command-light": (0.008, 0.024),
    "command-light-nightly": (0.008, 0.024),
}


class CohereEntryDict(LLMConfigEntryDict, total=False):
    api_type: Literal["cohere"]

    k: int
    seed: Optional[int]
    frequency_penalty: float
    presence_penalty: float
    client_name: Optional[str]
    strict_tools: bool
    stream: bool
    tool_choice: Optional[Literal["NONE", "REQUIRED"]]


class CohereLLMConfigEntry(LLMConfigEntry):
    api_type: Literal["cohere"] = "cohere"
<<<<<<< HEAD

    top_p: Optional[float] = Field(default=None, ge=0.01, le=0.99)

    k: int = Field(default=0, ge=0, le=500)
    seed: Optional[int] = None
=======
    temperature: float = Field(default=0.3, ge=0)
    max_tokens: int | None = Field(default=None, ge=0)
    k: int = Field(default=0, ge=0, le=500)
    p: float = Field(default=0.75, ge=0.01, le=0.99)
    seed: int | None = None
>>>>>>> 1aafc4a7
    frequency_penalty: float = Field(default=0, ge=0, le=1)
    presence_penalty: float = Field(default=0, ge=0, le=1)
    client_name: str | None = None
    strict_tools: bool = False
    stream: bool = False
    tool_choice: Literal["NONE", "REQUIRED"] | None = None

    def create_client(self):
        raise NotImplementedError("CohereLLMConfigEntry.create_client is not implemented.")


class CohereClient:
    """Client for Cohere's API."""

    def __init__(self, **kwargs: Unpack[CohereEntryDict]):
        """Requires api_key or environment variable to be set

        Args:
            **kwargs: The keyword arguments to pass to the Cohere API.
        """
        # Ensure we have the api_key upon instantiation
        self.api_key = kwargs.get("api_key")
        if not self.api_key:
            self.api_key = os.getenv("COHERE_API_KEY")

        assert self.api_key, (
            "Please include the api_key in your config list entry for Cohere or set the COHERE_API_KEY env variable."
        )

        # Store the response format, if provided (for structured outputs)
        self._response_format: type[BaseModel] | None = None

    def message_retrieval(self, response) -> list:
        """Retrieve and return a list of strings or a list of Choice.Message from the response.

        NOTE: if a list of Choice.Message is returned, it currently needs to contain the fields of OpenAI's ChatCompletion Message object,
        since that is expected for function or tool calling in the rest of the codebase at the moment, unless a custom agent is being used.
        """
        return [choice.message for choice in response.choices]

    def cost(self, response) -> float:
        return response.cost

    @staticmethod
    def get_usage(response) -> dict:
        """Return usage summary of the response using RESPONSE_USAGE_KEYS."""
        # ...  # pragma: no cover
        return {
            "prompt_tokens": response.usage.prompt_tokens,
            "completion_tokens": response.usage.completion_tokens,
            "total_tokens": response.usage.total_tokens,
            "cost": response.cost,
            "model": response.model,
        }

    def parse_params(self, params: dict[str, Any]) -> dict[str, Any]:
        """Loads the parameters for Cohere API from the passed in parameters and returns a validated set. Checks types, ranges, and sets defaults"""
        cohere_params = {}

        # Check that we have what we need to use Cohere's API
        # We won't enforce the available models as they are likely to change
        cohere_params["model"] = params.get("model")
        assert cohere_params["model"], (
            "Please specify the 'model' in your config list entry to nominate the Cohere model to use."
        )

        # Handle structured output response format from Pydantic model
        if "response_format" in params and params["response_format"] is not None:
            self._response_format = params.get("response_format")

            response_format = params["response_format"]

            # Check if it's a Pydantic model
            if hasattr(response_format, "model_json_schema"):
                # Get the JSON schema from the Pydantic model
                schema = response_format.model_json_schema()

                def resolve_ref(ref: str, defs: dict) -> dict:
                    """Resolve a $ref to its actual schema definition"""
                    # Extract the definition name from "#/$defs/Name"
                    def_name = ref.split("/")[-1]
                    return defs[def_name]

                def ensure_type_fields(obj: dict, defs: dict) -> dict:
                    """Recursively ensure all objects in the schema have a type and properties field"""
                    if isinstance(obj, dict):
                        # If it has a $ref, replace it with the actual definition
                        if "$ref" in obj:
                            ref_def = resolve_ref(obj["$ref"], defs)
                            # Merge the reference definition with any existing fields
                            obj = {**ref_def, **obj}
                            # Remove the $ref as we've replaced it
                            del obj["$ref"]

                        # Process each value recursively
                        return {
                            k: ensure_type_fields(v, defs) if isinstance(v, (dict, list)) else v for k, v in obj.items()
                        }
                    elif isinstance(obj, list):
                        return [ensure_type_fields(item, defs) for item in obj]
                    return obj

                # Make a copy of $defs before processing
                defs = schema.get("$defs", {})

                # Process the schema
                processed_schema = ensure_type_fields(schema, defs)

                cohere_params["response_format"] = {"type": "json_object", "json_schema": processed_schema}
            else:
                raise ValueError("response_format must be a Pydantic BaseModel")

        # Handle strict tools parameter for structured outputs with tools
        if "tools" in params:
            cohere_params["strict_tools"] = validate_parameter(params, "strict_tools", bool, False, False, None, None)

        # Validate allowed Cohere parameters
        # https://docs.cohere.com/reference/chat
        if "temperature" in params:
            cohere_params["temperature"] = validate_parameter(
                params, "temperature", (int, float), False, 0.3, (0, None), None
            )

        if "max_tokens" in params:
            cohere_params["max_tokens"] = validate_parameter(params, "max_tokens", int, True, None, (0, None), None)

        if "k" in params:
            cohere_params["k"] = validate_parameter(params, "k", int, False, 0, (0, 500), None)

        if "top_p" in params:
            cohere_params["p"] = validate_parameter(params, "top_p", (int, float), False, 0.75, (0.01, 0.99), None)

        if "p" in params:
            warnings.warn(
                (
                    "parameter 'p' is deprecated, use 'top_p' instead for consistency with OpenAI API spec. "
                    "Scheduled for removal in 0.10.0 version."
                ),
                DeprecationWarning,
            )
            cohere_params["p"] = validate_parameter(params, "p", (int, float), False, 0.75, (0.01, 0.99), None)

        if "seed" in params:
            cohere_params["seed"] = validate_parameter(params, "seed", int, True, None, None, None)

        if "frequency_penalty" in params:
            cohere_params["frequency_penalty"] = validate_parameter(
                params, "frequency_penalty", (int, float), True, 0, (0, 1), None
            )

        if "presence_penalty" in params:
            cohere_params["presence_penalty"] = validate_parameter(
                params, "presence_penalty", (int, float), True, 0, (0, 1), None
            )

        if "tool_choice" in params:
            cohere_params["tool_choice"] = validate_parameter(
                params, "tool_choice", str, True, None, None, ["NONE", "REQUIRED"]
            )

        return cohere_params

    @require_optional_import("cohere", "cohere")
    def create(self, params: dict) -> ChatCompletion:
        messages = params.get("messages", [])
        client_name = params.get("client_name") or "AG2"
        cohere_tool_names = set()
        tool_calls_modified_ids = set()

        # Parse parameters to the Cohere API's parameters
        cohere_params = self.parse_params(params)

        cohere_params["messages"] = messages

        if "tools" in params:
            cohere_tool_names = set([tool["function"]["name"] for tool in params["tools"]])
            cohere_params["tools"] = params["tools"]

        # Strip out name
        for message in cohere_params["messages"]:
            message_name = message.pop("name", "")
            # Extract and prepend name to content or tool_plan if available
            message["content"] = (
                f"{message_name}: {(message.get('content') or message.get('tool_plan'))}"
                if message_name
                else (message.get("content") or message.get("tool_plan"))
            )

            # Handle tool calls
            if message.get("tool_calls") is not None and len(message["tool_calls"]) > 0:
                message["tool_plan"] = message.get("tool_plan", message["content"])
                del message["content"]  # Remove content as tool_plan is prioritized

                # If tool call name is missing or not recognized, modify role and content
                for tool_call in message["tool_calls"] or []:
                    if (not tool_call.get("function", {}).get("name")) or tool_call.get("function", {}).get(
                        "name"
                    ) not in cohere_tool_names:
                        message["role"] = "assistant"
                        message["content"] = f"{message.pop('tool_plan', '')}{str(message['tool_calls'])}"
                        tool_calls_modified_ids = tool_calls_modified_ids.union(
                            set([tool_call.get("id") for tool_call in message["tool_calls"]])
                        )
                        del message["tool_calls"]
                        break

            # Adjust role if message comes from a tool with a modified ID
            if message.get("role") == "tool":
                tool_id = message.get("tool_call_id")
                if tool_id in tool_calls_modified_ids:
                    message["role"] = "user"
                    del message["tool_call_id"]  # Remove the tool call ID

        # We use chat model by default
        client = CohereV2(api_key=self.api_key, client_name=client_name)

        # Token counts will be returned
        prompt_tokens = 0
        completion_tokens = 0
        total_tokens = 0

        # Stream if in parameters
        streaming = params.get("stream")
        cohere_finish = "stop"
        tool_calls = None
        ans = None
        if streaming:
            response = client.chat_stream(**cohere_params)
            # Streaming...
            ans = ""
            plan = ""
            prompt_tokens = 0
            completion_tokens = 0
            for chunk in response:
                if chunk.type == "content-delta":
                    ans = ans + chunk.delta.message.content.text
                elif chunk.type == "tool-plan-delta":
                    plan = plan + chunk.delta.message.tool_plan
                elif chunk.type == "tool-call-start":
                    cohere_finish = "tool_calls"

                    # Initialize a new tool call
                    tool_call = chunk.delta.message.tool_calls
                    current_tool = {
                        "id": tool_call.id,
                        "type": "function",
                        "function": {"name": tool_call.function.name, "arguments": ""},
                    }
                elif chunk.type == "tool-call-delta":
                    # Progressively build the arguments as they stream in
                    if current_tool is not None:
                        current_tool["function"]["arguments"] += chunk.delta.message.tool_calls.function.arguments
                elif chunk.type == "tool-call-end":
                    # Append the finished tool call to the list
                    if current_tool is not None:
                        if tool_calls is None:
                            tool_calls = []
                        tool_calls.append(ChatCompletionMessageToolCall(**current_tool))
                        current_tool = None
                elif chunk.type == "message-start":
                    response_id = chunk.id
                elif chunk.type == "message-end":
                    prompt_tokens = (
                        chunk.delta.usage.billed_units.input_tokens
                    )  # Note total (billed+non-billed) available with ...usage.tokens...
                    completion_tokens = chunk.delta.usage.billed_units.output_tokens

            total_tokens = prompt_tokens + completion_tokens
        else:
            response = client.chat(**cohere_params)

            if response.message.tool_calls is not None:
                ans = response.message.tool_plan
                cohere_finish = "tool_calls"
                tool_calls = []
                for tool_call in response.message.tool_calls:
                    # if parameters are null, clear them out (Cohere can return a string "null" if no parameter values)

                    tool_calls.append(
                        ChatCompletionMessageToolCall(
                            id=tool_call.id,
                            function={
                                "name": tool_call.function.name,
                                "arguments": (
                                    "" if tool_call.function.arguments is None else tool_call.function.arguments
                                ),
                            },
                            type="function",
                        )
                    )
            else:
                ans: str = response.message.content[0].text

            # Not using billed_units, but that may be better for cost purposes
            prompt_tokens = (
                response.usage.billed_units.input_tokens
            )  # Note total (billed+non-billed) available with ...usage.tokens...
            completion_tokens = response.usage.billed_units.output_tokens
            total_tokens = prompt_tokens + completion_tokens

            response_id = response.id

        # Clean up structured output if needed
        if self._response_format:
            # ans = clean_return_response_format(ans)
            try:
                parsed_response = self._convert_json_response(ans)
                ans = _format_json_response(parsed_response, ans)
            except ValueError as e:
                ans = str(e)

        # 3. convert output
        message = ChatCompletionMessage(
            role="assistant",
            content=ans,
            function_call=None,
            tool_calls=tool_calls,
        )
        choices = [Choice(finish_reason=cohere_finish, index=0, message=message)]

        response_oai = ChatCompletion(
            id=response_id,
            model=cohere_params["model"],
            created=int(time.time()),
            object="chat.completion",
            choices=choices,
            usage=CompletionUsage(
                prompt_tokens=prompt_tokens,
                completion_tokens=completion_tokens,
                total_tokens=total_tokens,
            ),
            cost=calculate_cohere_cost(prompt_tokens, completion_tokens, cohere_params["model"]),
        )

        return response_oai

    def _convert_json_response(self, response: str) -> Any:
        """Extract and validate JSON response from the output for structured outputs.

        Args:
            response (str): The response from the API.

        Returns:
            Any: The parsed JSON response.
        """
        if not self._response_format:
            return response

        try:
            # Parse JSON and validate against the Pydantic model
            json_data = json.loads(response)
            return self._response_format.model_validate(json_data)
        except Exception as e:
            raise ValueError(
                f"Failed to parse response as valid JSON matching the schema for Structured Output: {str(e)}"
            )


def _format_json_response(response: Any, original_answer: str) -> str:
    """Formats the JSON response for structured outputs using the format method if it exists."""
    return (
        response.format() if isinstance(response, FormatterProtocol) else clean_return_response_format(original_answer)
    )


def extract_to_cohere_tool_results(tool_call_id: str, content_output: str, all_tool_calls) -> list[dict[str, Any]]:
    temp_tool_results = []

    for tool_call in all_tool_calls:
        if tool_call["id"] == tool_call_id:
            call = {
                "name": tool_call["function"]["name"],
                "parameters": json.loads(
                    tool_call["function"]["arguments"] if tool_call["function"]["arguments"] != "" else "{}"
                ),
            }
            output = [{"value": content_output}]
            temp_tool_results.append(ToolResult(call=call, outputs=output))
    return temp_tool_results


def calculate_cohere_cost(input_tokens: int, output_tokens: int, model: str) -> float:
    """Calculate the cost of the completion using the Cohere pricing."""
    total = 0.0

    if model in COHERE_PRICING_1K:
        input_cost_per_k, output_cost_per_k = COHERE_PRICING_1K[model]
        input_cost = (input_tokens / 1000) * input_cost_per_k
        output_cost = (output_tokens / 1000) * output_cost_per_k
        total = input_cost + output_cost
    else:
        warnings.warn(f"Cost calculation not available for {model} model", UserWarning)

    return total


def clean_return_response_format(response_str: str) -> str:
    """Clean up the response string by parsing through json library."""
    # Parse the string to a JSON object to handle escapes
    data = json.loads(response_str)

    # Convert back to JSON string with minimal formatting
    return json.dumps(data)


class CohereError(Exception):
    """Base class for other Cohere exceptions"""

    pass


class CohereRateLimitError(CohereError):
    """Raised when rate limit is exceeded"""

    pass<|MERGE_RESOLUTION|>--- conflicted
+++ resolved
@@ -71,30 +71,20 @@
     api_type: Literal["cohere"]
 
     k: int
-    seed: Optional[int]
+    seed: int | None
     frequency_penalty: float
     presence_penalty: float
-    client_name: Optional[str]
+    client_name: str | None
     strict_tools: bool
     stream: bool
-    tool_choice: Optional[Literal["NONE", "REQUIRED"]]
+    tool_choice: Literal["NONE", "REQUIRED"] | None
 
 
 class CohereLLMConfigEntry(LLMConfigEntry):
     api_type: Literal["cohere"] = "cohere"
-<<<<<<< HEAD
-
-    top_p: Optional[float] = Field(default=None, ge=0.01, le=0.99)
 
     k: int = Field(default=0, ge=0, le=500)
-    seed: Optional[int] = None
-=======
-    temperature: float = Field(default=0.3, ge=0)
-    max_tokens: int | None = Field(default=None, ge=0)
-    k: int = Field(default=0, ge=0, le=500)
-    p: float = Field(default=0.75, ge=0.01, le=0.99)
     seed: int | None = None
->>>>>>> 1aafc4a7
     frequency_penalty: float = Field(default=0, ge=0, le=1)
     presence_penalty: float = Field(default=0, ge=0, le=1)
     client_name: str | None = None
