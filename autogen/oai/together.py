# Copyright (c) 2023 - 2025, AG2ai, Inc., AG2ai open-source projects maintainers and core contributors
#
# SPDX-License-Identifier: Apache-2.0
#
# Portions derived from  https://github.com/microsoft/autogen are under the MIT License.
# SPDX-License-Identifier: MIT
"""Create an OpenAI-compatible client using Together.AI's API.

Example:
    ```python
    llm_config = {
        "config_list": [
            {
                "api_type": "together",
                "model": "mistralai/Mixtral-8x7B-Instruct-v0.1",
                "api_key": os.environ.get("TOGETHER_API_KEY"),
            }
        ]
    }

    agent = autogen.AssistantAgent("my_agent", llm_config=llm_config)
    ```

Install Together.AI python library using: pip install --upgrade together

Resources:
- https://docs.together.ai/docs/inference-python
"""

from __future__ import annotations

import copy
import os
import time
import warnings
from typing import Any, Literal

from pydantic import Field
from typing_extensions import Unpack

from ..import_utils import optional_import_block, require_optional_import
from ..llm_config.entry import LLMConfigEntry, LLMConfigEntryDict
from .client_utils import should_hide_tools, validate_parameter
from .oai_models import ChatCompletion, ChatCompletionMessage, ChatCompletionMessageToolCall, Choice, CompletionUsage

with optional_import_block():
    from together import Together


class TogetherEntryDict(LLMConfigEntryDict, total=False):
    api_type: Literal["together"]

    stream: bool
    top_k: Optional[int]
    repetition_penalty: Optional[float]
    presence_penalty: Optional[float]
    frequency_penalty: Optional[float]
    min_p: Optional[float]
    safety_model: Optional[str]
    hide_tools: Literal["if_all_run", "if_any_run", "never"]
    price: Optional[list[float]]
    tool_choice: Optional[Union[str, dict[str, Union[str, dict[str, str]]]]]


class TogetherLLMConfigEntry(LLMConfigEntry):
    api_type: Literal["together"] = "together"

    max_tokens: int = Field(default=512, ge=0)

    stream: bool = False
<<<<<<< HEAD
    top_k: Optional[int] = Field(default=None)
    repetition_penalty: Optional[float] = Field(default=None)
    presence_penalty: Optional[float] = Field(default=None, ge=-2, le=2)
    frequency_penalty: Optional[float] = Field(default=None, ge=-2, le=2)
    min_p: Optional[float] = Field(default=None, ge=0, le=1)
    safety_model: Optional[str] = None
=======
    temperature: float | None = Field(default=None)
    top_p: float | None = Field(default=None)
    top_k: int | None = Field(default=None)
    repetition_penalty: float | None = Field(default=None)
    presence_penalty: float | None = Field(default=None, ge=-2, le=2)
    frequency_penalty: float | None = Field(default=None, ge=-2, le=2)
    min_p: float | None = Field(default=None, ge=0, le=1)
    safety_model: str | None = None
>>>>>>> 1aafc4a7
    hide_tools: Literal["if_all_run", "if_any_run", "never"] = "never"
    price: list[float] | None = Field(default=None, min_length=2, max_length=2)
    tool_choice: str | dict[str, str | dict[str, str]] | None = (
        None  # dict is the tool to call: {"type": "function", "function": {"name": "my_function"}}
    )

    def create_client(self):
        raise NotImplementedError("TogetherLLMConfigEntry.create_client is not implemented.")


class TogetherClient:
    """Client for Together.AI's API."""

    def __init__(self, **kwargs: Unpack[TogetherEntryDict]):
        """Requires api_key or environment variable to be set

        Args:
            **kwargs: Additional keyword arguments to pass to the client.
        """
        # Ensure we have the api_key upon instantiation
        self.api_key = kwargs.get("api_key")
        if not self.api_key:
            self.api_key = os.getenv("TOGETHER_API_KEY")

        if "response_format" in kwargs and kwargs["response_format"] is not None:
            warnings.warn("response_format is not supported for Together.AI, it will be ignored.", UserWarning)

        assert self.api_key, (
            "Please include the api_key in your config list entry for Together.AI or set the TOGETHER_API_KEY env variable."
        )

    def message_retrieval(self, response) -> list:
        """Retrieve and return a list of strings or a list of Choice.Message from the response.

        NOTE: if a list of Choice.Message is returned, it currently needs to contain the fields of OpenAI's ChatCompletion Message object,
        since that is expected for function or tool calling in the rest of the codebase at the moment, unless a custom agent is being used.
        """
        return [choice.message for choice in response.choices]

    def cost(self, response) -> float:
        return response.cost

    @staticmethod
    def get_usage(response) -> dict:
        """Return usage summary of the response using RESPONSE_USAGE_KEYS."""
        # ...  # pragma: no cover
        return {
            "prompt_tokens": response.usage.prompt_tokens,
            "completion_tokens": response.usage.completion_tokens,
            "total_tokens": response.usage.total_tokens,
            "cost": response.cost,
            "model": response.model,
        }

    def parse_params(self, params: dict[str, Any]) -> dict[str, Any]:
        """Loads the parameters for Together.AI API from the passed in parameters and returns a validated set. Checks types, ranges, and sets defaults"""
        together_params = {}

        # Check that we have what we need to use Together.AI's API
        together_params["model"] = params.get("model")
        assert together_params["model"], (
            "Please specify the 'model' in your config list entry to nominate the Together.AI model to use."
        )

        # Validate allowed Together.AI parameters
        # https://github.com/togethercomputer/together-python/blob/94ffb30daf0ac3e078be986af7228f85f79bde99/src/together/resources/completions.py#L44
        together_params["max_tokens"] = validate_parameter(params, "max_tokens", int, True, 512, (0, None), None)
        together_params["stream"] = validate_parameter(params, "stream", bool, False, False, None, None)
        together_params["temperature"] = validate_parameter(params, "temperature", (int, float), True, None, None, None)
        together_params["top_p"] = validate_parameter(params, "top_p", (int, float), True, None, None, None)
        together_params["top_k"] = validate_parameter(params, "top_k", int, True, None, None, None)
        together_params["repetition_penalty"] = validate_parameter(
            params, "repetition_penalty", float, True, None, None, None
        )
        together_params["presence_penalty"] = validate_parameter(
            params, "presence_penalty", (int, float), True, None, (-2, 2), None
        )
        together_params["frequency_penalty"] = validate_parameter(
            params, "frequency_penalty", (int, float), True, None, (-2, 2), None
        )
        together_params["min_p"] = validate_parameter(params, "min_p", (int, float), True, None, (0, 1), None)
        together_params["safety_model"] = validate_parameter(
            params, "safety_model", str, True, None, None, None
        )  # We won't enforce the available models as they are likely to change

        # Check if they want to stream and use tools, which isn't currently supported (TODO)
        if together_params["stream"] and "tools" in params:
            warnings.warn(
                "Streaming is not supported when using tools, streaming will be disabled.",
                UserWarning,
            )

            together_params["stream"] = False

        if "tool_choice" in params:
            together_params["tool_choice"] = params["tool_choice"]

        return together_params

    @require_optional_import("together", "together")
    def create(self, params: dict) -> ChatCompletion:
        messages = params.get("messages", [])

        # Convert AG2 messages to Together.AI messages
        together_messages = oai_messages_to_together_messages(messages)

        # Parse parameters to Together.AI API's parameters
        together_params = self.parse_params(params)

        # Add tools to the call if we have them and aren't hiding them
        if "tools" in params:
            hide_tools = validate_parameter(
                params, "hide_tools", str, False, "never", None, ["if_all_run", "if_any_run", "never"]
            )
            if not should_hide_tools(together_messages, params["tools"], hide_tools):
                together_params["tools"] = params["tools"]

        together_params["messages"] = together_messages

        # We use chat model by default
        client = Together(api_key=self.api_key)

        # Token counts will be returned
        prompt_tokens = 0
        completion_tokens = 0
        total_tokens = 0

        response = client.chat.completions.create(**together_params)
        if together_params["stream"]:
            # Read in the chunks as they stream
            ans = ""
            for chunk in response:
                ans = ans + (chunk.choices[0].delta.content or "")

            prompt_tokens = chunk.usage.prompt_tokens
            completion_tokens = chunk.usage.completion_tokens
            total_tokens = chunk.usage.total_tokens
        else:
            ans: str = response.choices[0].message.content

            prompt_tokens = response.usage.prompt_tokens
            completion_tokens = response.usage.completion_tokens
            total_tokens = response.usage.total_tokens

        if response.choices[0].finish_reason == "tool_calls":
            together_finish = "tool_calls"
            tool_calls = []
            for tool_call in response.choices[0].message.tool_calls:
                tool_calls.append(
                    ChatCompletionMessageToolCall(
                        id=tool_call.id,
                        function={"name": tool_call.function.name, "arguments": tool_call.function.arguments},
                        type="function",
                    )
                )
        else:
            together_finish = "stop"
            tool_calls = None

        # 3. convert output
        message = ChatCompletionMessage(
            role="assistant",
            content=response.choices[0].message.content,
            function_call=None,
            tool_calls=tool_calls,
        )
        choices = [Choice(finish_reason=together_finish, index=0, message=message)]

        response_oai = ChatCompletion(
            id=response.id,
            model=together_params["model"],
            created=int(time.time()),
            object="chat.completion",
            choices=choices,
            usage=CompletionUsage(
                prompt_tokens=prompt_tokens,
                completion_tokens=completion_tokens,
                total_tokens=total_tokens,
            ),
            cost=calculate_together_cost(prompt_tokens, completion_tokens, together_params["model"]),
        )

        return response_oai


def oai_messages_to_together_messages(messages: list[dict[str, Any]]) -> list[dict[str, Any]]:
    """Convert messages from OAI format to Together.AI format.
    We correct for any specific role orders and types.
    """
    together_messages = copy.deepcopy(messages)

    # If we have a message with role='tool', which occurs when a function is executed, change it to 'user'
    for msg in together_messages:
        if "role" in msg and msg["role"] == "tool":
            msg["role"] = "user"

    return together_messages


# MODELS AND COSTS
chat_lang_code_model_sizes = {
    "zero-one-ai/Yi-34B-Chat": 34,
    "allenai/OLMo-7B-Instruct": 7,
    "allenai/OLMo-7B-Twin-2T": 7,
    "allenai/OLMo-7B": 7,
    "Austism/chronos-hermes-13b": 13,
    "deepseek-ai/deepseek-coder-33b-instruct": 33,
    "deepseek-ai/deepseek-llm-67b-chat": 67,
    "garage-bAInd/Platypus2-70B-instruct": 70,
    "google/gemma-2b-it": 2,
    "google/gemma-7b-it": 7,
    "Gryphe/MythoMax-L2-13b": 13,
    "lmsys/vicuna-13b-v1.5": 13,
    "lmsys/vicuna-7b-v1.5": 7,
    "codellama/CodeLlama-13b-Instruct-hf": 13,
    "codellama/CodeLlama-34b-Instruct-hf": 34,
    "codellama/CodeLlama-70b-Instruct-hf": 70,
    "codellama/CodeLlama-7b-Instruct-hf": 7,
    "meta-llama/Llama-2-70b-chat-hf": 70,
    "meta-llama/Llama-2-13b-chat-hf": 13,
    "meta-llama/Llama-2-7b-chat-hf": 7,
    "meta-llama/Llama-3-8b-chat-hf": 8,
    "meta-llama/Llama-3-70b-chat-hf": 70,
    "mistralai/Mistral-7B-Instruct-v0.1": 7,
    "mistralai/Mistral-7B-Instruct-v0.2": 7,
    "mistralai/Mistral-7B-Instruct-v0.3": 7,
    "NousResearch/Nous-Capybara-7B-V1p9": 7,
    "NousResearch/Nous-Hermes-llama-2-7b": 7,
    "NousResearch/Nous-Hermes-Llama2-13b": 13,
    "NousResearch/Nous-Hermes-2-Yi-34B": 34,
    "openchat/openchat-3.5-1210": 7,
    "Open-Orca/Mistral-7B-OpenOrca": 7,
    "Qwen/Qwen1.5-0.5B-Chat": 0.5,
    "Qwen/Qwen1.5-1.8B-Chat": 1.8,
    "Qwen/Qwen1.5-4B-Chat": 4,
    "Qwen/Qwen1.5-7B-Chat": 7,
    "Qwen/Qwen1.5-14B-Chat": 14,
    "Qwen/Qwen1.5-32B-Chat": 32,
    "Qwen/Qwen1.5-72B-Chat": 72,
    "Qwen/Qwen1.5-110B-Chat": 110,
    "Qwen/Qwen2-72B-Instruct": 72,
    "snorkelai/Snorkel-Mistral-PairRM-DPO": 7,
    "togethercomputer/alpaca-7b": 7,
    "teknium/OpenHermes-2-Mistral-7B": 7,
    "teknium/OpenHermes-2p5-Mistral-7B": 7,
    "togethercomputer/Llama-2-7B-32K-Instruct": 7,
    "togethercomputer/RedPajama-INCITE-Chat-3B-v1": 3,
    "togethercomputer/RedPajama-INCITE-7B-Chat": 7,
    "togethercomputer/StripedHyena-Nous-7B": 7,
    "Undi95/ReMM-SLERP-L2-13B": 13,
    "Undi95/Toppy-M-7B": 7,
    "WizardLM/WizardLM-13B-V1.2": 13,
    "upstage/SOLAR-10.7B-Instruct-v1.0": 11,
}

# Cost per million tokens based on up to X Billion parameters, e.g. up 4B is $0.1/million
chat_lang_code_model_costs = {4: 0.1, 8: 0.2, 21: 0.3, 41: 0.8, 80: 0.9, 110: 1.8}

mixture_model_sizes = {
    "cognitivecomputations/dolphin-2.5-mixtral-8x7b": 56,
    "databricks/dbrx-instruct": 132,
    "mistralai/Mixtral-8x7B-Instruct-v0.1": 47,
    "mistralai/Mixtral-8x22B-Instruct-v0.1": 141,
    "NousResearch/Nous-Hermes-2-Mistral-7B-DPO": 7,
    "NousResearch/Nous-Hermes-2-Mixtral-8x7B-DPO": 47,
    "NousResearch/Nous-Hermes-2-Mixtral-8x7B-SFT": 47,
    "Snowflake/snowflake-arctic-instruct": 480,
}

# Cost per million tokens based on up to X Billion parameters, e.g. up 56B is $0.6/million
mixture_costs = {56: 0.6, 176: 1.2, 480: 2.4}


def calculate_together_cost(input_tokens: int, output_tokens: int, model_name: str) -> float:
    """Cost calculation for inference"""
    if model_name in chat_lang_code_model_sizes or model_name in mixture_model_sizes:
        cost_per_mil = 0

        # Chat, Language, Code models
        if model_name in chat_lang_code_model_sizes:
            size_in_b = chat_lang_code_model_sizes[model_name]

            for top_size in chat_lang_code_model_costs:
                if size_in_b <= top_size:
                    cost_per_mil = chat_lang_code_model_costs[top_size]
                    break

        else:
            # Mixture-of-experts
            size_in_b = mixture_model_sizes[model_name]

            for top_size in mixture_costs:
                if size_in_b <= top_size:
                    cost_per_mil = mixture_costs[top_size]
                    break

        if cost_per_mil == 0:
            warnings.warn("Model size doesn't align with cost structure.", UserWarning)

        return cost_per_mil * ((input_tokens + output_tokens) / 1e6)

    else:
        # Model is not in our list of models, can't determine the cost
        warnings.warn(
            "The model isn't catered for costing, to apply costs you can use the 'price' key on your config_list.",
            UserWarning,
        )

        return 0<|MERGE_RESOLUTION|>--- conflicted
+++ resolved
@@ -51,15 +51,15 @@
     api_type: Literal["together"]
 
     stream: bool
-    top_k: Optional[int]
-    repetition_penalty: Optional[float]
-    presence_penalty: Optional[float]
-    frequency_penalty: Optional[float]
-    min_p: Optional[float]
-    safety_model: Optional[str]
+    top_k: int | None
+    repetition_penalty: float | None
+    presence_penalty: float | None
+    frequency_penalty: float | None
+    min_p: float | None
+    safety_model: str | None
     hide_tools: Literal["if_all_run", "if_any_run", "never"]
-    price: Optional[list[float]]
-    tool_choice: Optional[Union[str, dict[str, Union[str, dict[str, str]]]]]
+    price: list[float] | None
+    tool_choice: str | dict[str, str | dict[str, str]] | None
 
 
 class TogetherLLMConfigEntry(LLMConfigEntry):
@@ -68,23 +68,12 @@
     max_tokens: int = Field(default=512, ge=0)
 
     stream: bool = False
-<<<<<<< HEAD
-    top_k: Optional[int] = Field(default=None)
-    repetition_penalty: Optional[float] = Field(default=None)
-    presence_penalty: Optional[float] = Field(default=None, ge=-2, le=2)
-    frequency_penalty: Optional[float] = Field(default=None, ge=-2, le=2)
-    min_p: Optional[float] = Field(default=None, ge=0, le=1)
-    safety_model: Optional[str] = None
-=======
-    temperature: float | None = Field(default=None)
-    top_p: float | None = Field(default=None)
     top_k: int | None = Field(default=None)
     repetition_penalty: float | None = Field(default=None)
     presence_penalty: float | None = Field(default=None, ge=-2, le=2)
     frequency_penalty: float | None = Field(default=None, ge=-2, le=2)
     min_p: float | None = Field(default=None, ge=0, le=1)
     safety_model: str | None = None
->>>>>>> 1aafc4a7
     hide_tools: Literal["if_all_run", "if_any_run", "never"] = "never"
     price: list[float] | None = Field(default=None, min_length=2, max_length=2)
     tool_choice: str | dict[str, str | dict[str, str]] | None = (
