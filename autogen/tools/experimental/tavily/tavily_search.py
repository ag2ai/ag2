# Copyright (c) 2023 - 2025, AG2ai, Inc., AG2ai open-source projects maintainers and core contributors
#
# SPDX-License-Identifier: Apache-2.0
<<<<<<< HEAD
=======

>>>>>>> 23233838
import os
from typing import Annotated, Any, Optional, Union

from ....doc_utils import export_module
from ....import_utils import optional_import_block, require_optional_import
from ....llm_config import LLMConfig
from ... import Depends, Tool
from ...dependency_injection import on

with optional_import_block():
    from tavily import TavilyClient


@require_optional_import(
    [
        "tavily",
    ],
    "tavily",
)
def _execute_tavily_query(
    query: str,
    tavily_api_key: str,
    search_depth: str = "basic",
    topic: str = "general",
    include_answer: str = "basic",
    include_raw_content: bool = False,
    include_domains: list[str] = [],
    num_results: int = 5,
) -> Any:
    """
    Execute a search query using the Tavily API.

    Args:
        query (str): The search query string.
        tavily_api_key (str): The API key for Tavily.
        search_depth (str, optional): The depth of the search ('basic' or 'advanced'). Defaults to "basic".
        topic (str, optional): The topic of the search. Defaults to "general".
        include_answer (str, optional): Whether to include an AI-generated answer ('basic' or 'advanced'). Defaults to "basic".
        include_raw_content (bool, optional): Whether to include raw content in the results. Defaults to False.
        include_domains (list[str], optional): A list of domains to include in the search. Defaults to [].
        num_results (int, optional): The maximum number of results to return. Defaults to 5.

    Returns:
        Any: The raw response object from the Tavily API client.
    """
    tavily_client = TavilyClient(api_key=tavily_api_key)
    return tavily_client.search(
        query=query,
        search_depth=search_depth,
        topic=topic,
        include_answer=include_answer,
        include_raw_content=include_raw_content,
        include_domains=include_domains,
        max_results=num_results,
    )


def _tavily_search(
    query: str,
    tavily_api_key: str,
    search_depth: str = "basic",
    topic: str = "general",
    include_answer: str = "basic",
    include_raw_content: bool = False,
    include_domains: list[str] = [],
    num_results: int = 5,
) -> list[dict[str, Any]]:
    """
    Perform a Tavily search and format the results.

    This function takes search parameters, executes the query using `_execute_tavily_query`,
    and formats the results into a list of dictionaries containing title, link, and snippet.

    Args:
        query (str): The search query string.
        tavily_api_key (str): The API key for Tavily.
        search_depth (str, optional): The depth of the search ('basic' or 'advanced'). Defaults to "basic".
        topic (str, optional): The topic of the search. Defaults to "general".
        include_answer (str, optional): Whether to include an AI-generated answer ('basic' or 'advanced'). Defaults to "basic".
        include_raw_content (bool, optional): Whether to include raw content in the results. Defaults to False.
        include_domains (list[str], optional): A list of domains to include in the search. Defaults to [].
        num_results (int, optional): The maximum number of results to return. Defaults to 5.

    Returns:
        list[dict[str, Any]]: A list of dictionaries, where each dictionary represents a search result
            with keys 'title', 'link', and 'snippet'. Returns an empty list if no results are found.
    """
    res = _execute_tavily_query(
        query=query,
        tavily_api_key=tavily_api_key,
        search_depth=search_depth,
        topic=topic,
        include_answer=include_answer,
        include_raw_content=include_raw_content,
        include_domains=include_domains,
        num_results=num_results,
    )

    return [
        {"title": item.get("title", ""), "link": item.get("url", ""), "snippet": item.get("content", "")}
        for item in res.get("results", [])
    ]


@export_module("autogen.tools.experimental")
class TavilySearchTool(Tool):
    """
    TavilySearchTool is a tool that uses the Tavily Search API to perform a search.

    This tool allows agents to leverage the Tavily search engine for information retrieval.
    It requires a Tavily API key, which can be provided during initialization or set as
    an environment variable `TAVILY_API_KEY`.

    Attributes:
        tavily_api_key (str): The API key used for authenticating with the Tavily API.
    """

    def __init__(
        self, *, llm_config: Optional[Union[LLMConfig, dict[str, Any]]] = None, tavily_api_key: Optional[str] = None
    ):
        """
        Initializes the TavilySearchTool.

        Args:
            llm_config (Optional[Union[LLMConfig, dict[str, Any]]]): LLM configuration. (Currently unused but kept for potential future integration).
            tavily_api_key (Optional[str]): The API key for the Tavily Search API. If not provided,
                it attempts to read from the `TAVILY_API_KEY` environment variable.

        Raises:
            ValueError: If `tavily_api_key` is not provided either directly or via the environment variable.
        """
        self.tavily_api_key = tavily_api_key or os.getenv("TAVILY_API_KEY")

        if self.tavily_api_key is None:
            raise ValueError("tavily_api_key must be provided either as an argument or via TAVILY_API_KEY env var")

        def tavily_search(
            query: Annotated[str, "The search query."],
            tavily_api_key: Annotated[Optional[str], Depends(on(self.tavily_api_key))],
            search_depth: Annotated[Optional[str], "Either 'advanced' or 'basic'"] = "basic",
            include_answer: Annotated[Optional[str], "Either 'advanced' or 'basic'"] = "basic",
            include_raw_content: Annotated[Optional[bool], "Include the raw contents"] = False,
            include_domains: Annotated[Optional[list[str]], "Specific web domains to search"] = [],
            num_results: Annotated[int, "The number of results to return."] = 5,
        ) -> list[dict[str, Any]]:
            """
            Performs a search using the Tavily API and returns formatted results.

            Args:
                query: The search query string.
                tavily_api_key: The API key for Tavily (injected dependency).
                search_depth: The depth of the search ('basic' or 'advanced'). Defaults to "basic".
                include_answer: Whether to include an AI-generated answer ('basic' or 'advanced'). Defaults to "basic".
                include_raw_content: Whether to include raw content in the results. Defaults to False.
                include_domains: A list of domains to include in the search. Defaults to [].
                num_results: The maximum number of results to return. Defaults to 5.

            Returns:
                A list of dictionaries, each containing 'title', 'link', and 'snippet' of a search result.

            Raises:
                ValueError: If the Tavily API key is not available.
            """
            if tavily_api_key is None:
<<<<<<< HEAD
                raise ValueError("Please provide tavily_api_key.\n")
=======
                raise ValueError("Tavily API key is missing.")
>>>>>>> 23233838
            return _tavily_search(
                query=query,
                tavily_api_key=tavily_api_key,
                search_depth=search_depth,
                include_answer=include_answer,
                include_raw_content=include_raw_content,
                include_domains=include_domains,
                num_results=num_results,
            )

        super().__init__(
            name="tavily_search",
            description="Use the Tavily Search API to perform a search.",
            func_or_tool=tavily_search,
        )<|MERGE_RESOLUTION|>--- conflicted
+++ resolved
@@ -1,10 +1,6 @@
 # Copyright (c) 2023 - 2025, AG2ai, Inc., AG2ai open-source projects maintainers and core contributors
 #
 # SPDX-License-Identifier: Apache-2.0
-<<<<<<< HEAD
-=======
-
->>>>>>> 23233838
 import os
 from typing import Annotated, Any, Optional, Union
 
@@ -169,11 +165,7 @@
                 ValueError: If the Tavily API key is not available.
             """
             if tavily_api_key is None:
-<<<<<<< HEAD
-                raise ValueError("Please provide tavily_api_key.\n")
-=======
                 raise ValueError("Tavily API key is missing.")
->>>>>>> 23233838
             return _tavily_search(
                 query=query,
                 tavily_api_key=tavily_api_key,
