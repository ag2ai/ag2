--- conflicted
+++ resolved
@@ -16,11 +16,9 @@
     TelegramSendTool,
 )
 from .perplexity import PerplexitySearchTool
-<<<<<<< HEAD
 from .tavily import TavilySearchTool
-=======
 from .wikipedia import WikipediaPageLoadTool, WikipediaQueryRunTool
->>>>>>> b1cffada
+
 
 __all__ = [
     "BrowserUseTool",
