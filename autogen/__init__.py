--- conflicted
+++ resolved
@@ -1,8 +1,4 @@
-<<<<<<< HEAD
-# Copyright (c) 2023 - 2025, Owners of https://github.com/ag2ai
-=======
 # Copyright (c) 2023 - 2025, AG2ai, Inc., AG2ai open-source projects maintainers and core contributors
->>>>>>> 221db37b
 #
 # SPDX-License-Identifier: Apache-2.0
 #
@@ -86,24 +82,16 @@
     "GroupChatManager",
     "InvalidCarryOverTypeError",
     "ModelClient",
-<<<<<<< HEAD
-    "NoEligibleSpeaker",
+    "NoEligibleSpeakerError",
     "OnCondition",
-=======
-    "NoEligibleSpeakerError",
->>>>>>> 221db37b
     "OpenAIWrapper",
     "ReasoningAgent",
     "SenderRequiredError",
     "SwarmAgent",
     "SwarmResult",
     "ThinkNode",
-<<<<<<< HEAD
-    "UndefinedNextAgent",
+    "UndefinedNextAgentError",
     "UpdateSystemMessage",
-=======
-    "UndefinedNextAgentError",
->>>>>>> 221db37b
     "UserProxyAgent",
     "__version__",
     "a_initiate_swarm_chat",
