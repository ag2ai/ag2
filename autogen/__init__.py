--- conflicted
+++ resolved
@@ -41,12 +41,7 @@
     SenderRequiredError,
     UndefinedNextAgentError,
 )
-<<<<<<< HEAD
-from .io.run import a_run, run
-from .llm_config import LLMConfig, LLMConfigFilter
-=======
 from .llm_config import LLMConfig
->>>>>>> 049132d4
 from .oai import (
     Cache,
     ModelClient,
@@ -59,6 +54,7 @@
     filter_config,
     get_config_list,
 )
+from .run import a_run, run
 from .version import __version__
 
 # Set the root logger.
@@ -85,11 +81,7 @@
     "GroupChatManager",
     "InvalidCarryOverTypeError",
     "LLMConfig",
-<<<<<<< HEAD
-    "LLMConfigFilter",
     "LLMMessageType",
-=======
->>>>>>> 049132d4
     "ModelClient",
     "NoEligibleSpeakerError",
     "OnCondition",
