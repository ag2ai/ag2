--- conflicted
+++ resolved
@@ -72,11 +72,7 @@
     "AssistantAgent",
     "Cache",
     "ChatResult",
-<<<<<<< HEAD
-=======
-    "Completion",
     "ContextExpression",
->>>>>>> 40bcd0f7
     "ConversableAgent",
     "GroupChat",
     "GroupChatManager",
