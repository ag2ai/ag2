# Copyright (c) 2023 - 2025, AG2ai, Inc., AG2ai open-source projects maintainers and core contributors
#
# SPDX-License-Identifier: Apache-2.0


import json
import re
import shutil
from pathlib import Path
from typing import Optional

from ..import_utils import optional_import_block, require_optional_import
from .utils import NavigationGroup, copy_files, get_git_tracked_and_untracked_files_in_directory, remove_marker_blocks

with optional_import_block():
    from jinja2 import Template


def filter_excluded_files(files: list[Path], exclusion_list: list[str], website_dir: Path) -> list[Path]:
    return [
        file
        for file in files
        if not any(Path(str(file.relative_to(website_dir))).as_posix().startswith(excl) for excl in exclusion_list)
    ]


def copy_file(file: Path, mkdocs_output_dir: Path) -> None:
    dest = mkdocs_output_dir / file.relative_to(file.parents[1])
    dest.parent.mkdir(parents=True, exist_ok=True)
    shutil.copy2(file, dest)


def transform_tab_component(content: str) -> str:
    """Transform React-style tab components to MkDocs tab components.

    Args:
        content: String containing React-style tab components.
            Expected format is:
            <Tabs>
                <Tab title="Title 1">
                    content 1
                </Tab>
                <Tab title="Title 2">
                    content 2
                </Tab>
            </Tabs>

    Returns:
        String with MkDocs tab components:
            === "Title 1"
                content 1

            === "Title 2"
                content 2
    """
    if "<Tabs>" not in content:
        return content

    # Find and replace each Tabs section
    pattern = re.compile(r"<Tabs>(.*?)</Tabs>", re.DOTALL)

    def replace_tabs(match: re.Match[str]) -> str:
        tabs_content = match.group(1)

        # Extract all Tab elements
        tab_pattern = re.compile(r'<Tab title="([^"]+)">(.*?)</Tab>', re.DOTALL)
        tabs = tab_pattern.findall(tabs_content)

        if not tabs:
            return ""

        result = []

        for i, (title, tab_content) in enumerate(tabs):
            # Add tab header
            result.append(f'=== "{title}"')

            # Process content by maintaining indentation structure
            lines = tab_content.strip().split("\n")

            # Find minimum common indentation for non-empty lines
            non_empty_lines = [line for line in lines if line.strip()]
            min_indent = min([len(line) - len(line.lstrip()) for line in non_empty_lines]) if non_empty_lines else 0

            # Remove common indentation and add 4-space indent
            processed_lines = []
            for line in lines:
                if line.strip():
                    # Remove the common indentation but preserve relative indentation
                    if len(line) >= min_indent:
                        processed_lines.append("    " + line[min_indent:])
                    else:
                        processed_lines.append("    " + line.lstrip())
                else:
                    processed_lines.append("")

            result.append("\n".join(processed_lines))

            # Add a blank line between tabs (but not after the last one)
            if i < len(tabs) - 1:
                result.append("")

        return "\n".join(result)

    # Replace each Tabs section
    result = pattern.sub(replace_tabs, content)

    return result


def transform_card_grp_component(content: str) -> str:
    # Replace CardGroup tags
    modified_content = re.sub(r"<CardGroup\s+cols=\{(\d+)\}>\s*", "", content)
    modified_content = re.sub(r"\s*</CardGroup>", "", modified_content)

    # Replace Card tags with title and href attributes
    pattern = r'<Card\s+title="([^"]*)"\s+href="([^"]*)">(.*?)</Card>'
    replacement = r'<a class="card" href="\2">\n<h2>\1</h2>\3</a>'
    modified_content = re.sub(pattern, replacement, modified_content, flags=re.DOTALL)

    # Replace simple Card tags
    modified_content = re.sub(r"<Card>", '<div class="card">', modified_content)
    modified_content = re.sub(r"</Card>", "</div>", modified_content)

    return modified_content


def fix_asset_path(content: str) -> str:
    # Replace static/img paths with ag2/assets/img
    modified_content = re.sub(r'src="/static/img/([^"]+)"', r'src="/assets/img/\1"', content)

    # Replace docs paths with ag2/docs
    modified_content = re.sub(r'href="/docs/([^"]+)"', r'href="/docs/\1"', modified_content)

    return modified_content


def transform_content_for_mkdocs(content: str) -> str:
    # Transform admonitions (Tip, Warning, Note)
    tag_mappings = {
        "Tip": "tip",
        "Warning": "warning",
        "Note": "note",
        "Danger": "danger",
    }
    for html_tag, mkdocs_type in tag_mappings.items():
        pattern = f"<{html_tag}>(.*?)</{html_tag}>"

        def replacement(match: re.Match[str]) -> str:
            inner_content = match.group(1).strip()

            lines = inner_content.split("\n")

            non_empty_lines = [line for line in lines if line.strip()]
            min_indent = min([len(line) - len(line.lstrip()) for line in non_empty_lines]) if non_empty_lines else 0

            # Process each line
            processed_lines = []
            for line in lines:
                if line.strip():
                    # Remove common indentation and add 4-space indent
                    if len(line) >= min_indent:
                        processed_lines.append("    " + line[min_indent:])
                    else:
                        processed_lines.append("    " + line.lstrip())
                else:
                    processed_lines.append("")

            # Format the admonition with properly indented content
            return f"!!! {mkdocs_type.lstrip()}\n" + "\n".join(processed_lines)

        content = re.sub(pattern, replacement, content, flags=re.DOTALL)

    # Clean up style tags with double curly braces
    style_pattern = r"style\s*=\s*{{\s*([^}]+)\s*}}"

    def style_replacement(match: re.Match[str]) -> str:
        style_content = match.group(1).strip()
        return f"style={{ {style_content} }}"

    content = re.sub(style_pattern, style_replacement, content)

    # Transform tab components
    content = transform_tab_component(content)

    # Transform CardGroup components
    content = transform_card_grp_component(content)

    # Fix assets path
    content = fix_asset_path(content)

    # Remove the mintlify specific markers
    content = remove_marker_blocks(content, "DELETE-ME-WHILE-BUILDING-MKDOCS")

    return content


def process_and_copy_files(input_dir: Path, output_dir: Path, files: list[Path]) -> None:
    for file in files:
        if file.suffix == ".mdx":
            content = file.read_text()
            processed_content = transform_content_for_mkdocs(content)
            dest = output_dir / file.relative_to(input_dir).with_suffix(".md")
            dest.parent.mkdir(parents=True, exist_ok=True)
            dest.write_text(processed_content)
        else:
            copy_files(input_dir, output_dir, [file])
            # copy_file(file, output_dir)


def format_title(title: str, keywords: dict[str, str]) -> str:
    """Format a page title with proper capitalization for special keywords."""
    words = title.replace("-", " ").title().split()
    return " ".join(keywords.get(word, word) for word in words)


def format_page_entry(page_path: str, indent: str, keywords: dict[str, str]) -> str:
    """Format a single page entry as either a parenthesized path or a markdown link."""
    path = f"{page_path}.md"
    title = format_title(Path(page_path).name, keywords)
    return f"{indent}    - [{title}]({path})"


def format_navigation(nav: list[NavigationGroup], depth: int = 0, keywords: Optional[dict[str, str]] = None) -> str:
    """
    Recursively format navigation structure into markdown-style nested list.

    Args:
        nav: List of navigation items with groups and pages
        depth: Current indentation depth
        keywords: Dictionary of special case word capitalizations

    Returns:
        Formatted navigation as a string
    """
    if keywords is None:
        keywords = {
            "Ag2": "AG2",
            "Rag": "RAG",
            "Llm": "LLM",
        }

    indent = "    " * depth
    result = []

    for item in nav:
        # Add group header
        result.append(f"{indent}- {item['group']}")

        # Process each page
        for page in item["pages"]:
            if isinstance(page, dict):
                # Handle nested navigation groups
                result.append(format_navigation([page], depth + 1, keywords))
            else:
                # Handle individual pages
                result.append(format_page_entry(page, indent, keywords))

    ret_val = "\n".join(result)
    ret_val = ret_val.replace("- Home\n", "- [Home](index.md)\n")
    return ret_val


def add_api_ref_to_mkdocs_template(mkdocs_nav: str, section_to_follow: str) -> str:
    """Add API Reference section to the navigation template."""
    api_reference_section = """- API References
{api}
"""
    section_to_follow_marker = f"- {section_to_follow}"

    replacement_content = f"{api_reference_section}{section_to_follow_marker}"
    ret_val = mkdocs_nav.replace(section_to_follow_marker, replacement_content)
    return ret_val


@require_optional_import("jinja2", "docs")
def generate_mkdocs_navigation(website_dir: Path, mkdocs_root_dir: Path, nav_exclusions: list[str]) -> None:
    mintlify_nav_template_path = website_dir / "mint-json-template.json.jinja"
    mkdocs_nav_path = mkdocs_root_dir / "docs" / "navigation_template.txt"
    summary_md_path = mkdocs_root_dir / "docs" / "SUMMARY.md"

    mintlify_json = json.loads(Template(mintlify_nav_template_path.read_text(encoding="utf-8")).render())
    mintlify_nav = mintlify_json["navigation"]
    filtered_nav = [item for item in mintlify_nav if item["group"] not in nav_exclusions]

    mkdocs_nav = format_navigation(filtered_nav)
    mkdocs_nav_with_api_ref = add_api_ref_to_mkdocs_template(mkdocs_nav, "Contributor Guide")

    blog_nav = "- Blog\n    - [Blog](docs/blog)"

    mkdocs_nav_content = "---\nsearch:\n  exclude: true\n---\n" + mkdocs_nav_with_api_ref + "\n" + blog_nav + "\n"
    mkdocs_nav_path.write_text(mkdocs_nav_content)
    summary_md_path.write_text(mkdocs_nav_content)


def copy_assets(website_dir: Path) -> None:
    src_dir = website_dir / "static" / "img"
    dest_dir = website_dir / "mkdocs" / "docs" / "assets" / "img"

    git_tracket_img_files = get_git_tracked_and_untracked_files_in_directory(website_dir / "static" / "img")
    copy_files(src_dir, dest_dir, git_tracket_img_files)


def add_excerpt_marker(content: str) -> str:
    """Add <!-- more --> marker before the second heading in markdown body content.

    Args:
        content (str): Body content of the markdown file (without frontmatter)

    Returns:
        str: Modified body content with <!-- more --> added
    """

    if "<!-- more -->" in content:
        return content.replace(r"\<!-- more -->", "<!-- more -->")

    # Find all headings
    heading_pattern = re.compile(r"^(#{1,6}\s+.+?)$", re.MULTILINE)
    headings = list(heading_pattern.finditer(content))

    # If there are fewer than 2 headings, add the marker at the end
    if len(headings) < 2:
        # If there's content, add the marker at the end
        return content.rstrip() + "\n\n<!-- more -->\n"

    # Get position of the second heading
    second_heading = headings[1]
    position = second_heading.start()

    # Insert the more marker before the second heading
    return content[:position] + "\n<!-- more -->\n\n" + content[position:]


def generate_url_slug(file: Path) -> str:
    parent_dir = file.parts[-2]
    slug = "-".join(parent_dir.split("-")[3:])
    return f"\nslug: {slug}"


def process_blog_contents(contents: str, file: Path) -> str:
    # Split the content into parts
    parts = contents.split("---", 2)
    if len(parts) < 3:
        return contents

    frontmatter = parts[1]
    content = parts[2]

    # Extract tags
    tags_match = re.search(r"tags:\s*\[(.*?)\]", frontmatter)
    if not tags_match:
        return contents

    tags_str = tags_match.group(1)
    tags = [tag.strip() for tag in tags_str.split(",")]

    # Extract date from second-to-last part of file path
    date_match = re.match(r"(\d{4}-\d{2}-\d{2})", file.parts[-2])
    date = date_match.group(1) if date_match else None

    # Remove original tags
    frontmatter = re.sub(r"tags:\s*\[.*?\]", "", frontmatter).strip()

    # Format tags and categories as YAML lists
    tags_yaml = "tags:\n    - " + "\n    - ".join(tags)
    categories_yaml = "categories:\n    - " + "\n    - ".join(tags)

    # Add date to metadata
    date_yaml = f"\ndate: {date}" if date else ""

    # Add URL slug metadata
    url_slug = generate_url_slug(file)

    # add the excerpt marker in the content
    content_with_excerpt_marker = add_excerpt_marker(content)

    return f"---\n{frontmatter}\n{tags_yaml}\n{categories_yaml}{date_yaml}{url_slug}\n---{content_with_excerpt_marker}"


def fix_snippet_imports(content: str, snippets_dir: Path) -> str:
    """Replace import statements for MDX files from snippets directory with the target format.

    Args:
        content (str): Content containing import statements
        snippets_dir (Path): Path to the snippets directory

    Returns:
        str: Content with import statements replaced
    """
    # Regular expression to find import statements for MDX files from /snippets/
    import_pattern = re.compile(r'import\s+(\w+)\s+from\s+"(/snippets/[^"]+\.mdx)"\s*;')

    # Function to replace the matched import statement
    def replace_import(match: re.Match[str]) -> str:
        relative_path = match.group(2).lstrip("/")

        # Remove "snippets/" prefix from the relative path if it exists
        if relative_path.startswith("snippets/"):
            relative_path = relative_path[len("snippets/") :]

        # Create the new format: {!<full_path_to_snippets>/<relative_path> !}
<<<<<<< HEAD
        new_path = "{!" + str(snippets_dir / relative_path) + " !}"
=======
        new_path = "{!" + (snippets_dir / relative_path).as_posix() + " !}"
>>>>>>> f9ffca52
        return new_path + "\n"

    # Replace all matching import statements
    return import_pattern.sub(replace_import, content)


def process_blog_files(mkdocs_output_dir: Path, authors_yml_path: Path, snippets_src_path: Path) -> None:
    src_blog_dir = mkdocs_output_dir / "_blogs"
    target_blog_dir = mkdocs_output_dir / "blog"
    target_posts_dir = target_blog_dir / "posts"
    snippets_dir = mkdocs_output_dir.parent / "snippets"

    # Create the target posts directory
    target_posts_dir.mkdir(parents=True, exist_ok=True)

    # Create the index file in the target blog directory
    index_file = target_blog_dir / "index.md"
    index_file.write_text("# Blog\n\n")

    # Get all files to copy
    files_to_copy = list(src_blog_dir.rglob("*"))

    # process blog metadata
    for file in files_to_copy:
        if file.suffix == ".md":
            contents = file.read_text()
            processed_contents = process_blog_contents(contents, file)
            processed_contents = fix_snippet_imports(processed_contents, snippets_dir)
            file.write_text(processed_contents)

    # Copy files from source to target
    copy_files(src_blog_dir, target_posts_dir, files_to_copy)

    # Copy snippets directory
    snippets_files_to_copy = list(snippets_src_path.rglob("*"))
    copy_files(snippets_src_path, snippets_dir, snippets_files_to_copy)

    # Copy authors_yml_path to the target_blog_dir and rename it as .authors.yml
    target_authors_yml_path = target_blog_dir / ".authors.yml"
    shutil.copy2(authors_yml_path, target_authors_yml_path)


def main() -> None:
    root_dir = Path(__file__).resolve().parents[2]
    website_dir = root_dir / "website"

    mint_input_dir = website_dir / "docs"

    mkdocs_root_dir = website_dir / "mkdocs"
    mkdocs_output_dir = mkdocs_root_dir / "docs" / "docs"

    if mkdocs_output_dir.exists():
        shutil.rmtree(mkdocs_output_dir)

    exclusion_list = [
        "docs/.gitignore",
        "docs/installation",
        "docs/user-guide/getting-started",
        "docs/user-guide/models/litellm-with-watsonx.md",
        "docs/contributor-guide/Migration-Guide.md",
    ]
    nav_exclusions = [""]

    files_to_copy = get_git_tracked_and_untracked_files_in_directory(mint_input_dir)
    filtered_files = filter_excluded_files(files_to_copy, exclusion_list, website_dir)

    copy_assets(website_dir)
    process_and_copy_files(mint_input_dir, mkdocs_output_dir, filtered_files)

    snippets_dir_path = website_dir / "snippets"
    authors_yml_path = website_dir / "blogs_and_user_stories_authors.yml"

    process_blog_files(mkdocs_output_dir, authors_yml_path, snippets_dir_path)
    generate_mkdocs_navigation(website_dir, mkdocs_root_dir, nav_exclusions)<|MERGE_RESOLUTION|>--- conflicted
+++ resolved
@@ -399,11 +399,7 @@
             relative_path = relative_path[len("snippets/") :]
 
         # Create the new format: {!<full_path_to_snippets>/<relative_path> !}
-<<<<<<< HEAD
-        new_path = "{!" + str(snippets_dir / relative_path) + " !}"
-=======
         new_path = "{!" + (snippets_dir / relative_path).as_posix() + " !}"
->>>>>>> f9ffca52
         return new_path + "\n"
 
     # Replace all matching import statements
