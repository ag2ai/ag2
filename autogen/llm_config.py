# Copyright (c) 2023 - 2025, AG2ai, Inc., AG2ai open-source projects maintainers and core contributors
#
# SPDX-License-Identifier: Apache-2.0

import functools
import json
import re
from abc import ABC, abstractmethod
from collections.abc import Iterable, Mapping
from contextvars import ContextVar
from pathlib import Path
<<<<<<< HEAD
from typing import TYPE_CHECKING, Annotated, Any, Literal, TypeVar, Union
=======
from typing import TYPE_CHECKING, Annotated, Any, Dict, List, Literal, Mapping, Optional, Type, Union
>>>>>>> bb5d7298

from httpx import Client as httpxClient
from pydantic import BaseModel, ConfigDict, Field, HttpUrl, SecretStr, ValidationInfo, field_serializer, field_validator
from typing_extensions import TypeAlias

if TYPE_CHECKING:
    from .oai.client import ModelClient

__all__ = [
    "LLMConfig",
    "LLMConfigEntry",
    "register_llm_config",
]


# Meta class to allow LLMConfig.current and LLMConfig.default to be used as class properties
class MetaLLMConfig(type):
    def __init__(cls, *args: Any, **kwargs: Any) -> None:
        pass

    @property
    def current(cls) -> "LLMConfig":
        current_llm_config = LLMConfig.get_current_llm_config(llm_config=None)
        if current_llm_config is None:
            raise ValueError("No current LLMConfig set. Are you inside a context block?")
        return current_llm_config  # type: ignore[return-value]

    @property
    def default(cls) -> "LLMConfig":
        return cls.current


ConfigItem: TypeAlias = Union["LLMConfigEntry", Dict[str, Any]]


class LLMConfig(metaclass=MetaLLMConfig):
    _current_llm_config: ContextVar["LLMConfig"] = ContextVar("current_llm_config")

    def __init__(
        self,
        config_list: Union[Iterable[ConfigItem], Dict[str, Any]] = (),
        temperature: Optional[float] = None,
        check_every_ms: Optional[int] = None,
        max_new_tokens: Optional[int] = None,
        allow_format_str_template: Optional[bool] = None,
        response_format: Optional[Union[str, dict[str, Any], BaseModel, Type[BaseModel]]] = None,
        timeout: Optional[int] = None,
        seed: Optional[int] = None,
        cache_seed: Optional[int] = None,
        parallel_tool_calls: Optional[bool] = None,
        tools: Iterable[Any] = (),
        functions: Iterable[Any] = (),
        max_tokens: Optional[int] = None,
        top_p: Optional[float] = None,
        routing_method: Optional[Literal["fixed_order", "round_robin"]] = None,
        **kwargs: Any,
    ) -> None:
        """Initializes the LLMConfig object.

        Args:
            config_list: A list of LLM configuration entries or dictionaries.
            temperature: The sampling temperature for LLM generation.
            check_every_ms: The interval (in milliseconds) to check for updates.
            max_new_tokens: The maximum number of new tokens to generate.
            allow_format_str_template: Whether to allow format string templates.
            response_format: The format of the response (e.g., JSON, text).
            timeout: The timeout for LLM requests in seconds.
            seed: The random seed for reproducible results.
            cache_seed: The seed for caching LLM responses.
            parallel_tool_calls: Whether to enable parallel tool calls.
            tools: A list of tools available for the LLM.
            functions: A list of functions available for the LLM.
            max_tokens: The maximum number of tokens to generate.
            top_p: The nucleus sampling probability.
            routing_method: The method used to route requests (e.g., fixed_order, round_robin).
            **kwargs: Additional keyword arguments for future extensions.

        Examples:
            ```python
            # Example 1: create config from `kwargs` options
            config = LLMConfig(
                model="gpt-4o-mini",
                api_key=os.environ["OPENAI_API_KEY"],
            )

            # Example 2: create config from `config_list` dictionary
            config = LLMConfig(
                config_list={
                    "model": "gpt-4o-mini",
                    "api_key": os.environ["OPENAI_API_KEY"],
                }
            )

            # Example 3: create config from `config_list` list
            config = LLMConfig(
                config_list=[
                    {
                        "model": "gpt-4o-mini",
                        "api_key": os.environ["OPENAI_API_KEY"],
                    },
                    {
                        "model": "gpt-4",
                        "api_key": os.environ["OPENAI_API_KEY"],
                    },
                ]
            )
            ```
        """
        final_config_list: List[Union[LLMConfigEntry, Dict[str, Any]]] = []

        if isinstance(config_list, dict):
            config_list = [config_list]

        for c in (*config_list, kwargs):
            if not c:
                continue

            if isinstance(c, LLMConfigEntry):
                final_config_list.append(c)
                continue

            config_entity = {
                "api_type": "openai",  # default api_type
                **c,
            }

            if max_tokens:
                config_entity = {"max_tokens": max_tokens} | config_entity

            if top_p:
                config_entity = {"top_p": top_p} | config_entity

            final_config_list.append(config_entity)

        self._model = self._get_base_model_class()(
            config_list=final_config_list,
            temperature=temperature,
            check_every_ms=check_every_ms,
            max_new_tokens=max_new_tokens,
            seed=seed,
            allow_format_str_template=allow_format_str_template,
            response_format=response_format,
            timeout=timeout,
            cache_seed=cache_seed,
            tools=tools or [],
            functions=functions or [],
            parallel_tool_calls=parallel_tool_calls,
            routing_method=routing_method,
        )

    # used by BaseModel to create instance variables
    def __enter__(self) -> "LLMConfig":
        # Store previous context and set self as current
        self._token = LLMConfig._current_llm_config.set(self)
        return self

    def __exit__(self, exc_type: type[Exception], exc_val: Exception, exc_tb: Any) -> None:
        LLMConfig._current_llm_config.reset(self._token)

    @classmethod
    def get_current_llm_config(cls, llm_config: "LLMConfig | None" = None) -> "LLMConfig | None":
        if llm_config is not None:
            return llm_config
        try:
            return (LLMConfig._current_llm_config.get()).copy()
        except LookupError:
            return None

    def _satisfies_criteria(self, value: Any, criteria_values: Any) -> bool:
        if value is None:
            return False

        if isinstance(value, list):
            return bool(set(value) & set(criteria_values))  # Non-empty intersection
        else:
            return value in criteria_values

    @classmethod
    def from_json(
        cls,
        *,
        env: str | None = None,
        path: str | Path | None = None,
        file_location: str | None = None,
        **kwargs: Any,
    ) -> "LLMConfig":
        from .oai.openai_utils import config_list_from_json

        if env is None and path is None:
            raise ValueError("Either 'env' or 'path' must be provided")
        if env is not None and path is not None:
            raise ValueError("Only one of 'env' or 'path' can be provided")

        config_list = config_list_from_json(
            env_or_file=env if env is not None else str(path), file_location=file_location
        )
        return LLMConfig(config_list=config_list, **kwargs)

    def where(self, *, exclude: bool = False, **kwargs: Any) -> "LLMConfig":
        from .oai.openai_utils import filter_config

        filtered_config_list = filter_config(config_list=self.config_list, filter_dict=kwargs, exclude=exclude)
        if len(filtered_config_list) == 0:
            raise ValueError(f"No config found that satisfies the filter criteria: {kwargs}")

        kwargs = self.model_dump()
        kwargs["config_list"] = filtered_config_list

        return LLMConfig(**kwargs)

    # @functools.wraps(BaseModel.model_dump)
    def model_dump(self, *args: Any, exclude_none: bool = True, **kwargs: Any) -> dict[str, Any]:
        d = self._model.model_dump(*args, exclude_none=exclude_none, **kwargs)
        return {k: v for k, v in d.items() if not (isinstance(v, list) and len(v) == 0)}

    # @functools.wraps(BaseModel.model_dump_json)
    def model_dump_json(self, *args: Any, exclude_none: bool = True, **kwargs: Any) -> str:
        # return self._model.model_dump_json(*args, exclude_none=exclude_none, **kwargs)
        d = self.model_dump(*args, exclude_none=exclude_none, **kwargs)
        return json.dumps(d)

    # @functools.wraps(BaseModel.model_validate)
    def model_validate(self, *args: Any, **kwargs: Any) -> Any:
        return self._model.model_validate(*args, **kwargs)

    @functools.wraps(BaseModel.model_validate_json)
    def model_validate_json(self, *args: Any, **kwargs: Any) -> Any:
        return self._model.model_validate_json(*args, **kwargs)

    @functools.wraps(BaseModel.model_validate_strings)
    def model_validate_strings(self, *args: Any, **kwargs: Any) -> Any:
        return self._model.model_validate_strings(*args, **kwargs)

    def __eq__(self, value: Any) -> bool:
        return hasattr(value, "_model") and self._model == value._model

    def _getattr(self, o: object, name: str) -> Any:
        val = getattr(o, name)
        return val

    def get(self, key: str, default: Any | None = None) -> Any:
        val = getattr(self._model, key, default)
        return val

    def __getitem__(self, key: str) -> Any:
        try:
            return self._getattr(self._model, key)
        except AttributeError:
            raise KeyError(f"Key '{key}' not found in {self.__class__.__name__}")

    def __setitem__(self, key: str, value: Any) -> None:
        try:
            setattr(self._model, key, value)
        except ValueError:
            raise ValueError(f"'{self.__class__.__name__}' object has no field '{key}'")

    def __getattr__(self, name: Any) -> Any:
        try:
            return self._getattr(self._model, name)
        except AttributeError:
            raise AttributeError(f"'{self.__class__.__name__}' object has no attribute '{name}'")

    def __setattr__(self, name: str, value: Any) -> None:
        if name == "_model":
            object.__setattr__(self, name, value)
        else:
            setattr(self._model, name, value)

    def __contains__(self, key: str) -> bool:
        return hasattr(self._model, key)

    def __repr__(self) -> str:
        d = self.model_dump()
        r = [f"{k}={repr(v)}" for k, v in d.items()]

        s = f"LLMConfig({', '.join(r)})"
        # Replace any keys ending with 'key' or 'token' values with stars for security
        s = re.sub(
            r"(['\"])(\w*(key|token))\1:\s*(['\"])([^'\"]*)(?:\4)", r"\1\2\1: \4**********\4", s, flags=re.IGNORECASE
        )
        return s

    def __copy__(self) -> "LLMConfig":
        return LLMConfig(**self.model_dump())

    def __deepcopy__(self, memo: dict[int, Any] | None = None) -> "LLMConfig":
        return self.__copy__()

    def copy(self) -> "LLMConfig":
        return self.__copy__()

    def deepcopy(self, memo: dict[int, Any] | None = None) -> "LLMConfig":
        return self.__deepcopy__(memo)

    def __str__(self) -> str:
        return repr(self)

    def items(self) -> Iterable[tuple[str, Any]]:
        d = self.model_dump()
        return d.items()

    def keys(self) -> Iterable[str]:
        d = self.model_dump()
        return d.keys()

    def values(self) -> Iterable[Any]:
        d = self.model_dump()
        return d.values()

    _base_model_classes: dict[tuple[type["LLMConfigEntry"], ...], type[BaseModel]] = {}

    @classmethod
    def _get_base_model_class(cls) -> type["BaseModel"]:
        def _get_cls(llm_config_classes: tuple[type[LLMConfigEntry], ...]) -> type[BaseModel]:
            if llm_config_classes in LLMConfig._base_model_classes:
                return LLMConfig._base_model_classes[llm_config_classes]

            class _LLMConfig(BaseModel):
                temperature: float | None = None
                check_every_ms: int | None = None
                max_new_tokens: int | None = None
                seed: int | None = None
                allow_format_str_template: bool | None = None
                response_format: str | dict[str, Any] | BaseModel | type[BaseModel] | None = None
                timeout: int | None = None
                cache_seed: int | None = None

                tools: list[Any] = Field(default_factory=list)
                functions: list[Any] = Field(default_factory=list)
                parallel_tool_calls: bool | None = None

<<<<<<< HEAD
                config_list: Annotated[  # type: ignore[valid-type]
                    list[Annotated[Union[llm_config_classes], Field(discriminator="api_type")]],  # noqa: UP007
                    Field(default_factory=list, min_length=1),
                ]
                routing_method: Literal["fixed_order", "round_robin"] | None = None
=======
                config_list: List[  # type: ignore[valid-type]
                    Annotated[
                        Union[llm_config_classes],
                        Field(discriminator="api_type"),
                    ],
                ] = Field(default_factory=list, min_length=1)

                routing_method: Optional[Literal["fixed_order", "round_robin"]] = None
>>>>>>> bb5d7298

                # Following field is configuration for pydantic to disallow extra fields
                model_config = ConfigDict(extra="forbid")

            LLMConfig._base_model_classes[llm_config_classes] = _LLMConfig

            return _LLMConfig

        return _get_cls(tuple(_llm_config_classes))


class LLMConfigEntry(BaseModel, ABC):
    api_type: str
    model: str = Field(..., min_length=1)
<<<<<<< HEAD
    api_key: SecretStr | None = None
    api_version: str | None = None
    max_tokens: int | None = None
    base_url: HttpUrl | None = None
    voice: str | None = None
    model_client_cls: str | None = None
    http_client: httpxClient | None = None
    response_format: str | dict[str, Any] | BaseModel | type[BaseModel] | None = None
    default_headers: Mapping[str, Any] | None = None
    tags: list[str] = Field(default_factory=list)
=======
    api_key: Optional[SecretStr] = None
    api_version: Optional[str] = None
    max_tokens: Optional[int] = None
    base_url: Optional[HttpUrl] = None
    voice: Optional[str] = None
    model_client_cls: Optional[str] = None
    http_client: Optional[httpxClient] = None
    response_format: Optional[Union[str, dict[str, Any], BaseModel, Type[BaseModel]]] = None
    default_headers: Optional[Mapping[str, Any]] = None
    tags: List[str] = Field(default_factory=list)
>>>>>>> bb5d7298

    # Following field is configuration for pydantic to disallow extra fields
    model_config = ConfigDict(extra="forbid", arbitrary_types_allowed=True)

    @abstractmethod
    def create_client(self) -> "ModelClient": ...

    @field_validator("base_url", mode="before")
    @classmethod
    def check_base_url(cls, v: Any, info: ValidationInfo) -> Any:
        if v is None:  # Handle None case explicitly
            return None
        if not str(v).startswith("https://") and not str(v).startswith("http://"):
            v = f"http://{str(v)}"
        return v

    @field_serializer("base_url", when_used="unless-none")  # Ensure serializer also respects None
    def serialize_base_url(self, v: Any) -> Any:
        return str(v) if v is not None else None

    @field_serializer("api_key", when_used="unless-none")
    def serialize_api_key(self, v: SecretStr) -> Any:
        return v.get_secret_value()

    def model_dump(self, *args: Any, exclude_none: bool = True, **kwargs: Any) -> dict[str, Any]:
        return BaseModel.model_dump(self, exclude_none=exclude_none, *args, **kwargs)

    def model_dump_json(self, *args: Any, exclude_none: bool = True, **kwargs: Any) -> str:
        return BaseModel.model_dump_json(self, exclude_none=exclude_none, *args, **kwargs)

    def get(self, key: str, default: Any | None = None) -> Any:
        val = getattr(self, key, default)
        if isinstance(val, SecretStr):
            return val.get_secret_value()
        return val

    def __getitem__(self, key: str) -> Any:
        try:
            val = getattr(self, key)
            if isinstance(val, SecretStr):
                return val.get_secret_value()
            return val
        except AttributeError:
            raise KeyError(f"Key '{key}' not found in {self.__class__.__name__}")

    def __setitem__(self, key: str, value: Any) -> None:
        setattr(self, key, value)

    def __contains__(self, key: str) -> bool:
        return hasattr(self, key)

    def items(self) -> Iterable[tuple[str, Any]]:
        d = self.model_dump()
        return d.items()

    def keys(self) -> Iterable[str]:
        d = self.model_dump()
        return d.keys()

    def values(self) -> Iterable[Any]:
        d = self.model_dump()
        return d.values()

    def __repr__(self) -> str:
        # Override to eliminate none values from the repr
        d = self.model_dump()
        r = [f"{k}={repr(v)}" for k, v in d.items()]

        s = f"{self.__class__.__name__}({', '.join(r)})"

        # Replace any keys ending with '_key' or '_token' values with stars for security
        # This regex will match any key ending with '_key' or '_token' and its value, and replace the value with stars
        # It also captures the type of quote used (single or double) and reuses it in the replacement
        s = re.sub(r'(\w+_(key|token)\s*=\s*)([\'"]).*?\3', r"\1\3**********\3", s, flags=re.IGNORECASE)

        return s

    def __str__(self) -> str:
        return repr(self)


_llm_config_classes: list[type[LLMConfigEntry]] = []


def register_llm_config(cls: type[LLMConfigEntry]) -> type[LLMConfigEntry]:
    if isinstance(cls, type) and issubclass(cls, LLMConfigEntry):
        _llm_config_classes.append(cls)
    else:
        raise TypeError(f"Expected a subclass of LLMConfigEntry, got {cls}")
    return cls<|MERGE_RESOLUTION|>--- conflicted
+++ resolved
@@ -9,15 +9,10 @@
 from collections.abc import Iterable, Mapping
 from contextvars import ContextVar
 from pathlib import Path
-<<<<<<< HEAD
-from typing import TYPE_CHECKING, Annotated, Any, Literal, TypeVar, Union
-=======
-from typing import TYPE_CHECKING, Annotated, Any, Dict, List, Literal, Mapping, Optional, Type, Union
->>>>>>> bb5d7298
+from typing import TYPE_CHECKING, Annotated, Any, Literal, TypeAlias, Union
 
 from httpx import Client as httpxClient
 from pydantic import BaseModel, ConfigDict, Field, HttpUrl, SecretStr, ValidationInfo, field_serializer, field_validator
-from typing_extensions import TypeAlias
 
 if TYPE_CHECKING:
     from .oai.client import ModelClient
@@ -46,7 +41,7 @@
         return cls.current
 
 
-ConfigItem: TypeAlias = Union["LLMConfigEntry", Dict[str, Any]]
+ConfigItem: TypeAlias = Union["LLMConfigEntry", dict[str, Any]]
 
 
 class LLMConfig(metaclass=MetaLLMConfig):
@@ -54,21 +49,21 @@
 
     def __init__(
         self,
-        config_list: Union[Iterable[ConfigItem], Dict[str, Any]] = (),
-        temperature: Optional[float] = None,
-        check_every_ms: Optional[int] = None,
-        max_new_tokens: Optional[int] = None,
-        allow_format_str_template: Optional[bool] = None,
-        response_format: Optional[Union[str, dict[str, Any], BaseModel, Type[BaseModel]]] = None,
-        timeout: Optional[int] = None,
-        seed: Optional[int] = None,
-        cache_seed: Optional[int] = None,
-        parallel_tool_calls: Optional[bool] = None,
+        config_list: Iterable[ConfigItem] | dict[str, Any] = (),
+        temperature: float | None = None,
+        check_every_ms: int | None = None,
+        max_new_tokens: int | None = None,
+        allow_format_str_template: bool | None = None,
+        response_format: str | dict[str, Any] | BaseModel | type[BaseModel] | None = None,
+        timeout: int | None = None,
+        seed: int | None = None,
+        cache_seed: int | None = None,
+        parallel_tool_calls: bool | None = None,
         tools: Iterable[Any] = (),
         functions: Iterable[Any] = (),
-        max_tokens: Optional[int] = None,
-        top_p: Optional[float] = None,
-        routing_method: Optional[Literal["fixed_order", "round_robin"]] = None,
+        max_tokens: int | None = None,
+        top_p: float | None = None,
+        routing_method: Literal["fixed_order", "round_robin"] | None = None,
         **kwargs: Any,
     ) -> None:
         """Initializes the LLMConfig object.
@@ -122,7 +117,7 @@
             )
             ```
         """
-        final_config_list: List[Union[LLMConfigEntry, Dict[str, Any]]] = []
+        final_config_list: list[LLMConfigEntry | dict[str, Any]] = []
 
         if isinstance(config_list, dict):
             config_list = [config_list]
@@ -345,22 +340,14 @@
                 functions: list[Any] = Field(default_factory=list)
                 parallel_tool_calls: bool | None = None
 
-<<<<<<< HEAD
-                config_list: Annotated[  # type: ignore[valid-type]
-                    list[Annotated[Union[llm_config_classes], Field(discriminator="api_type")]],  # noqa: UP007
-                    Field(default_factory=list, min_length=1),
-                ]
-                routing_method: Literal["fixed_order", "round_robin"] | None = None
-=======
-                config_list: List[  # type: ignore[valid-type]
+                config_list: list[  # type: ignore[valid-type]
                     Annotated[
-                        Union[llm_config_classes],
+                        llm_config_classes,
                         Field(discriminator="api_type"),
                     ],
                 ] = Field(default_factory=list, min_length=1)
 
-                routing_method: Optional[Literal["fixed_order", "round_robin"]] = None
->>>>>>> bb5d7298
+                routing_method: Literal["fixed_order", "round_robin"] | None = None
 
                 # Following field is configuration for pydantic to disallow extra fields
                 model_config = ConfigDict(extra="forbid")
@@ -375,7 +362,6 @@
 class LLMConfigEntry(BaseModel, ABC):
     api_type: str
     model: str = Field(..., min_length=1)
-<<<<<<< HEAD
     api_key: SecretStr | None = None
     api_version: str | None = None
     max_tokens: int | None = None
@@ -386,18 +372,6 @@
     response_format: str | dict[str, Any] | BaseModel | type[BaseModel] | None = None
     default_headers: Mapping[str, Any] | None = None
     tags: list[str] = Field(default_factory=list)
-=======
-    api_key: Optional[SecretStr] = None
-    api_version: Optional[str] = None
-    max_tokens: Optional[int] = None
-    base_url: Optional[HttpUrl] = None
-    voice: Optional[str] = None
-    model_client_cls: Optional[str] = None
-    http_client: Optional[httpxClient] = None
-    response_format: Optional[Union[str, dict[str, Any], BaseModel, Type[BaseModel]]] = None
-    default_headers: Optional[Mapping[str, Any]] = None
-    tags: List[str] = Field(default_factory=list)
->>>>>>> bb5d7298
 
     # Following field is configuration for pydantic to disallow extra fields
     model_config = ConfigDict(extra="forbid", arbitrary_types_allowed=True)
