--- conflicted
+++ resolved
@@ -254,7 +254,6 @@
     Args:
         chat_queue (List[Dict]): A list of dictionaries containing the information about the chats.
 
-<<<<<<< HEAD
             Each dictionary should contain the input arguments for
             [`ConversableAgent.initiate_chat`](/docs/api-reference/autogen/ConversableAgent#initiate-chat).
             For example:
@@ -281,34 +280,6 @@
                 - `"finished_chat_indexes_to_exclude_from_carryover"` - It can be used by specifying a list of indexes of the finished_chats list,
                 from which to exclude the summaries for carryover. If 'finished_chat_indexes_to_exclude_from_carryover' is not provided or an empty list,
                 then summary from all the finished chats will be taken.
-=======
-        Each dictionary should contain the input arguments for
-        [`ConversableAgent.initiate_chat`](/docs/api-reference/autogen/ConversableAgent#initiate-chat).
-        For example:
-            - `"sender"` - the sender agent.
-            - `"recipient"` - the recipient agent.
-            - `"clear_history"` (bool) - whether to clear the chat history with the agent.
-               Default is True.
-            - `"silent"` (bool or None) - (Experimental) whether to print the messages in this
-               conversation. Default is False.
-            - `"cache"` (Cache or None) - the cache client to use for this conversation.
-               Default is None.
-            - `"max_turns"` (int or None) - maximum number of turns for the chat. If None, the chat
-               will continue until a termination condition is met. Default is None.
-            - `"summary_method"` (str or callable) - a string or callable specifying the method to get
-               a summary from the chat. Default is DEFAULT_summary_method, i.e., "last_msg".
-            - `"summary_args"` (dict) - a dictionary of arguments to be passed to the summary_method.
-               Default is {}.
-            - `"message"` (str, callable or None) - if None, input() will be called to get the
-               initial message.
-            - `**context` - additional context information to be passed to the chat.
-            - `"carryover"` - It can be used to specify the carryover information to be passed
-               to this chat. If provided, we will combine this carryover with the "message" content when
-               generating the initial chat message in `generate_init_message`.
-            - `"finished_chat_indexes_to_exclude_from_carryover"` - It can be used by specifying a list of indexes of the finished_chats list,
-               from which to exclude the summaries for carryover. If 'finished_chat_indexes_to_exclude_from_carryover' is not provided or an empty list,
-               then summary from all the finished chats will be taken.
->>>>>>> ba6f6cb0
 
 
     Returns:
