# Copyright (c) 2023 - 2025, AG2ai, Inc., AG2ai open-source projects maintainers and core contributors
#
# SPDX-License-Identifier: Apache-2.0
#
# Portions derived from  https://github.com/microsoft/autogen are under the MIT License.
# SPDX-License-Identifier: MIT
import asyncio
import copy
import functools
import inspect
import json
import logging
import re
import warnings
from collections import defaultdict
from typing import (
    Any,
    Callable,
    Literal,
    Optional,
    TypeVar,
    Union,
)

from openai import BadRequestError

from .._pydantic import model_dump
from ..cache.cache import AbstractCache
from ..code_utils import (
    PYTHON_VARIANTS,
    UNKNOWN,
    check_can_use_docker_or_throw,
    content_str,
    decide_use_docker,
    execute_code,
    extract_code,
    infer_lang,
)
from ..coding.base import CodeExecutor
from ..coding.factory import CodeExecutorFactory
from ..doc_utils import export_module
from ..exception_utils import InvalidCarryOverType, SenderRequired
from ..io.base import IOStream
from ..messages.agent_messages import (
    ClearConversableAgentHistoryMessage,
    ClearConversableAgentHistoryWarningMessage,
    ConversableAgentUsageSummaryMessage,
    ConversableAgentUsageSummaryNoCostIncurredMessage,
    ExecuteCodeBlockMessage,
    ExecuteFunctionMessage,
    ExecutedFunctionMessage,
    GenerateCodeExecutionReplyMessage,
    TerminationAndHumanReplyMessage,
    UsingAutoReplyMessage,
    create_received_message_model,
)
from ..oai.client import ModelClient, OpenAIWrapper
from ..runtime_logging import log_event, log_function_use, log_new_agent, logging_enabled
from ..tools import ChatContext, Tool, load_basemodels_if_needed, serialize_to_str
from .agent import Agent, LLMAgent
from .chat import ChatResult, _post_process_carryover_item, a_initiate_chats, initiate_chats
from .utils import consolidate_chat_info, gather_usage_summary

__all__ = ("ConversableAgent",)

logger = logging.getLogger(__name__)

F = TypeVar("F", bound=Callable[..., Any])


@export_module("autogen")
class ConversableAgent(LLMAgent):
    """(In preview) A class for generic conversable agents which can be configured as assistant or user proxy.

    After receiving each message, the agent will send a reply to the sender unless the msg is a termination msg.
    For example, AssistantAgent and UserProxyAgent are subclasses of this class,
    configured with different default settings.

    To modify auto reply, override `generate_reply` method.
    To disable/enable human response in every turn, set `human_input_mode` to "NEVER" or "ALWAYS".
    To modify the way to get human input, override `get_human_input` method.
    To modify the way to execute code blocks, single code block, or function call, override `execute_code_blocks`,
    `run_code`, and `execute_function` methods respectively.
    """

    DEFAULT_CONFIG = False  # False or dict, the default config for llm inference
    MAX_CONSECUTIVE_AUTO_REPLY = 100  # maximum number of consecutive auto replies (subject to future change)

    DEFAULT_SUMMARY_PROMPT = "Summarize the takeaway from the conversation. Do not add any introductory phrases."
    DEFAULT_SUMMARY_METHOD = "last_msg"
    llm_config: Union[dict, Literal[False]]

    def __init__(
        self,
        name: str,
        system_message: Optional[Union[str, list]] = "You are a helpful AI Assistant.",
        is_termination_msg: Optional[Callable[[dict], bool]] = None,
        max_consecutive_auto_reply: Optional[int] = None,
        human_input_mode: Literal["ALWAYS", "NEVER", "TERMINATE"] = "TERMINATE",
        function_map: Optional[dict[str, Callable]] = None,
        code_execution_config: Union[dict, Literal[False]] = False,
        llm_config: Optional[Union[dict, Literal[False]]] = None,
        default_auto_reply: Union[str, dict] = "",
        description: Optional[str] = None,
        chat_messages: Optional[dict[Agent, list[dict]]] = None,
        silent: Optional[bool] = None,
        context_variables: Optional[dict[str, Any]] = None,
    ):
        """
        Args:
            name (str): name of the agent.
            system_message (str or list): system message for the ChatCompletion inference.
            is_termination_msg (function): a function that takes a message in the form of a dictionary
                and returns a boolean value indicating if this received message is a termination message.
                The dict can contain the following keys: "content", "role", "name", "function_call".
            max_consecutive_auto_reply (int): the maximum number of consecutive auto replies.
                default to None (no limit provided, class attribute MAX_CONSECUTIVE_AUTO_REPLY will be used as the limit in this case).
                When set to 0, no auto reply will be generated.
            human_input_mode (str): whether to ask for human inputs every time a message is received.
                Possible values are "ALWAYS", "TERMINATE", "NEVER".
                (1) When "ALWAYS", the agent prompts for human input every time a message is received.
                    Under this mode, the conversation stops when the human input is "exit",
                    or when is_termination_msg is True and there is no human input.
                (2) When "TERMINATE", the agent only prompts for human input only when a termination message is received or
                    the number of auto reply reaches the max_consecutive_auto_reply.
                (3) When "NEVER", the agent will never prompt for human input. Under this mode, the conversation stops
                    when the number of auto reply reaches the max_consecutive_auto_reply or when is_termination_msg is True.
            function_map (dict[str, callable]): Mapping function names (passed to openai) to callable functions, also used for tool calls.
            code_execution_config (dict or False): config for the code execution.
                To disable code execution, set to False. Otherwise, set to a dictionary with the following keys:
                - work_dir (Optional, str): The working directory for the code execution.
                    If None, a default working directory will be used.
                    The default working directory is the "extensions" directory under
                    "path_to_autogen".
                - use_docker (Optional, list, str or bool): The docker image to use for code execution.
                    Default is True, which means the code will be executed in a docker container. A default list of images will be used.
                    If a list or a str of image name(s) is provided, the code will be executed in a docker container
                    with the first image successfully pulled.
                    If False, the code will be executed in the current environment.
                    We strongly recommend using docker for code execution.
                - timeout (Optional, int): The maximum execution time in seconds.
                - last_n_messages (Experimental, int or str): The number of messages to look back for code execution.
                    If set to 'auto', it will scan backwards through all messages arriving since the agent last spoke, which is typically the last time execution was attempted. (Default: auto)
            llm_config (dict or False or None): llm inference configuration.
<<<<<<< HEAD
                Please refer to [OpenAIWrapper.create](/docs/reference/oai/client#create)
=======
                Please refer to [OpenAIWrapper.create](/reference/autogen/OpenAIWrapper#create)
>>>>>>> 101cc53b
                for available options.
                When using OpenAI or Azure OpenAI endpoints, please specify a non-empty 'model' either in `llm_config` or in each config of 'config_list' in `llm_config`.
                To disable llm-based auto reply, set to False.
                When set to None, will use self.DEFAULT_CONFIG, which defaults to False.
            default_auto_reply (str or dict): default auto reply when no code execution or llm-based reply is generated.
            description (str): a short description of the agent. This description is used by other agents
                (e.g. the GroupChatManager) to decide when to call upon this agent. (Default: system_message)
            chat_messages (dict or None): the previous chat messages that this agent had in the past with other agents.
                Can be used to give the agent a memory by providing the chat history. This will allow the agent to
                resume previous had conversations. Defaults to an empty chat history.
            silent (bool or None): (Experimental) whether to print the message sent. If None, will use the value of
                silent in each function.
            context_variables (dict or None): Context variables that provide a persistent context for the agent.
                Note: Will maintain a reference to the passed in context variables (enabling a shared context)
                Only used in Swarms at this stage:
                https://docs.ag2.ai/docs/reference/agentchat/contrib/swarm_agent
        """
        # we change code_execution_config below and we have to make sure we don't change the input
        # in case of UserProxyAgent, without this we could even change the default value {}
        code_execution_config = (
            code_execution_config.copy() if hasattr(code_execution_config, "copy") else code_execution_config
        )

        # a dictionary of conversations, default value is list
        if chat_messages is None:
            self._oai_messages = defaultdict(list)
        else:
            self._oai_messages = chat_messages

        self._oai_system_message = [{"content": system_message, "role": "system"}]
        self._description = description if description is not None else system_message
        self._is_termination_msg = (
            is_termination_msg
            if is_termination_msg is not None
            else (lambda x: content_str(x.get("content")) == "TERMINATE")
        )
        self.silent = silent
        # Take a copy to avoid modifying the given dict
        if isinstance(llm_config, dict):
            try:
                llm_config = copy.deepcopy(llm_config)
            except TypeError as e:
                raise TypeError(
                    "Please implement __deepcopy__ method for each value class in llm_config to support deepcopy."
                    " Refer to the docs for more details: https://docs.ag2.ai/docs/topics/llm_configuration#adding-http-client-in-llm-config-for-proxy"
                ) from e

        self._validate_llm_config(llm_config)
        self._validate_name(name)
        self._name = name

        if logging_enabled():
            log_new_agent(self, locals())

        # Initialize standalone client cache object.
        self.client_cache = None

        self.human_input_mode = human_input_mode
        self._max_consecutive_auto_reply = (
            max_consecutive_auto_reply if max_consecutive_auto_reply is not None else self.MAX_CONSECUTIVE_AUTO_REPLY
        )
        self._consecutive_auto_reply_counter = defaultdict(int)
        self._max_consecutive_auto_reply_dict = defaultdict(self.max_consecutive_auto_reply)
        self._function_map = (
            {}
            if function_map is None
            else {name: callable for name, callable in function_map.items() if self._assert_valid_name(name)}
        )
        self._default_auto_reply = default_auto_reply
        self._reply_func_list = []
        self._human_input = []
        self.reply_at_receive = defaultdict(bool)
        self.register_reply([Agent, None], ConversableAgent.generate_oai_reply)
        self.register_reply([Agent, None], ConversableAgent.a_generate_oai_reply, ignore_async_in_sync_chat=True)

        self._context_variables = context_variables if context_variables is not None else {}

        # Setting up code execution.
        # Do not register code execution reply if code execution is disabled.
        if code_execution_config is not False:
            # If code_execution_config is None, set it to an empty dict.
            if code_execution_config is None:
                warnings.warn(
                    "Using None to signal a default code_execution_config is deprecated. "
                    "Use {} to use default or False to disable code execution.",
                    stacklevel=2,
                )
                code_execution_config = {}
            if not isinstance(code_execution_config, dict):
                raise ValueError("code_execution_config must be a dict or False.")

            # We have got a valid code_execution_config.
            self._code_execution_config = code_execution_config

            if self._code_execution_config.get("executor") is not None:
                if "use_docker" in self._code_execution_config:
                    raise ValueError(
                        "'use_docker' in code_execution_config is not valid when 'executor' is set. Use the appropriate arg in the chosen executor instead."
                    )

                if "work_dir" in self._code_execution_config:
                    raise ValueError(
                        "'work_dir' in code_execution_config is not valid when 'executor' is set. Use the appropriate arg in the chosen executor instead."
                    )

                if "timeout" in self._code_execution_config:
                    raise ValueError(
                        "'timeout' in code_execution_config is not valid when 'executor' is set. Use the appropriate arg in the chosen executor instead."
                    )

                # Use the new code executor.
                self._code_executor = CodeExecutorFactory.create(self._code_execution_config)
                self.register_reply([Agent, None], ConversableAgent._generate_code_execution_reply_using_executor)
            else:
                # Legacy code execution using code_utils.
                use_docker = self._code_execution_config.get("use_docker", None)
                use_docker = decide_use_docker(use_docker)
                check_can_use_docker_or_throw(use_docker)
                self._code_execution_config["use_docker"] = use_docker
                self.register_reply([Agent, None], ConversableAgent.generate_code_execution_reply)
        else:
            # Code execution is disabled.
            self._code_execution_config = False

        self.register_reply([Agent, None], ConversableAgent.generate_tool_calls_reply)
        self.register_reply([Agent, None], ConversableAgent.a_generate_tool_calls_reply, ignore_async_in_sync_chat=True)
        self.register_reply([Agent, None], ConversableAgent.generate_function_call_reply)
        self.register_reply(
            [Agent, None], ConversableAgent.a_generate_function_call_reply, ignore_async_in_sync_chat=True
        )
        self.register_reply([Agent, None], ConversableAgent.check_termination_and_human_reply)
        self.register_reply(
            [Agent, None], ConversableAgent.a_check_termination_and_human_reply, ignore_async_in_sync_chat=True
        )

        # Registered hooks are kept in lists, indexed by hookable method, to be called in their order of registration.
        # New hookable methods should be added to this list as required to support new agent capabilities.
        self.hook_lists: dict[str, list[Callable]] = {
            "process_last_received_message": [],
            "process_all_messages_before_reply": [],
            "process_message_before_send": [],
            "update_agent_state": [],
        }

    def _validate_name(self, name: str) -> None:
        if not self.llm_config or "config_list" not in self.llm_config or len(self.llm_config["config_list"]) == 0:
            return

        config_list = self.llm_config.get("config_list")
        # The validation is currently done only for openai endpoints
        # (other ones do not have the issue with whitespace in the name)
        if "api_type" in config_list[0] and config_list[0]["api_type"] != "openai":
            return

        # Validation for name using regex to detect any whitespace
        if re.search(r"\s", name):
            raise ValueError(f"The name of the agent cannot contain any whitespace. The name provided is: '{name}'")

    def _validate_llm_config(self, llm_config):
        assert llm_config in (None, False) or isinstance(llm_config, dict), (
            "llm_config must be a dict or False or None."
        )
        if llm_config is None:
            llm_config = self.DEFAULT_CONFIG
        self.llm_config = self.DEFAULT_CONFIG if llm_config is None else llm_config
        # TODO: more complete validity check
        if self.llm_config in [{}, {"config_list": []}, {"config_list": [{"model": ""}]}]:
            raise ValueError(
                "When using OpenAI or Azure OpenAI endpoints, specify a non-empty 'model' either in 'llm_config' or in each config of 'config_list'."
            )
        self.client = None if self.llm_config is False else OpenAIWrapper(**self.llm_config)

    @staticmethod
    def _is_silent(agent: Agent, silent: Optional[bool] = False) -> bool:
        return agent.silent if agent.silent is not None else silent

    @property
    def name(self) -> str:
        """Get the name of the agent."""
        return self._name

    @property
    def description(self) -> str:
        """Get the description of the agent."""
        return self._description

    @description.setter
    def description(self, description: str):
        """Set the description of the agent."""
        self._description = description

    @property
    def code_executor(self) -> Optional[CodeExecutor]:
        """The code executor used by this agent. Returns None if code execution is disabled."""
        if not hasattr(self, "_code_executor"):
            return None
        return self._code_executor

    def register_reply(
        self,
        trigger: Union[type[Agent], str, Agent, Callable[[Agent], bool], list],
        reply_func: Callable,
        position: int = 0,
        config: Optional[Any] = None,
        reset_config: Optional[Callable] = None,
        *,
        ignore_async_in_sync_chat: bool = False,
        remove_other_reply_funcs: bool = False,
    ):
        """Register a reply function.

        The reply function will be called when the trigger matches the sender.
        The function registered later will be checked earlier by default.
        To change the order, set the position to a positive integer.

        Both sync and async reply functions can be registered. The sync reply function will be triggered
        from both sync and async chats. However, an async reply function will only be triggered from async
        chats (initiated with `ConversableAgent.a_initiate_chat`). If an `async` reply function is registered
        and a chat is initialized with a sync function, `ignore_async_in_sync_chat` determines the behaviour as follows:
            if `ignore_async_in_sync_chat` is set to `False` (default value), an exception will be raised, and
            if `ignore_async_in_sync_chat` is set to `True`, the reply function will be ignored.

        Args:
            trigger (Agent class, str, Agent instance, callable, or list): the trigger.
                If a class is provided, the reply function will be called when the sender is an instance of the class.
                If a string is provided, the reply function will be called when the sender's name matches the string.
                If an agent instance is provided, the reply function will be called when the sender is the agent instance.
                If a callable is provided, the reply function will be called when the callable returns True.
                If a list is provided, the reply function will be called when any of the triggers in the list is activated.
                If None is provided, the reply function will be called only when the sender is None.
                Note: Be sure to register `None` as a trigger if you would like to trigger an auto-reply function with non-empty messages and `sender=None`.
            reply_func (Callable): the reply function.
                The function takes a recipient agent, a list of messages, a sender agent and a config as input and returns a reply message.

                ```python
                def reply_func(
                    recipient: ConversableAgent,
                    messages: Optional[List[Dict]] = None,
                    sender: Optional[Agent] = None,
                    config: Optional[Any] = None,
                ) -> Tuple[bool, Union[str, Dict, None]]:
                ```
            position (int): the position of the reply function in the reply function list.
                The function registered later will be checked earlier by default.
                To change the order, set the position to a positive integer.
            config (Any): the config to be passed to the reply function.
                When an agent is reset, the config will be reset to the original value.
            reset_config (Callable): the function to reset the config.
                The function returns None. Signature: ```def reset_config(config: Any)```
            ignore_async_in_sync_chat (bool): whether to ignore the async reply function in sync chats. If `False`, an exception
                will be raised if an async reply function is registered and a chat is initialized with a sync
                function.
            remove_other_reply_funcs (bool): whether to remove other reply functions when registering this reply function.
        """
        if not isinstance(trigger, (type, str, Agent, Callable, list)):
            raise ValueError("trigger must be a class, a string, an agent, a callable or a list.")
        if remove_other_reply_funcs:
            self._reply_func_list.clear()
        self._reply_func_list.insert(
            position,
            {
                "trigger": trigger,
                "reply_func": reply_func,
                "config": copy.copy(config),
                "init_config": config,
                "reset_config": reset_config,
                "ignore_async_in_sync_chat": ignore_async_in_sync_chat and inspect.iscoroutinefunction(reply_func),
            },
        )

    def replace_reply_func(self, old_reply_func: Callable, new_reply_func: Callable):
        """Replace a registered reply function with a new one.

        Args:
            old_reply_func (Callable): the old reply function to be replaced.
            new_reply_func (Callable): the new reply function to replace the old one.
        """
        for f in self._reply_func_list:
            if f["reply_func"] == old_reply_func:
                f["reply_func"] = new_reply_func

    @staticmethod
    def _get_chats_to_run(
        chat_queue: list[dict[str, Any]],
        recipient: Agent,
        messages: Optional[list[dict[str, Any]]],
        sender: Agent,
        config: Any,
    ) -> list[dict[str, Any]]:
        """A simple chat reply function.
        This function initiate one or a sequence of chats between the "recipient" and the agents in the
        chat_queue.

        It extracts and returns a summary from the nested chat based on the "summary_method" in each chat in chat_queue.

        Returns:
            Tuple[bool, str]: A tuple where the first element indicates the completion of the chat, and the second element contains the summary of the last chat if any chats were initiated.
        """
        last_msg = messages[-1].get("content")
        chat_to_run = []
        for i, c in enumerate(chat_queue):
            current_c = c.copy()
            if current_c.get("sender") is None:
                current_c["sender"] = recipient
            message = current_c.get("message")
            # If message is not provided in chat_queue, we by default use the last message from the original chat history as the first message in this nested chat (for the first chat in the chat queue).
            # NOTE: This setting is prone to change.
            if message is None and i == 0:
                message = last_msg
            if callable(message):
                message = message(recipient, messages, sender, config)
            # We only run chat that has a valid message. NOTE: This is prone to change depending on applications.
            if message:
                current_c["message"] = message
                chat_to_run.append(current_c)
        return chat_to_run

    @staticmethod
    def _summary_from_nested_chats(
        chat_queue: list[dict[str, Any]],
        recipient: Agent,
        messages: Optional[list[dict[str, Any]]],
        sender: Agent,
        config: Any,
    ) -> tuple[bool, Union[str, None]]:
        """A simple chat reply function.
        This function initiate one or a sequence of chats between the "recipient" and the agents in the
        chat_queue.

        It extracts and returns a summary from the nested chat based on the "summary_method" in each chat in chat_queue.

        Returns:
            Tuple[bool, str]: A tuple where the first element indicates the completion of the chat, and the second element contains the summary of the last chat if any chats were initiated.
        """
        chat_to_run = ConversableAgent._get_chats_to_run(chat_queue, recipient, messages, sender, config)
        if not chat_to_run:
            return True, None
        res = initiate_chats(chat_to_run)
        return True, res[-1].summary

    @staticmethod
    async def _a_summary_from_nested_chats(
        chat_queue: list[dict[str, Any]],
        recipient: Agent,
        messages: Optional[list[dict[str, Any]]],
        sender: Agent,
        config: Any,
    ) -> tuple[bool, Union[str, None]]:
        """A simple chat reply function.
        This function initiate one or a sequence of chats between the "recipient" and the agents in the
        chat_queue.

        It extracts and returns a summary from the nested chat based on the "summary_method" in each chat in chat_queue.

        Returns:
            Tuple[bool, str]: A tuple where the first element indicates the completion of the chat, and the second element contains the summary of the last chat if any chats were initiated.
        """
        chat_to_run = ConversableAgent._get_chats_to_run(chat_queue, recipient, messages, sender, config)
        if not chat_to_run:
            return True, None
        res = await a_initiate_chats(chat_to_run)
        index_of_last_chat = chat_to_run[-1]["chat_id"]
        return True, res[index_of_last_chat].summary

    def register_nested_chats(
        self,
        chat_queue: list[dict[str, Any]],
        trigger: Union[type[Agent], str, Agent, Callable[[Agent], bool], list],
        reply_func_from_nested_chats: Union[str, Callable] = "summary_from_nested_chats",
        position: int = 2,
        use_async: Union[bool, None] = None,
        **kwargs,
    ) -> None:
        """Register a nested chat reply function.

        Args:
            chat_queue (list): a list of chat objects to be initiated. If use_async is used, then all messages in chat_queue must have a chat-id associated with them.
            trigger (Agent class, str, Agent instance, callable, or list): refer to `register_reply` for details.
            reply_func_from_nested_chats (Callable, str): the reply function for the nested chat.
                The function takes a chat_queue for nested chat, recipient agent, a list of messages, a sender agent and a config as input and returns a reply message.
                Default to "summary_from_nested_chats", which corresponds to a built-in reply function that get summary from the nested chat_queue.
            ```python
            def reply_func_from_nested_chats(
                chat_queue: List[Dict],
                recipient: ConversableAgent,
                messages: Optional[List[Dict]] = None,
                sender: Optional[Agent] = None,
                config: Optional[Any] = None,
            ) -> Tuple[bool, Union[str, Dict, None]]:
            ```
            position (int): Ref to `register_reply` for details. Default to 2. It means we first check the termination and human reply, then check the registered nested chat reply.
            use_async: Uses a_initiate_chats internally to start nested chats. If the original chat is initiated with a_initiate_chats, you may set this to true so nested chats do not run in sync.
            kwargs: Ref to `register_reply` for details.
        """
        if use_async:
            for chat in chat_queue:
                if chat.get("chat_id") is None:
                    raise ValueError("chat_id is required for async nested chats")

        if use_async:
            if reply_func_from_nested_chats == "summary_from_nested_chats":
                reply_func_from_nested_chats = self._a_summary_from_nested_chats
            if not callable(reply_func_from_nested_chats) or not inspect.iscoroutinefunction(
                reply_func_from_nested_chats
            ):
                raise ValueError("reply_func_from_nested_chats must be a callable and a coroutine")

            async def wrapped_reply_func(recipient, messages=None, sender=None, config=None):
                return await reply_func_from_nested_chats(chat_queue, recipient, messages, sender, config)

        else:
            if reply_func_from_nested_chats == "summary_from_nested_chats":
                reply_func_from_nested_chats = self._summary_from_nested_chats
            if not callable(reply_func_from_nested_chats):
                raise ValueError("reply_func_from_nested_chats must be a callable")

            def wrapped_reply_func(recipient, messages=None, sender=None, config=None):
                return reply_func_from_nested_chats(chat_queue, recipient, messages, sender, config)

        functools.update_wrapper(wrapped_reply_func, reply_func_from_nested_chats)

        self.register_reply(
            trigger,
            wrapped_reply_func,
            position,
            kwargs.get("config"),
            kwargs.get("reset_config"),
            ignore_async_in_sync_chat=(
                not use_async if use_async is not None else kwargs.get("ignore_async_in_sync_chat")
            ),
        )

    def get_context(self, key: str, default: Any = None) -> Any:
        """Get a context variable by key.

        Args:
            key: The key to look up
            default: Value to return if key doesn't exist
        Returns:
            The value associated with the key, or default if not found
        """
        return self._context_variables.get(key, default)

    def set_context(self, key: str, value: Any) -> None:
        """Set a context variable.

        Args:
            key: The key to set
            value: The value to associate with the key
        """
        self._context_variables[key] = value

    def update_context(self, context_variables: dict[str, Any]) -> None:
        """Update multiple context variables at once.

        Args:
            context_variables: Dictionary of variables to update/add
        """
        self._context_variables.update(context_variables)

    def pop_context(self, key: str, default: Any = None) -> Any:
        """Remove and return a context variable.

        Args:
            key: The key to remove
            default: Value to return if key doesn't exist
        Returns:
            The value that was removed, or default if key not found
        """
        return self._context_variables.pop(key, default)

    @property
    def system_message(self) -> str:
        """Return the system message."""
        return self._oai_system_message[0]["content"]

    def update_system_message(self, system_message: str) -> None:
        """Update the system message.

        Args:
            system_message (str): system message for the ChatCompletion inference.
        """
        self._oai_system_message[0]["content"] = system_message

    def update_max_consecutive_auto_reply(self, value: int, sender: Optional[Agent] = None):
        """Update the maximum number of consecutive auto replies.

        Args:
            value (int): the maximum number of consecutive auto replies.
            sender (Agent): when the sender is provided, only update the max_consecutive_auto_reply for that sender.
        """
        if sender is None:
            self._max_consecutive_auto_reply = value
            for k in self._max_consecutive_auto_reply_dict:
                self._max_consecutive_auto_reply_dict[k] = value
        else:
            self._max_consecutive_auto_reply_dict[sender] = value

    def max_consecutive_auto_reply(self, sender: Optional[Agent] = None) -> int:
        """The maximum number of consecutive auto replies."""
        return self._max_consecutive_auto_reply if sender is None else self._max_consecutive_auto_reply_dict[sender]

    @property
    def chat_messages(self) -> dict[Agent, list[dict]]:
        """A dictionary of conversations from agent to list of messages."""
        return self._oai_messages

    def chat_messages_for_summary(self, agent: Agent) -> list[dict]:
        """A list of messages as a conversation to summarize."""
        return self._oai_messages[agent]

    def last_message(self, agent: Optional[Agent] = None) -> Optional[dict]:
        """The last message exchanged with the agent.

        Args:
            agent (Agent): The agent in the conversation.
                If None and more than one agent's conversations are found, an error will be raised.
                If None and only one conversation is found, the last message of the only conversation will be returned.

        Returns:
            The last message exchanged with the agent.
        """
        if agent is None:
            n_conversations = len(self._oai_messages)
            if n_conversations == 0:
                return None
            if n_conversations == 1:
                for conversation in self._oai_messages.values():
                    return conversation[-1]
            raise ValueError("More than one conversation is found. Please specify the sender to get the last message.")
        if agent not in self._oai_messages:
            raise KeyError(
                f"The agent '{agent.name}' is not present in any conversation. No history available for this agent."
            )
        return self._oai_messages[agent][-1]

    @property
    def use_docker(self) -> Union[bool, str, None]:
        """Bool value of whether to use docker to execute the code,
        or str value of the docker image name to use, or None when code execution is disabled.
        """
        return None if self._code_execution_config is False else self._code_execution_config.get("use_docker")

    @staticmethod
    def _message_to_dict(message: Union[dict, str]) -> dict:
        """Convert a message to a dictionary.

        The message can be a string or a dictionary. The string will be put in the "content" field of the new dictionary.
        """
        if isinstance(message, str):
            return {"content": message}
        elif isinstance(message, dict):
            return message
        else:
            return dict(message)

    @staticmethod
    def _normalize_name(name):
        """LLMs sometimes ask functions while ignoring their own format requirements, this function should be used to replace invalid characters with "_".

        Prefer _assert_valid_name for validating user configuration or input
        """
        return re.sub(r"[^a-zA-Z0-9_-]", "_", name)[:64]

    @staticmethod
    def _assert_valid_name(name):
        """Ensure that configured names are valid, raises ValueError if not.

        For munging LLM responses use _normalize_name to ensure LLM specified names don't break the API.
        """
        if not re.match(r"^[a-zA-Z0-9_-]+$", name):
            raise ValueError(f"Invalid name: {name}. Only letters, numbers, '_' and '-' are allowed.")
        if len(name) > 64:
            raise ValueError(f"Invalid name: {name}. Name must be less than 64 characters.")
        return name

    def _append_oai_message(self, message: Union[dict, str], role, conversation_id: Agent, is_sending: bool) -> bool:
        """Append a message to the ChatCompletion conversation.

        If the message received is a string, it will be put in the "content" field of the new dictionary.
        If the message received is a dictionary but does not have any of the three fields "content", "function_call", or "tool_calls",
            this message is not a valid ChatCompletion message.
        If only "function_call" or "tool_calls" is provided, "content" will be set to None if not provided, and the role of the message will be forced "assistant".

        Args:
            message (dict or str): message to be appended to the ChatCompletion conversation.
            role (str): role of the message, can be "assistant" or "function".
            conversation_id (Agent): id of the conversation, should be the recipient or sender.
            is_sending (bool): If the agent (aka self) is sending to the conversation_id agent, otherwise receiving.

        Returns:
            bool: whether the message is appended to the ChatCompletion conversation.
        """
        message = self._message_to_dict(message)
        # create oai message to be appended to the oai conversation that can be passed to oai directly.
        oai_message = {
            k: message[k]
            for k in ("content", "function_call", "tool_calls", "tool_responses", "tool_call_id", "name", "context")
            if k in message and message[k] is not None
        }
        if "content" not in oai_message:
            if "function_call" in oai_message or "tool_calls" in oai_message:
                oai_message["content"] = None  # if only function_call is provided, content will be set to None.
            else:
                return False

        if message.get("role") in ["function", "tool"]:
            oai_message["role"] = message.get("role")
            if "tool_responses" in oai_message:
                for tool_response in oai_message["tool_responses"]:
                    tool_response["content"] = str(tool_response["content"])
        elif "override_role" in message:
            # If we have a direction to override the role then set the
            # role accordingly. Used to customise the role for the
            # select speaker prompt.
            oai_message["role"] = message.get("override_role")
        else:
            oai_message["role"] = role

        if oai_message.get("function_call", False) or oai_message.get("tool_calls", False):
            oai_message["role"] = "assistant"  # only messages with role 'assistant' can have a function call.
        elif "name" not in oai_message:
            # If we don't have a name field, append it
            if is_sending:
                oai_message["name"] = self.name
            else:
                oai_message["name"] = conversation_id.name

        self._oai_messages[conversation_id].append(oai_message)

        return True

    def _process_message_before_send(
        self, message: Union[dict, str], recipient: Agent, silent: bool
    ) -> Union[dict, str]:
        """Process the message before sending it to the recipient."""
        hook_list = self.hook_lists["process_message_before_send"]
        for hook in hook_list:
            message = hook(
                sender=self, message=message, recipient=recipient, silent=ConversableAgent._is_silent(self, silent)
            )
        return message

    def send(
        self,
        message: Union[dict, str],
        recipient: Agent,
        request_reply: Optional[bool] = None,
        silent: Optional[bool] = False,
    ):
        """Send a message to another agent.

        Args:
            message (dict or str): message to be sent.
                The message could contain the following fields:
                - content (str or List): Required, the content of the message. (Can be None)
                - function_call (str): the name of the function to be called.
                - name (str): the name of the function to be called.
                - role (str): the role of the message, any role that is not "function"
                    will be modified to "assistant".
                - context (dict): the context of the message, which will be passed to
                    [OpenAIWrapper.create](../oai/client#create).
                    For example, one agent can send a message A as:
        ```python
        {
            "content": lambda context: context["use_tool_msg"],
            "context": {"use_tool_msg": "Use tool X if they are relevant."},
        }
        ```
                    Next time, one agent can send a message B with a different "use_tool_msg".
                    Then the content of message A will be refreshed to the new "use_tool_msg".
                    So effectively, this provides a way for an agent to send a "link" and modify
                    the content of the "link" later.
            recipient (Agent): the recipient of the message.
            request_reply (bool or None): whether to request a reply from the recipient.
            silent (bool or None): (Experimental) whether to print the message sent.

        Raises:
            ValueError: if the message can't be converted into a valid ChatCompletion message.
        """
        message = self._process_message_before_send(message, recipient, ConversableAgent._is_silent(self, silent))
        # When the agent composes and sends the message, the role of the message is "assistant"
        # unless it's "function".
        valid = self._append_oai_message(message, "assistant", recipient, is_sending=True)
        if valid:
            recipient.receive(message, self, request_reply, silent)
        else:
            raise ValueError(
                "Message can't be converted into a valid ChatCompletion message. Either content or function_call must be provided."
            )

    async def a_send(
        self,
        message: Union[dict, str],
        recipient: Agent,
        request_reply: Optional[bool] = None,
        silent: Optional[bool] = False,
    ):
        """(async) Send a message to another agent.

        Args:
            message (dict or str): message to be sent.
                The message could contain the following fields:
                - content (str or List): Required, the content of the message. (Can be None)
                - function_call (str): the name of the function to be called.
                - name (str): the name of the function to be called.
                - role (str): the role of the message, any role that is not "function"
                    will be modified to "assistant".
                - context (dict): the context of the message, which will be passed to
                    [OpenAIWrapper.create](../oai/client#create).
                    For example, one agent can send a message A as:
        ```python
        {
            "content": lambda context: context["use_tool_msg"],
            "context": {"use_tool_msg": "Use tool X if they are relevant."},
        }
        ```
                    Next time, one agent can send a message B with a different "use_tool_msg".
                    Then the content of message A will be refreshed to the new "use_tool_msg".
                    So effectively, this provides a way for an agent to send a "link" and modify
                    the content of the "link" later.
            recipient (Agent): the recipient of the message.
            request_reply (bool or None): whether to request a reply from the recipient.
            silent (bool or None): (Experimental) whether to print the message sent.

        Raises:
            ValueError: if the message can't be converted into a valid ChatCompletion message.
        """
        message = self._process_message_before_send(message, recipient, ConversableAgent._is_silent(self, silent))
        # When the agent composes and sends the message, the role of the message is "assistant"
        # unless it's "function".
        valid = self._append_oai_message(message, "assistant", recipient, is_sending=True)
        if valid:
            await recipient.a_receive(message, self, request_reply, silent)
        else:
            raise ValueError(
                "Message can't be converted into a valid ChatCompletion message. Either content or function_call must be provided."
            )

    def _print_received_message(self, message: Union[dict, str], sender: Agent, skip_head: bool = False):
        message = self._message_to_dict(message)
        message_model = create_received_message_model(message=message, sender=sender, recipient=self)
        iostream = IOStream.get_default()
        # message_model.print(iostream.print)
        iostream.send(message_model)

    def _process_received_message(self, message: Union[dict, str], sender: Agent, silent: bool):
        # When the agent receives a message, the role of the message is "user". (If 'role' exists and is 'function', it will remain unchanged.)
        valid = self._append_oai_message(message, "user", sender, is_sending=False)
        if logging_enabled():
            log_event(self, "received_message", message=message, sender=sender.name, valid=valid)

        if not valid:
            raise ValueError(
                "Received message can't be converted into a valid ChatCompletion message. Either content or function_call must be provided."
            )

        if not ConversableAgent._is_silent(sender, silent):
            self._print_received_message(message, sender)

    def receive(
        self,
        message: Union[dict, str],
        sender: Agent,
        request_reply: Optional[bool] = None,
        silent: Optional[bool] = False,
    ):
        """Receive a message from another agent.

        Once a message is received, this function sends a reply to the sender or stop.
        The reply can be generated automatically or entered manually by a human.

        Args:
            message (dict or str): message from the sender. If the type is dict, it may contain the following reserved fields (either content or function_call need to be provided).
                1. "content": content of the message, can be None.
                2. "function_call": a dictionary containing the function name and arguments. (deprecated in favor of "tool_calls")
                3. "tool_calls": a list of dictionaries containing the function name and arguments.
                4. "role": role of the message, can be "assistant", "user", "function", "tool".
                    This field is only needed to distinguish between "function" or "assistant"/"user".
                5. "name": In most cases, this field is not needed. When the role is "function", this field is needed to indicate the function name.
                6. "context" (dict): the context of the message, which will be passed to
                    [OpenAIWrapper.create](../oai/client#create).
            sender: sender of an Agent instance.
            request_reply (bool or None): whether a reply is requested from the sender.
                If None, the value is determined by `self.reply_at_receive[sender]`.
            silent (bool or None): (Experimental) whether to print the message received.

        Raises:
            ValueError: if the message can't be converted into a valid ChatCompletion message.
        """
        self._process_received_message(message, sender, silent)
        if request_reply is False or (request_reply is None and self.reply_at_receive[sender] is False):
            return
        reply = self.generate_reply(messages=self.chat_messages[sender], sender=sender)
        if reply is not None:
            self.send(reply, sender, silent=silent)

    async def a_receive(
        self,
        message: Union[dict, str],
        sender: Agent,
        request_reply: Optional[bool] = None,
        silent: Optional[bool] = False,
    ):
        """(async) Receive a message from another agent.

        Once a message is received, this function sends a reply to the sender or stop.
        The reply can be generated automatically or entered manually by a human.

        Args:
            message (dict or str): message from the sender. If the type is dict, it may contain the following reserved fields (either content or function_call need to be provided).
                1. "content": content of the message, can be None.
                2. "function_call": a dictionary containing the function name and arguments. (deprecated in favor of "tool_calls")
                3. "tool_calls": a list of dictionaries containing the function name and arguments.
                4. "role": role of the message, can be "assistant", "user", "function".
                    This field is only needed to distinguish between "function" or "assistant"/"user".
                5. "name": In most cases, this field is not needed. When the role is "function", this field is needed to indicate the function name.
                6. "context" (dict): the context of the message, which will be passed to
                    [OpenAIWrapper.create](../oai/client#create).
            sender: sender of an Agent instance.
            request_reply (bool or None): whether a reply is requested from the sender.
                If None, the value is determined by `self.reply_at_receive[sender]`.
            silent (bool or None): (Experimental) whether to print the message received.

        Raises:
            ValueError: if the message can't be converted into a valid ChatCompletion message.
        """
        self._process_received_message(message, sender, silent)
        if request_reply is False or (request_reply is None and self.reply_at_receive[sender] is False):
            return
        reply = await self.a_generate_reply(sender=sender)
        if reply is not None:
            await self.a_send(reply, sender, silent=silent)

    def _prepare_chat(
        self,
        recipient: "ConversableAgent",
        clear_history: bool,
        prepare_recipient: bool = True,
        reply_at_receive: bool = True,
    ) -> None:
        self.reset_consecutive_auto_reply_counter(recipient)
        self.reply_at_receive[recipient] = reply_at_receive
        if clear_history:
            self.clear_history(recipient)
            self._human_input = []
        if prepare_recipient:
            recipient._prepare_chat(self, clear_history, False, reply_at_receive)

    def _raise_exception_on_async_reply_functions(self) -> None:
        """Raise an exception if any async reply functions are registered.

        Raises:
            RuntimeError: if any async reply functions are registered.
        """
        reply_functions = {
            f["reply_func"] for f in self._reply_func_list if not f.get("ignore_async_in_sync_chat", False)
        }

        async_reply_functions = [f for f in reply_functions if inspect.iscoroutinefunction(f)]
        if async_reply_functions:
            msg = (
                "Async reply functions can only be used with ConversableAgent.a_initiate_chat(). The following async reply functions are found: "
                + ", ".join([f.__name__ for f in async_reply_functions])
            )

            raise RuntimeError(msg)

    def initiate_chat(
        self,
        recipient: "ConversableAgent",
        clear_history: bool = True,
        silent: Optional[bool] = False,
        cache: Optional[AbstractCache] = None,
        max_turns: Optional[int] = None,
        summary_method: Optional[Union[str, Callable]] = DEFAULT_SUMMARY_METHOD,
        summary_args: Optional[dict] = {},
        message: Optional[Union[dict, str, Callable]] = None,
        **kwargs,
    ) -> ChatResult:
        """Initiate a chat with the recipient agent.

        Reset the consecutive auto reply counter.
        If `clear_history` is True, the chat history with the recipient agent will be cleared.


        Args:
            recipient: the recipient agent.
            clear_history (bool): whether to clear the chat history with the agent. Default is True.
            silent (bool or None): (Experimental) whether to print the messages for this conversation. Default is False.
            cache (AbstractCache or None): the cache client to be used for this conversation. Default is None.
            max_turns (int or None): the maximum number of turns for the chat between the two agents. One turn means one conversation round trip. Note that this is different from
                [max_consecutive_auto_reply](#max-consecutive-auto-reply) which is the maximum number of consecutive auto replies; and it is also different from [max_rounds in GroupChat](./groupchat) which is the maximum number of rounds in a group chat session.
                If max_turns is set to None, the chat will continue until a termination condition is met. Default is None.
            summary_method (str or callable): a method to get a summary from the chat. Default is DEFAULT_SUMMARY_METHOD, i.e., "last_msg".

            Supported strings are "last_msg" and "reflection_with_llm":
                - when set to "last_msg", it returns the last message of the dialog as the summary.
                - when set to "reflection_with_llm", it returns a summary extracted using an llm client.
                    `llm_config` must be set in either the recipient or sender.

            A callable summary_method should take the recipient and sender agent in a chat as input and return a string of summary. E.g.,

            ```python
            def my_summary_method(
                sender: ConversableAgent,
                recipient: ConversableAgent,
                summary_args: dict,
            ):
                return recipient.last_message(sender)["content"]
            ```
            summary_args (dict): a dictionary of arguments to be passed to the summary_method.
                One example key is "summary_prompt", and value is a string of text used to prompt a LLM-based agent (the sender or recipient agent) to reflect
                on the conversation and extract a summary when summary_method is "reflection_with_llm".
                The default summary_prompt is DEFAULT_SUMMARY_PROMPT, i.e., "Summarize takeaway from the conversation. Do not add any introductory phrases. If the intended request is NOT properly addressed, please point it out."
                Another available key is "summary_role", which is the role of the message sent to the agent in charge of summarizing. Default is "system".
            message (str, dict or Callable): the initial message to be sent to the recipient. Needs to be provided. Otherwise, input() will be called to get the initial message.
                - If a string or a dict is provided, it will be used as the initial message.        `generate_init_message` is called to generate the initial message for the agent based on this string and the context.
                    If dict, it may contain the following reserved fields (either content or tool_calls need to be provided).

                        1. "content": content of the message, can be None.
                        2. "function_call": a dictionary containing the function name and arguments. (deprecated in favor of "tool_calls")
                        3. "tool_calls": a list of dictionaries containing the function name and arguments.
                        4. "role": role of the message, can be "assistant", "user", "function".
                            This field is only needed to distinguish between "function" or "assistant"/"user".
                        5. "name": In most cases, this field is not needed. When the role is "function", this field is needed to indicate the function name.
                        6. "context" (dict): the context of the message, which will be passed to
                            [OpenAIWrapper.create](../oai/client#create).

                - If a callable is provided, it will be called to get the initial message in the form of a string or a dict.
                    If the returned type is dict, it may contain the reserved fields mentioned above.

                    Example of a callable message (returning a string):

            ```python
            def my_message(sender: ConversableAgent, recipient: ConversableAgent, context: dict) -> Union[str, Dict]:
                carryover = context.get("carryover", "")
                if isinstance(message, list):
                    carryover = carryover[-1]
                final_msg = "Write a blogpost." + "\\nContext: \\n" + carryover
                return final_msg
            ```

                    Example of a callable message (returning a dict):

            ```python
            def my_message(sender: ConversableAgent, recipient: ConversableAgent, context: dict) -> Union[str, Dict]:
                final_msg = {}
                carryover = context.get("carryover", "")
                if isinstance(message, list):
                    carryover = carryover[-1]
                final_msg["content"] = "Write a blogpost." + "\\nContext: \\n" + carryover
                final_msg["context"] = {"prefix": "Today I feel"}
                return final_msg
            ```
            **kwargs: any additional information. It has the following reserved fields:
                - "carryover": a string or a list of string to specify the carryover information to be passed to this chat.
                    If provided, we will combine this carryover (by attaching a "context: " string and the carryover content after the message content) with the "message" content when generating the initial chat
                    message in `generate_init_message`.
                - "verbose": a boolean to specify whether to print the message and carryover in a chat. Default is False.

        Raises:
            RuntimeError: if any async reply functions are registered and not ignored in sync chat.

        Returns:
            ChatResult: an ChatResult object.
        """
        _chat_info = locals().copy()
        _chat_info["sender"] = self
        consolidate_chat_info(_chat_info, uniform_sender=self)
        for agent in [self, recipient]:
            agent._raise_exception_on_async_reply_functions()
            agent.previous_cache = agent.client_cache
            agent.client_cache = cache
        if isinstance(max_turns, int):
            self._prepare_chat(recipient, clear_history, reply_at_receive=False)
            for _ in range(max_turns):
                if _ == 0:
                    if isinstance(message, Callable):
                        msg2send = message(_chat_info["sender"], _chat_info["recipient"], kwargs)
                    else:
                        msg2send = self.generate_init_message(message, **kwargs)
                else:
                    msg2send = self.generate_reply(messages=self.chat_messages[recipient], sender=recipient)
                if msg2send is None:
                    break
                self.send(msg2send, recipient, request_reply=True, silent=silent)
        else:
            self._prepare_chat(recipient, clear_history)
            if isinstance(message, Callable):
                msg2send = message(_chat_info["sender"], _chat_info["recipient"], kwargs)
            else:
                msg2send = self.generate_init_message(message, **kwargs)
            self.send(msg2send, recipient, silent=silent)
        summary = self._summarize_chat(
            summary_method,
            summary_args,
            recipient,
            cache=cache,
        )
        for agent in [self, recipient]:
            agent.client_cache = agent.previous_cache
            agent.previous_cache = None
        chat_result = ChatResult(
            chat_history=self.chat_messages[recipient],
            summary=summary,
            cost=gather_usage_summary([self, recipient]),
            human_input=self._human_input,
        )
        return chat_result

    async def a_initiate_chat(
        self,
        recipient: "ConversableAgent",
        clear_history: bool = True,
        silent: Optional[bool] = False,
        cache: Optional[AbstractCache] = None,
        max_turns: Optional[int] = None,
        summary_method: Optional[Union[str, Callable]] = DEFAULT_SUMMARY_METHOD,
        summary_args: Optional[dict] = {},
        message: Optional[Union[str, Callable]] = None,
        **kwargs,
    ) -> ChatResult:
        """(async) Initiate a chat with the recipient agent.

        Reset the consecutive auto reply counter.
        If `clear_history` is True, the chat history with the recipient agent will be cleared.
        `a_generate_init_message` is called to generate the initial message for the agent.

        Args: Please refer to `initiate_chat`.

        Returns:
            ChatResult: an ChatResult object.
        """
        _chat_info = locals().copy()
        _chat_info["sender"] = self
        consolidate_chat_info(_chat_info, uniform_sender=self)
        for agent in [self, recipient]:
            agent.previous_cache = agent.client_cache
            agent.client_cache = cache
        if isinstance(max_turns, int):
            self._prepare_chat(recipient, clear_history, reply_at_receive=False)
            for _ in range(max_turns):
                if _ == 0:
                    if isinstance(message, Callable):
                        msg2send = message(_chat_info["sender"], _chat_info["recipient"], kwargs)
                    else:
                        msg2send = await self.a_generate_init_message(message, **kwargs)
                else:
                    msg2send = await self.a_generate_reply(messages=self.chat_messages[recipient], sender=recipient)
                if msg2send is None:
                    break
                await self.a_send(msg2send, recipient, request_reply=True, silent=silent)
        else:
            self._prepare_chat(recipient, clear_history)
            if isinstance(message, Callable):
                msg2send = message(_chat_info["sender"], _chat_info["recipient"], kwargs)
            else:
                msg2send = await self.a_generate_init_message(message, **kwargs)
            await self.a_send(msg2send, recipient, silent=silent)
        summary = self._summarize_chat(
            summary_method,
            summary_args,
            recipient,
            cache=cache,
        )
        for agent in [self, recipient]:
            agent.client_cache = agent.previous_cache
            agent.previous_cache = None
        chat_result = ChatResult(
            chat_history=self.chat_messages[recipient],
            summary=summary,
            cost=gather_usage_summary([self, recipient]),
            human_input=self._human_input,
        )
        return chat_result

    def _summarize_chat(
        self,
        summary_method,
        summary_args,
        recipient: Optional[Agent] = None,
        cache: Optional[AbstractCache] = None,
    ) -> str:
        """Get a chat summary from an agent participating in a chat.

        Args:
            summary_method (str or callable): the summary_method to get the summary.
                The callable summary_method should take the recipient and sender agent in a chat as input and return a string of summary. E.g,
                ```python
                def my_summary_method(
                    sender: ConversableAgent,
                    recipient: ConversableAgent,
                    summary_args: dict,
                ):
                    return recipient.last_message(sender)["content"]
                ```
            summary_args (dict): a dictionary of arguments to be passed to the summary_method.
            recipient: the recipient agent in a chat.
            prompt (str): the prompt used to get a summary when summary_method is "reflection_with_llm".

        Returns:
            str: a chat summary from the agent.
        """
        summary = ""
        if summary_method is None:
            return summary
        if "cache" not in summary_args:
            summary_args["cache"] = cache
        if summary_method == "reflection_with_llm":
            summary_method = self._reflection_with_llm_as_summary
        elif summary_method == "last_msg":
            summary_method = self._last_msg_as_summary

        if isinstance(summary_method, Callable):
            summary = summary_method(self, recipient, summary_args)
        else:
            raise ValueError(
                "If not None, the summary_method must be a string from [`reflection_with_llm`, `last_msg`] or a callable."
            )
        return summary

    @staticmethod
    def _last_msg_as_summary(sender, recipient, summary_args) -> str:
        """Get a chat summary from the last message of the recipient."""
        summary = ""
        try:
            content = recipient.last_message(sender)["content"]
            if isinstance(content, str):
                summary = content.replace("TERMINATE", "")
            elif isinstance(content, list):
                # Remove the `TERMINATE` word in the content list.
                summary = "\n".join(
                    x["text"].replace("TERMINATE", "") for x in content if isinstance(x, dict) and "text" in x
                )
        except (IndexError, AttributeError) as e:
            warnings.warn(f"Cannot extract summary using last_msg: {e}. Using an empty str as summary.", UserWarning)
        return summary

    @staticmethod
    def _reflection_with_llm_as_summary(sender, recipient, summary_args):
        prompt = summary_args.get("summary_prompt")
        prompt = ConversableAgent.DEFAULT_SUMMARY_PROMPT if prompt is None else prompt
        if not isinstance(prompt, str):
            raise ValueError("The summary_prompt must be a string.")
        msg_list = recipient.chat_messages_for_summary(sender)
        agent = sender if recipient is None else recipient
        role = summary_args.get("summary_role", None)
        if role and not isinstance(role, str):
            raise ValueError("The summary_role in summary_arg must be a string.")
        try:
            summary = sender._reflection_with_llm(
                prompt, msg_list, llm_agent=agent, cache=summary_args.get("cache"), role=role
            )
        except BadRequestError as e:
            warnings.warn(
                f"Cannot extract summary using reflection_with_llm: {e}. Using an empty str as summary.", UserWarning
            )
            summary = ""
        return summary

    def _reflection_with_llm(
        self,
        prompt,
        messages,
        llm_agent: Optional[Agent] = None,
        cache: Optional[AbstractCache] = None,
        role: Union[str, None] = None,
    ) -> str:
        """Get a chat summary using reflection with an llm client based on the conversation history.

        Args:
            prompt (str): The prompt (in this method it is used as system prompt) used to get the summary.
            messages (list): The messages generated as part of a chat conversation.
            llm_agent: the agent with an llm client.
            cache (AbstractCache or None): the cache client to be used for this conversation.
            role (str): the role of the message, usually "system" or "user". Default is "system".
        """
        if not role:
            role = "system"

        system_msg = [
            {
                "role": role,
                "content": prompt,
            }
        ]

        messages = messages + system_msg
        if llm_agent and llm_agent.client is not None:
            llm_client = llm_agent.client
        elif self.client is not None:
            llm_client = self.client
        else:
            raise ValueError("No OpenAIWrapper client is found.")
        response = self._generate_oai_reply_from_client(llm_client=llm_client, messages=messages, cache=cache)
        return response

    def _check_chat_queue_for_sender(self, chat_queue: list[dict[str, Any]]) -> list[dict[str, Any]]:
        """Check the chat queue and add the "sender" key if it's missing.

        Args:
            chat_queue (List[Dict[str, Any]]): A list of dictionaries containing chat information.

        Returns:
            List[Dict[str, Any]]: A new list of dictionaries with the "sender" key added if it was missing.
        """
        chat_queue_with_sender = []
        for chat_info in chat_queue:
            if chat_info.get("sender") is None:
                chat_info["sender"] = self
            chat_queue_with_sender.append(chat_info)
        return chat_queue_with_sender

    def initiate_chats(self, chat_queue: list[dict[str, Any]]) -> list[ChatResult]:
        """(Experimental) Initiate chats with multiple agents.

        Args:
            chat_queue (List[Dict]): a list of dictionaries containing the information of the chats.
                Each dictionary should contain the input arguments for [`initiate_chat`](conversable_agent#initiate-chat)

        Returns: a list of ChatResult objects corresponding to the finished chats in the chat_queue.
        """
        _chat_queue = self._check_chat_queue_for_sender(chat_queue)
        self._finished_chats = initiate_chats(_chat_queue)
        return self._finished_chats

    async def a_initiate_chats(self, chat_queue: list[dict[str, Any]]) -> dict[int, ChatResult]:
        _chat_queue = self._check_chat_queue_for_sender(chat_queue)
        self._finished_chats = await a_initiate_chats(_chat_queue)
        return self._finished_chats

    def get_chat_results(self, chat_index: Optional[int] = None) -> Union[list[ChatResult], ChatResult]:
        """A summary from the finished chats of particular agents."""
        if chat_index is not None:
            return self._finished_chats[chat_index]
        else:
            return self._finished_chats

    def reset(self):
        """Reset the agent."""
        self.clear_history()
        self.reset_consecutive_auto_reply_counter()
        self.stop_reply_at_receive()
        if self.client is not None:
            self.client.clear_usage_summary()
        for reply_func_tuple in self._reply_func_list:
            if reply_func_tuple["reset_config"] is not None:
                reply_func_tuple["reset_config"](reply_func_tuple["config"])
            else:
                reply_func_tuple["config"] = copy.copy(reply_func_tuple["init_config"])

    def stop_reply_at_receive(self, sender: Optional[Agent] = None):
        """Reset the reply_at_receive of the sender."""
        if sender is None:
            self.reply_at_receive.clear()
        else:
            self.reply_at_receive[sender] = False

    def reset_consecutive_auto_reply_counter(self, sender: Optional[Agent] = None):
        """Reset the consecutive_auto_reply_counter of the sender."""
        if sender is None:
            self._consecutive_auto_reply_counter.clear()
        else:
            self._consecutive_auto_reply_counter[sender] = 0

    def clear_history(self, recipient: Optional[Agent] = None, nr_messages_to_preserve: Optional[int] = None):
        """Clear the chat history of the agent.

        Args:
            recipient: the agent with whom the chat history to clear. If None, clear the chat history with all agents.
            nr_messages_to_preserve: the number of newest messages to preserve in the chat history.
        """
        iostream = IOStream.get_default()
        if recipient is None:
            no_messages_preserved = 0
            if nr_messages_to_preserve:
                for key in self._oai_messages:
                    nr_messages_to_preserve_internal = nr_messages_to_preserve
                    # if breaking history between function call and function response, save function call message
                    # additionally, otherwise openai will return error
                    first_msg_to_save = self._oai_messages[key][-nr_messages_to_preserve_internal]
                    if "tool_responses" in first_msg_to_save:
                        nr_messages_to_preserve_internal += 1
                        # clear_conversable_agent_history.print_preserving_message(iostream.print)
                        no_messages_preserved += 1
                    # Remove messages from history except last `nr_messages_to_preserve` messages.
                    self._oai_messages[key] = self._oai_messages[key][-nr_messages_to_preserve_internal:]
                iostream.send(
                    ClearConversableAgentHistoryMessage(agent=self, no_messages_preserved=no_messages_preserved)
                )
            else:
                self._oai_messages.clear()
        else:
            self._oai_messages[recipient].clear()
            # clear_conversable_agent_history.print_warning(iostream.print)
            if nr_messages_to_preserve:
                iostream.send(ClearConversableAgentHistoryWarningMessage(recipient=self))

    def generate_oai_reply(
        self,
        messages: Optional[list[dict]] = None,
        sender: Optional[Agent] = None,
        config: Optional[OpenAIWrapper] = None,
    ) -> tuple[bool, Union[str, dict, None]]:
        """Generate a reply using autogen.oai."""
        client = self.client if config is None else config
        if client is None:
            return False, None
        if messages is None:
            messages = self._oai_messages[sender]
        extracted_response = self._generate_oai_reply_from_client(
            client, self._oai_system_message + messages, self.client_cache
        )
        return (False, None) if extracted_response is None else (True, extracted_response)

    def _generate_oai_reply_from_client(self, llm_client, messages, cache) -> Union[str, dict, None]:
        # unroll tool_responses
        all_messages = []
        for message in messages:
            tool_responses = message.get("tool_responses", [])
            if tool_responses:
                all_messages += tool_responses
                # tool role on the parent message means the content is just concatenation of all of the tool_responses
                if message.get("role") != "tool":
                    all_messages.append({key: message[key] for key in message if key != "tool_responses"})
            else:
                all_messages.append(message)

        # TODO: #1143 handle token limit exceeded error
        response = llm_client.create(
            context=messages[-1].pop("context", None),
            messages=all_messages,
            cache=cache,
            agent=self,
        )
        extracted_response = llm_client.extract_text_or_completion_object(response)[0]

        if extracted_response is None:
            warnings.warn(f"Extracted_response from {response} is None.", UserWarning)
            return None
        # ensure function and tool calls will be accepted when sent back to the LLM
        if not isinstance(extracted_response, str) and hasattr(extracted_response, "model_dump"):
            extracted_response = model_dump(extracted_response)
        if isinstance(extracted_response, dict):
            if extracted_response.get("function_call"):
                extracted_response["function_call"]["name"] = self._normalize_name(
                    extracted_response["function_call"]["name"]
                )
            for tool_call in extracted_response.get("tool_calls") or []:
                tool_call["function"]["name"] = self._normalize_name(tool_call["function"]["name"])
                # Remove id and type if they are not present.
                # This is to make the tool call object compatible with Mistral API.
                if tool_call.get("id") is None:
                    tool_call.pop("id")
                if tool_call.get("type") is None:
                    tool_call.pop("type")
        return extracted_response

    async def a_generate_oai_reply(
        self,
        messages: Optional[list[dict]] = None,
        sender: Optional[Agent] = None,
        config: Optional[Any] = None,
    ) -> tuple[bool, Union[str, dict, None]]:
        """Generate a reply using autogen.oai asynchronously."""
        iostream = IOStream.get_default()

        def _generate_oai_reply(
            self, iostream: IOStream, *args: Any, **kwargs: Any
        ) -> tuple[bool, Union[str, dict, None]]:
            with IOStream.set_default(iostream):
                return self.generate_oai_reply(*args, **kwargs)

        return await asyncio.get_event_loop().run_in_executor(
            None,
            functools.partial(
                _generate_oai_reply, self=self, iostream=iostream, messages=messages, sender=sender, config=config
            ),
        )

    def _generate_code_execution_reply_using_executor(
        self,
        messages: Optional[list[dict]] = None,
        sender: Optional[Agent] = None,
        config: Optional[Union[dict, Literal[False]]] = None,
    ):
        """Generate a reply using code executor."""
        iostream = IOStream.get_default()

        if config is not None:
            raise ValueError("config is not supported for _generate_code_execution_reply_using_executor.")
        if self._code_execution_config is False:
            return False, None
        if messages is None:
            messages = self._oai_messages[sender]
        last_n_messages = self._code_execution_config.get("last_n_messages", "auto")

        if not (isinstance(last_n_messages, (int, float)) and last_n_messages >= 0) and last_n_messages != "auto":
            raise ValueError("last_n_messages must be either a non-negative integer, or the string 'auto'.")

        num_messages_to_scan = last_n_messages
        if last_n_messages == "auto":
            # Find when the agent last spoke
            num_messages_to_scan = 0
            for message in reversed(messages):
                if "role" not in message or message["role"] != "user":
                    break
                else:
                    num_messages_to_scan += 1
        num_messages_to_scan = min(len(messages), num_messages_to_scan)
        messages_to_scan = messages[-num_messages_to_scan:]

        # iterate through the last n messages in reverse
        # if code blocks are found, execute the code blocks and return the output
        # if no code blocks are found, continue
        for message in reversed(messages_to_scan):
            if not message["content"]:
                continue
            code_blocks = self._code_executor.code_extractor.extract_code_blocks(message["content"])
            if len(code_blocks) == 0:
                continue

            iostream.send(GenerateCodeExecutionReplyMessage(code_blocks=code_blocks, sender=sender, recipient=self))

            # found code blocks, execute code.
            code_result = self._code_executor.execute_code_blocks(code_blocks)
            exitcode2str = "execution succeeded" if code_result.exit_code == 0 else "execution failed"
            return True, f"exitcode: {code_result.exit_code} ({exitcode2str})\nCode output: {code_result.output}"

        return False, None

    def generate_code_execution_reply(
        self,
        messages: Optional[list[dict]] = None,
        sender: Optional[Agent] = None,
        config: Optional[Union[dict, Literal[False]]] = None,
    ):
        """Generate a reply using code execution."""
        code_execution_config = config if config is not None else self._code_execution_config
        if code_execution_config is False:
            return False, None
        if messages is None:
            messages = self._oai_messages[sender]
        last_n_messages = code_execution_config.pop("last_n_messages", "auto")

        if not (isinstance(last_n_messages, (int, float)) and last_n_messages >= 0) and last_n_messages != "auto":
            raise ValueError("last_n_messages must be either a non-negative integer, or the string 'auto'.")

        messages_to_scan = last_n_messages
        if last_n_messages == "auto":
            # Find when the agent last spoke
            messages_to_scan = 0
            for i in range(len(messages)):
                message = messages[-(i + 1)]
                if "role" not in message or message["role"] != "user":
                    break
                else:
                    messages_to_scan += 1

        # iterate through the last n messages in reverse
        # if code blocks are found, execute the code blocks and return the output
        # if no code blocks are found, continue
        for i in range(min(len(messages), messages_to_scan)):
            message = messages[-(i + 1)]
            if not message["content"]:
                continue
            code_blocks = extract_code(message["content"])
            if len(code_blocks) == 1 and code_blocks[0][0] == UNKNOWN:
                continue

            # found code blocks, execute code and push "last_n_messages" back
            exitcode, logs = self.execute_code_blocks(code_blocks)
            code_execution_config["last_n_messages"] = last_n_messages
            exitcode2str = "execution succeeded" if exitcode == 0 else "execution failed"
            return True, f"exitcode: {exitcode} ({exitcode2str})\nCode output: {logs}"

        # no code blocks are found, push last_n_messages back and return.
        code_execution_config["last_n_messages"] = last_n_messages

        return False, None

    def generate_function_call_reply(
        self,
        messages: Optional[list[dict]] = None,
        sender: Optional[Agent] = None,
        config: Optional[Any] = None,
    ) -> tuple[bool, Union[dict, None]]:
        """Generate a reply using function call.

        "function_call" replaced by "tool_calls" as of [OpenAI API v1.1.0](https://github.com/openai/openai-python/releases/tag/v1.1.0)
        See https://platform.openai.com/docs/api-reference/chat/create#chat-create-functions
        """
        if config is None:
            config = self
        if messages is None:
            messages = self._oai_messages[sender]
        message = messages[-1]
        if message.get("function_call"):
            call_id = message.get("id", None)
            func_call = message["function_call"]
            func = self._function_map.get(func_call.get("name", None), None)
            if inspect.iscoroutinefunction(func):
                try:
                    # get the running loop if it was already created
                    loop = asyncio.get_running_loop()
                    close_loop = False
                except RuntimeError:
                    # create a loop if there is no running loop
                    loop = asyncio.new_event_loop()
                    close_loop = True

                _, func_return = loop.run_until_complete(self.a_execute_function(func_call, call_id=call_id))
                if close_loop:
                    loop.close()
            else:
                _, func_return = self.execute_function(message["function_call"], call_id=call_id)
            return True, func_return
        return False, None

    async def a_generate_function_call_reply(
        self,
        messages: Optional[list[dict]] = None,
        sender: Optional[Agent] = None,
        config: Optional[Any] = None,
    ) -> tuple[bool, Union[dict, None]]:
        """Generate a reply using async function call.

        "function_call" replaced by "tool_calls" as of [OpenAI API v1.1.0](https://github.com/openai/openai-python/releases/tag/v1.1.0)
        See https://platform.openai.com/docs/api-reference/chat/create#chat-create-functions
        """
        if config is None:
            config = self
        if messages is None:
            messages = self._oai_messages[sender]
        message = messages[-1]
        if "function_call" in message:
            call_id = message.get("id", None)
            func_call = message["function_call"]
            func_name = func_call.get("name", "")
            func = self._function_map.get(func_name, None)
            if func and inspect.iscoroutinefunction(func):
                _, func_return = await self.a_execute_function(func_call, call_id=call_id)
            else:
                _, func_return = self.execute_function(func_call, call_id=call_id)
            return True, func_return

        return False, None

    def _str_for_tool_response(self, tool_response):
        return str(tool_response.get("content", ""))

    def generate_tool_calls_reply(
        self,
        messages: Optional[list[dict]] = None,
        sender: Optional[Agent] = None,
        config: Optional[Any] = None,
    ) -> tuple[bool, Union[dict, None]]:
        """Generate a reply using tool call."""
        if config is None:
            config = self
        if messages is None:
            messages = self._oai_messages[sender]
        message = messages[-1]
        tool_returns = []
        for tool_call in message.get("tool_calls", []):
            function_call = tool_call.get("function", {})
            tool_call_id = tool_call.get("id", None)
            func = self._function_map.get(function_call.get("name", None), None)
            if inspect.iscoroutinefunction(func):
                try:
                    # get the running loop if it was already created
                    loop = asyncio.get_running_loop()
                    close_loop = False
                except RuntimeError:
                    # create a loop if there is no running loop
                    loop = asyncio.new_event_loop()
                    close_loop = True

                _, func_return = loop.run_until_complete(self.a_execute_function(function_call, call_id=tool_call_id))
                if close_loop:
                    loop.close()
            else:
                _, func_return = self.execute_function(function_call, call_id=tool_call_id)
            content = func_return.get("content", "")
            if content is None:
                content = ""

            if tool_call_id is not None:
                tool_call_response = {
                    "tool_call_id": tool_call_id,
                    "role": "tool",
                    "content": content,
                }
            else:
                # Do not include tool_call_id if it is not present.
                # This is to make the tool call object compatible with Mistral API.
                tool_call_response = {
                    "role": "tool",
                    "content": content,
                }
            tool_returns.append(tool_call_response)
        if tool_returns:
            return True, {
                "role": "tool",
                "tool_responses": tool_returns,
                "content": "\n\n".join([self._str_for_tool_response(tool_return) for tool_return in tool_returns]),
            }
        return False, None

    async def _a_execute_tool_call(self, tool_call):
        tool_call_id = tool_call["id"]
        function_call = tool_call.get("function", {})
        _, func_return = await self.a_execute_function(function_call, call_id=tool_call_id)
        return {
            "tool_call_id": tool_call_id,
            "role": "tool",
            "content": func_return.get("content", ""),
        }

    async def a_generate_tool_calls_reply(
        self,
        messages: Optional[list[dict]] = None,
        sender: Optional[Agent] = None,
        config: Optional[Any] = None,
    ) -> tuple[bool, Union[dict, None]]:
        """Generate a reply using async function call."""
        if config is None:
            config = self
        if messages is None:
            messages = self._oai_messages[sender]
        message = messages[-1]
        async_tool_calls = []
        for tool_call in message.get("tool_calls", []):
            async_tool_calls.append(self._a_execute_tool_call(tool_call))
        if async_tool_calls:
            tool_returns = await asyncio.gather(*async_tool_calls)
            return True, {
                "role": "tool",
                "tool_responses": tool_returns,
                "content": "\n\n".join([self._str_for_tool_response(tool_return) for tool_return in tool_returns]),
            }

        return False, None

    def check_termination_and_human_reply(
        self,
        messages: Optional[list[dict]] = None,
        sender: Optional[Agent] = None,
        config: Optional[Any] = None,
    ) -> tuple[bool, Union[str, None]]:
        """Check if the conversation should be terminated, and if human reply is provided.

        This method checks for conditions that require the conversation to be terminated, such as reaching
        a maximum number of consecutive auto-replies or encountering a termination message. Additionally,
        it prompts for and processes human input based on the configured human input mode, which can be
        'ALWAYS', 'NEVER', or 'TERMINATE'. The method also manages the consecutive auto-reply counter
        for the conversation and prints relevant messages based on the human input received.

        Args:
            - messages (Optional[List[Dict]]): A list of message dictionaries, representing the conversation history.
            - sender (Optional[Agent]): The agent object representing the sender of the message.
            - config (Optional[Any]): Configuration object, defaults to the current instance if not provided.

        Returns:
            - Tuple[bool, Union[str, Dict, None]]: A tuple containing a boolean indicating if the conversation
            should be terminated, and a human reply which can be a string, a dictionary, or None.
        """
        iostream = IOStream.get_default()

        if config is None:
            config = self
        if messages is None:
            messages = self._oai_messages[sender] if sender else []
        message = messages[-1]
        reply = ""
        no_human_input_msg = ""
        sender_name = "the sender" if sender is None else sender.name
        if self.human_input_mode == "ALWAYS":
            reply = self.get_human_input(
                f"Replying as {self.name}. Provide feedback to {sender_name}. Press enter to skip and use auto-reply, or type 'exit' to end the conversation: "
            )
            no_human_input_msg = "NO HUMAN INPUT RECEIVED." if not reply else ""
            # if the human input is empty, and the message is a termination message, then we will terminate the conversation
            reply = reply if reply or not self._is_termination_msg(message) else "exit"
        else:
            if self._consecutive_auto_reply_counter[sender] >= self._max_consecutive_auto_reply_dict[sender]:
                if self.human_input_mode == "NEVER":
                    reply = "exit"
                else:
                    # self.human_input_mode == "TERMINATE":
                    terminate = self._is_termination_msg(message)
                    reply = self.get_human_input(
                        f"Please give feedback to {sender_name}. Press enter or type 'exit' to stop the conversation: "
                        if terminate
                        else f"Please give feedback to {sender_name}. Press enter to skip and use auto-reply, or type 'exit' to stop the conversation: "
                    )
                    no_human_input_msg = "NO HUMAN INPUT RECEIVED." if not reply else ""
                    # if the human input is empty, and the message is a termination message, then we will terminate the conversation
                    reply = reply if reply or not terminate else "exit"
            elif self._is_termination_msg(message):
                if self.human_input_mode == "NEVER":
                    reply = "exit"
                else:
                    # self.human_input_mode == "TERMINATE":
                    reply = self.get_human_input(
                        f"Please give feedback to {sender_name}. Press enter or type 'exit' to stop the conversation: "
                    )
                    no_human_input_msg = "NO HUMAN INPUT RECEIVED." if not reply else ""
                    # if the human input is empty, and the message is a termination message, then we will terminate the conversation
                    reply = reply or "exit"

        # print the no_human_input_msg
        if no_human_input_msg:
            iostream.send(
                TerminationAndHumanReplyMessage(no_human_input_msg=no_human_input_msg, sender=sender, recipient=self)
            )

        # stop the conversation
        if reply == "exit":
            # reset the consecutive_auto_reply_counter
            self._consecutive_auto_reply_counter[sender] = 0
            return True, None

        # send the human reply
        if reply or self._max_consecutive_auto_reply_dict[sender] == 0:
            # reset the consecutive_auto_reply_counter
            self._consecutive_auto_reply_counter[sender] = 0
            # User provided a custom response, return function and tool failures indicating user interruption
            tool_returns = []
            if message.get("function_call", False):
                tool_returns.append(
                    {
                        "role": "function",
                        "name": message["function_call"].get("name", ""),
                        "content": "USER INTERRUPTED",
                    }
                )

            if message.get("tool_calls", False):
                tool_returns.extend(
                    [
                        {"role": "tool", "tool_call_id": tool_call.get("id", ""), "content": "USER INTERRUPTED"}
                        for tool_call in message["tool_calls"]
                    ]
                )

            response = {"role": "user", "content": reply}
            if tool_returns:
                response["tool_responses"] = tool_returns

            return True, response

        # increment the consecutive_auto_reply_counter
        self._consecutive_auto_reply_counter[sender] += 1
        if self.human_input_mode != "NEVER":
            iostream.send(UsingAutoReplyMessage(human_input_mode=self.human_input_mode, sender=sender, recipient=self))

        return False, None

    async def a_check_termination_and_human_reply(
        self,
        messages: Optional[list[dict]] = None,
        sender: Optional[Agent] = None,
        config: Optional[Any] = None,
    ) -> tuple[bool, Union[str, None]]:
        """(async) Check if the conversation should be terminated, and if human reply is provided.

        This method checks for conditions that require the conversation to be terminated, such as reaching
        a maximum number of consecutive auto-replies or encountering a termination message. Additionally,
        it prompts for and processes human input based on the configured human input mode, which can be
        'ALWAYS', 'NEVER', or 'TERMINATE'. The method also manages the consecutive auto-reply counter
        for the conversation and prints relevant messages based on the human input received.

        Args:
            messages (Optional[List[Dict]]): A list of message dictionaries, representing the conversation history.
            sender (Optional[Agent]): The agent object representing the sender of the message.
            config (Optional[Any]): Configuration object, defaults to the current instance if not provided.

        Returns:
            Tuple[bool, Union[str, Dict, None]]: A tuple containing a boolean indicating if the conversation
            should be terminated, and a human reply which can be a string, a dictionary, or None.
        """
        iostream = IOStream.get_default()

        if config is None:
            config = self
        if messages is None:
            messages = self._oai_messages[sender] if sender else []
        message = messages[-1] if messages else {}
        reply = ""
        no_human_input_msg = ""
        sender_name = "the sender" if sender is None else sender.name
        if self.human_input_mode == "ALWAYS":
            reply = await self.a_get_human_input(
                f"Replying as {self.name}. Provide feedback to {sender_name}. Press enter to skip and use auto-reply, or type 'exit' to end the conversation: "
            )
            no_human_input_msg = "NO HUMAN INPUT RECEIVED." if not reply else ""
            # if the human input is empty, and the message is a termination message, then we will terminate the conversation
            reply = reply if reply or not self._is_termination_msg(message) else "exit"
        else:
            if self._consecutive_auto_reply_counter[sender] >= self._max_consecutive_auto_reply_dict[sender]:
                if self.human_input_mode == "NEVER":
                    reply = "exit"
                else:
                    # self.human_input_mode == "TERMINATE":
                    terminate = self._is_termination_msg(message)
                    reply = await self.a_get_human_input(
                        f"Please give feedback to {sender_name}. Press enter or type 'exit' to stop the conversation: "
                        if terminate
                        else f"Please give feedback to {sender_name}. Press enter to skip and use auto-reply, or type 'exit' to stop the conversation: "
                    )
                    no_human_input_msg = "NO HUMAN INPUT RECEIVED." if not reply else ""
                    # if the human input is empty, and the message is a termination message, then we will terminate the conversation
                    reply = reply if reply or not terminate else "exit"
            elif self._is_termination_msg(message):
                if self.human_input_mode == "NEVER":
                    reply = "exit"
                else:
                    # self.human_input_mode == "TERMINATE":
                    reply = await self.a_get_human_input(
                        f"Please give feedback to {sender_name}. Press enter or type 'exit' to stop the conversation: "
                    )
                    no_human_input_msg = "NO HUMAN INPUT RECEIVED." if not reply else ""
                    # if the human input is empty, and the message is a termination message, then we will terminate the conversation
                    reply = reply or "exit"

        # print the no_human_input_msg
        if no_human_input_msg:
            iostream.send(
                TerminationAndHumanReplyMessage(no_human_input_msg=no_human_input_msg, sender=sender, recipient=self)
            )

        # stop the conversation
        if reply == "exit":
            # reset the consecutive_auto_reply_counter
            self._consecutive_auto_reply_counter[sender] = 0
            return True, None

        # send the human reply
        if reply or self._max_consecutive_auto_reply_dict[sender] == 0:
            # User provided a custom response, return function and tool results indicating user interruption
            # reset the consecutive_auto_reply_counter
            self._consecutive_auto_reply_counter[sender] = 0
            tool_returns = []
            if message.get("function_call", False):
                tool_returns.append(
                    {
                        "role": "function",
                        "name": message["function_call"].get("name", ""),
                        "content": "USER INTERRUPTED",
                    }
                )

            if message.get("tool_calls", False):
                tool_returns.extend(
                    [
                        {"role": "tool", "tool_call_id": tool_call.get("id", ""), "content": "USER INTERRUPTED"}
                        for tool_call in message["tool_calls"]
                    ]
                )

            response = {"role": "user", "content": reply}
            if tool_returns:
                response["tool_responses"] = tool_returns

            return True, response

        # increment the consecutive_auto_reply_counter
        self._consecutive_auto_reply_counter[sender] += 1
        if self.human_input_mode != "NEVER":
            iostream.send(UsingAutoReplyMessage(human_input_mode=self.human_input_mode, sender=sender, recipient=self))

        return False, None

    def generate_reply(
        self,
        messages: Optional[list[dict[str, Any]]] = None,
        sender: Optional["Agent"] = None,
        **kwargs: Any,
    ) -> Union[str, dict, None]:
        """Reply based on the conversation history and the sender.

        Either messages or sender must be provided.
        Register a reply_func with `None` as one trigger for it to be activated when `messages` is non-empty and `sender` is `None`.
        Use registered auto reply functions to generate replies.
        By default, the following functions are checked in order:
        1. check_termination_and_human_reply
        2. generate_function_call_reply (deprecated in favor of tool_calls)
        3. generate_tool_calls_reply
        4. generate_code_execution_reply
        5. generate_oai_reply
        Every function returns a tuple (final, reply).
        When a function returns final=False, the next function will be checked.
        So by default, termination and human reply will be checked first.
        If not terminating and human reply is skipped, execute function or code and return the result.
        AI replies are generated only when no code execution is performed.

        Args:
            messages: a list of messages in the conversation history.
            sender: sender of an Agent instance.

        Additional keyword arguments:
            exclude (List[Callable]): a list of reply functions to be excluded.

        Returns:
            str or dict or None: reply. None if no reply is generated.
        """
        if all((messages is None, sender is None)):
            error_msg = f"Either {messages=} or {sender=} must be provided."
            logger.error(error_msg)
            raise AssertionError(error_msg)

        if messages is None:
            messages = self._oai_messages[sender]

        # Call the hookable method that gives registered hooks a chance to update agent state, used for their context variables.
        self.update_agent_state_before_reply(messages)

        # Call the hookable method that gives registered hooks a chance to process the last message.
        # Message modifications do not affect the incoming messages or self._oai_messages.
        messages = self.process_last_received_message(messages)

        # Call the hookable method that gives registered hooks a chance to process all messages.
        # Message modifications do not affect the incoming messages or self._oai_messages.
        messages = self.process_all_messages_before_reply(messages)

        for reply_func_tuple in self._reply_func_list:
            reply_func = reply_func_tuple["reply_func"]
            if "exclude" in kwargs and reply_func in kwargs["exclude"]:
                continue
            if inspect.iscoroutinefunction(reply_func):
                continue
            if self._match_trigger(reply_func_tuple["trigger"], sender):
                final, reply = reply_func(self, messages=messages, sender=sender, config=reply_func_tuple["config"])
                if logging_enabled():
                    log_event(
                        self,
                        "reply_func_executed",
                        reply_func_module=reply_func.__module__,
                        reply_func_name=reply_func.__name__,
                        final=final,
                        reply=reply,
                    )
                if final:
                    return reply
        return self._default_auto_reply

    async def a_generate_reply(
        self,
        messages: Optional[list[dict[str, Any]]] = None,
        sender: Optional["Agent"] = None,
        **kwargs: Any,
    ) -> Union[str, dict[str, Any], None]:
        """(async) Reply based on the conversation history and the sender.

        Either messages or sender must be provided.
        Register a reply_func with `None` as one trigger for it to be activated when `messages` is non-empty and `sender` is `None`.
        Use registered auto reply functions to generate replies.
        By default, the following functions are checked in order:
        1. check_termination_and_human_reply
        2. generate_function_call_reply
        3. generate_tool_calls_reply
        4. generate_code_execution_reply
        5. generate_oai_reply
        Every function returns a tuple (final, reply).
        When a function returns final=False, the next function will be checked.
        So by default, termination and human reply will be checked first.
        If not terminating and human reply is skipped, execute function or code and return the result.
        AI replies are generated only when no code execution is performed.

        Args:
            messages: a list of messages in the conversation history.
            sender: sender of an Agent instance.

        Additional keyword arguments:
            exclude (List[Callable]): a list of reply functions to be excluded.

        Returns:
            str or dict or None: reply. None if no reply is generated.
        """
        if all((messages is None, sender is None)):
            error_msg = f"Either {messages=} or {sender=} must be provided."
            logger.error(error_msg)
            raise AssertionError(error_msg)

        if messages is None:
            messages = self._oai_messages[sender]

        # Call the hookable method that gives registered hooks a chance to update agent state, used for their context variables.
        self.update_agent_state_before_reply(messages)

        # Call the hookable method that gives registered hooks a chance to process all messages.
        # Message modifications do not affect the incoming messages or self._oai_messages.
        messages = self.process_all_messages_before_reply(messages)

        # Call the hookable method that gives registered hooks a chance to process the last message.
        # Message modifications do not affect the incoming messages or self._oai_messages.
        messages = self.process_last_received_message(messages)

        for reply_func_tuple in self._reply_func_list:
            reply_func = reply_func_tuple["reply_func"]
            if "exclude" in kwargs and reply_func in kwargs["exclude"]:
                continue

            if self._match_trigger(reply_func_tuple["trigger"], sender):
                if inspect.iscoroutinefunction(reply_func):
                    final, reply = await reply_func(
                        self, messages=messages, sender=sender, config=reply_func_tuple["config"]
                    )
                else:
                    final, reply = reply_func(self, messages=messages, sender=sender, config=reply_func_tuple["config"])
                if final:
                    return reply
        return self._default_auto_reply

    def _match_trigger(self, trigger: Union[None, str, type, Agent, Callable, list], sender: Optional[Agent]) -> bool:
        """Check if the sender matches the trigger.

        Args:
            - trigger (Union[None, str, type, Agent, Callable, List]): The condition to match against the sender.
            Can be `None`, string, type, `Agent` instance, callable, or a list of these.
            - sender (Agent): The sender object or type to be matched against the trigger.

        Returns:
            - bool: Returns `True` if the sender matches the trigger, otherwise `False`.

        Raises:
            - ValueError: If the trigger type is unsupported.
        """
        if trigger is None:
            return sender is None
        elif isinstance(trigger, str):
            if sender is None:
                raise SenderRequired()
            return trigger == sender.name
        elif isinstance(trigger, type):
            return isinstance(sender, trigger)
        elif isinstance(trigger, Agent):
            # return True if the sender is the same type (class) as the trigger
            return trigger == sender
        elif isinstance(trigger, Callable):
            rst = trigger(sender)
            assert isinstance(rst, bool), f"trigger {trigger} must return a boolean value."
            return rst
        elif isinstance(trigger, list):
            return any(self._match_trigger(t, sender) for t in trigger)
        else:
            raise ValueError(f"Unsupported trigger type: {type(trigger)}")

    def get_human_input(self, prompt: str) -> str:
        """Get human input.

        Override this method to customize the way to get human input.

        Args:
            prompt (str): prompt for the human input.

        Returns:
            str: human input.
        """
        iostream = IOStream.get_default()

        reply = iostream.input(prompt)
        self._human_input.append(reply)
        return reply

    async def a_get_human_input(self, prompt: str) -> str:
        """(Async) Get human input.

        Override this method to customize the way to get human input.

        Args:
            prompt (str): prompt for the human input.

        Returns:
            str: human input.
        """
        loop = asyncio.get_running_loop()
        reply = await loop.run_in_executor(None, functools.partial(self.get_human_input, prompt))
        return reply

    def run_code(self, code, **kwargs):
        """Run the code and return the result.

        Override this function to modify the way to run the code.

        Args:
            code (str): the code to be executed.
            **kwargs: other keyword arguments.

        Returns:
            A tuple of (exitcode, logs, image).
            exitcode (int): the exit code of the code execution.
            logs (str): the logs of the code execution.
            image (str or None): the docker image used for the code execution.
        """
        return execute_code(code, **kwargs)

    def execute_code_blocks(self, code_blocks):
        """Execute the code blocks and return the result."""
        iostream = IOStream.get_default()

        logs_all = ""
        for i, code_block in enumerate(code_blocks):
            lang, code = code_block
            if not lang:
                lang = infer_lang(code)

            iostream.send(ExecuteCodeBlockMessage(code=code, language=lang, code_block_count=i, recipient=self))

            if lang in ["bash", "shell", "sh"]:
                exitcode, logs, image = self.run_code(code, lang=lang, **self._code_execution_config)
            elif lang in PYTHON_VARIANTS:
                filename = code[11 : code.find("\n")].strip() if code.startswith("# filename: ") else None
                exitcode, logs, image = self.run_code(
                    code,
                    lang="python",
                    filename=filename,
                    **self._code_execution_config,
                )
            else:
                # In case the language is not supported, we return an error message.
                exitcode, logs, image = (
                    1,
                    f"unknown language {lang}",
                    None,
                )
                # raise NotImplementedError
            if image is not None:
                self._code_execution_config["use_docker"] = image
            logs_all += "\n" + logs
            if exitcode != 0:
                return exitcode, logs_all
        return exitcode, logs_all

    @staticmethod
    def _format_json_str(jstr):
        """Remove newlines outside of quotes, and handle JSON escape sequences.

        1. this function removes the newline in the query outside of quotes otherwise json.loads(s) will fail.
            Ex 1:
            "{\n"tool": "python",\n"query": "print('hello')\nprint('world')"\n}" -> "{"tool": "python","query": "print('hello')\nprint('world')"}"
            Ex 2:
            "{\n  \"location\": \"Boston, MA\"\n}" -> "{"location": "Boston, MA"}"

        2. this function also handles JSON escape sequences inside quotes.
            Ex 1:
            '{"args": "a\na\na\ta"}' -> '{"args": "a\\na\\na\\ta"}'
        """
        result = []
        inside_quotes = False
        last_char = " "
        for char in jstr:
            if last_char != "\\" and char == '"':
                inside_quotes = not inside_quotes
            last_char = char
            if not inside_quotes and char == "\n":
                continue
            if inside_quotes and char == "\n":
                char = "\\n"
            if inside_quotes and char == "\t":
                char = "\\t"
            result.append(char)
        return "".join(result)

    def execute_function(
        self, func_call, call_id: Optional[str] = None, verbose: bool = False
    ) -> tuple[bool, dict[str, Any]]:
        """Execute a function call and return the result.

        Override this function to modify the way to execute function and tool calls.

        Args:
            func_call: a dictionary extracted from openai message at "function_call" or "tool_calls" with keys "name" and "arguments".
            call_id: a string to identify the tool call.

        Returns:
            A tuple of (is_exec_success, result_dict).
            is_exec_success (boolean): whether the execution is successful.
            result_dict: a dictionary with keys "name", "role", and "content". Value of "role" is "function".

        "function_call" deprecated as of [OpenAI API v1.1.0](https://github.com/openai/openai-python/releases/tag/v1.1.0)
        See https://platform.openai.com/docs/api-reference/chat/create#chat-create-function_call
        """
        iostream = IOStream.get_default()

        func_name = func_call.get("name", "")
        func = self._function_map.get(func_name, None)

        is_exec_success = False
        if func is not None:
            # Extract arguments from a json-like string and put it into a dict.
            input_string = self._format_json_str(func_call.get("arguments", "{}"))
            try:
                arguments = json.loads(input_string)
            except json.JSONDecodeError as e:
                arguments = None
                content = f"Error: {e}\n The argument must be in JSON format."

            # Try to execute the function
            if arguments is not None:
                iostream.send(
                    ExecuteFunctionMessage(func_name=func_name, call_id=call_id, arguments=arguments, recipient=self)
                )
                try:
                    content = func(**arguments)
                    is_exec_success = True
                except Exception as e:
                    content = f"Error: {e}"
        else:
            arguments = {}
            content = f"Error: Function {func_name} not found."

        if verbose:
            iostream.send(
                ExecutedFunctionMessage(
                    func_name=func_name, call_id=call_id, arguments=arguments, content=content, recipient=self
                )
            )

        return is_exec_success, {
            "name": func_name,
            "role": "function",
            "content": content,
        }

    async def a_execute_function(
        self, func_call, call_id: Optional[str] = None, verbose: bool = False
    ) -> tuple[bool, dict[str, Any]]:
        """Execute an async function call and return the result.

        Override this function to modify the way async functions and tools are executed.

        Args:
            func_call: a dictionary extracted from openai message at key "function_call" or "tool_calls" with keys "name" and "arguments".
            call_id: a string to identify the tool call.

        Returns:
            A tuple of (is_exec_success, result_dict).
            is_exec_success (boolean): whether the execution is successful.
            result_dict: a dictionary with keys "name", "role", and "content". Value of "role" is "function".

        "function_call" deprecated as of [OpenAI API v1.1.0](https://github.com/openai/openai-python/releases/tag/v1.1.0)
        See https://platform.openai.com/docs/api-reference/chat/create#chat-create-function_call
        """
        iostream = IOStream.get_default()

        func_name = func_call.get("name", "")
        func = self._function_map.get(func_name, None)

        is_exec_success = False
        if func is not None:
            # Extract arguments from a json-like string and put it into a dict.
            input_string = self._format_json_str(func_call.get("arguments", "{}"))
            try:
                arguments = json.loads(input_string)
            except json.JSONDecodeError as e:
                arguments = None
                content = f"Error: {e}\n The argument must be in JSON format."

            # Try to execute the function
            if arguments is not None:
                iostream.send(
                    ExecuteFunctionMessage(func_name=func_name, call_id=call_id, arguments=arguments, recipient=self)
                )
                try:
                    if inspect.iscoroutinefunction(func):
                        content = await func(**arguments)
                    else:
                        # Fallback to sync function if the function is not async
                        content = func(**arguments)
                    is_exec_success = True
                except Exception as e:
                    content = f"Error: {e}"
        else:
            arguments = {}
            content = f"Error: Function {func_name} not found."

        if verbose:
            iostream.send(
                ExecutedFunctionMessage(
                    func_name=func_name, call_id=call_id, arguments=arguments, content=content, recipient=self
                )
            )

        return is_exec_success, {
            "name": func_name,
            "role": "function",
            "content": content,
        }

    def generate_init_message(self, message: Union[dict, str, None], **kwargs) -> Union[str, dict]:
        """Generate the initial message for the agent.
        If message is None, input() will be called to get the initial message.

        Args:
            message (str or None): the message to be processed.
            **kwargs: any additional information. It has the following reserved fields:
                "carryover": a string or a list of string to specify the carryover information to be passed to this chat. It can be a string or a list of string.
                    If provided, we will combine this carryover with the "message" content when generating the initial chat
                    message.

        Returns:
            str or dict: the processed message.
        """
        if message is None:
            message = self.get_human_input(">")

        return self._handle_carryover(message, kwargs)

    def _handle_carryover(self, message: Union[str, dict], kwargs: dict) -> Union[str, dict]:
        if not kwargs.get("carryover"):
            return message

        if isinstance(message, str):
            return self._process_carryover(message, kwargs)

        elif isinstance(message, dict):
            if isinstance(message.get("content"), str):
                # Makes sure the original message is not mutated
                message = message.copy()
                message["content"] = self._process_carryover(message["content"], kwargs)
            elif isinstance(message.get("content"), list):
                # Makes sure the original message is not mutated
                message = message.copy()
                message["content"] = self._process_multimodal_carryover(message["content"], kwargs)
        else:
            raise InvalidCarryOverType("Carryover should be a string or a list of strings.")

        return message

    def _process_carryover(self, content: str, kwargs: dict) -> str:
        # Makes sure there's a carryover
        if not kwargs.get("carryover"):
            return content

        # if carryover is string
        if isinstance(kwargs["carryover"], str):
            content += "\nContext: \n" + kwargs["carryover"]
        elif isinstance(kwargs["carryover"], list):
            content += "\nContext: \n" + ("\n").join([_post_process_carryover_item(t) for t in kwargs["carryover"]])
        else:
            raise InvalidCarryOverType(
                "Carryover should be a string or a list of strings. Not adding carryover to the message."
            )
        return content

    def _process_multimodal_carryover(self, content: list[dict], kwargs: dict) -> list[dict]:
        """Prepends the context to a multimodal message."""
        # Makes sure there's a carryover
        if not kwargs.get("carryover"):
            return content

        return [{"type": "text", "text": self._process_carryover("", kwargs)}] + content

    async def a_generate_init_message(self, message: Union[dict, str, None], **kwargs) -> Union[str, dict]:
        """Generate the initial message for the agent.
        If message is None, input() will be called to get the initial message.

        Args:
            Please refer to `generate_init_message` for the description of the arguments.

        Returns:
            str or dict: the processed message.
        """
        if message is None:
            message = await self.a_get_human_input(">")

        return self._handle_carryover(message, kwargs)

    def register_function(self, function_map: dict[str, Union[Callable, None]]):
        """Register functions to the agent.

        Args:
            function_map: a dictionary mapping function names to functions. if function_map[name] is None, the function will be removed from the function_map.
        """
        for name, func in function_map.items():
            self._assert_valid_name(name)
            if func is None and name not in self._function_map:
                warnings.warn(f"The function {name} to remove doesn't exist", name)
            if name in self._function_map:
                warnings.warn(f"Function '{name}' is being overridden.", UserWarning)
        self._function_map.update(function_map)
        self._function_map = {k: v for k, v in self._function_map.items() if v is not None}

    def update_function_signature(self, func_sig: Union[str, dict], is_remove: None):
        """Update a function_signature in the LLM configuration for function_call.

        Args:
            func_sig (str or dict): description/name of the function to update/remove to the model. See: https://platform.openai.com/docs/api-reference/chat/create#chat/create-functions
            is_remove: whether removing the function from llm_config with name 'func_sig'

        Deprecated as of [OpenAI API v1.1.0](https://github.com/openai/openai-python/releases/tag/v1.1.0)
        See https://platform.openai.com/docs/api-reference/chat/create#chat-create-function_call
        """
        if not isinstance(self.llm_config, dict):
            error_msg = "To update a function signature, agent must have an llm_config"
            logger.error(error_msg)
            raise AssertionError(error_msg)

        if is_remove:
            if "functions" not in self.llm_config:
                error_msg = f"The agent config doesn't have function {func_sig}."
                logger.error(error_msg)
                raise AssertionError(error_msg)
            else:
                self.llm_config["functions"] = [
                    func for func in self.llm_config["functions"] if func["name"] != func_sig
                ]
        else:
            if not isinstance(func_sig, dict):
                raise ValueError(
                    f"The function signature must be of the type dict. Received function signature type {type(func_sig)}"
                )
            if "name" not in func_sig:
                raise ValueError(f"The function signature must have a 'name' key. Received: {func_sig}")
            self._assert_valid_name(func_sig["name"]), func_sig
            if "functions" in self.llm_config:
                if any(func["name"] == func_sig["name"] for func in self.llm_config["functions"]):
                    warnings.warn(f"Function '{func_sig['name']}' is being overridden.", UserWarning)

                self.llm_config["functions"] = [
                    func for func in self.llm_config["functions"] if func.get("name") != func_sig["name"]
                ] + [func_sig]
            else:
                self.llm_config["functions"] = [func_sig]

        if len(self.llm_config["functions"]) == 0:
            del self.llm_config["functions"]

        self.client = OpenAIWrapper(**self.llm_config)

    def update_tool_signature(self, tool_sig: Union[str, dict], is_remove: bool):
        """Update a tool_signature in the LLM configuration for tool_call.

        Args:
            tool_sig (str or dict): description/name of the tool to update/remove to the model. See: https://platform.openai.com/docs/api-reference/chat/create#chat-create-tools
            is_remove: whether removing the tool from llm_config with name 'tool_sig'
        """
        if not self.llm_config:
            error_msg = "To update a tool signature, agent must have an llm_config"
            logger.error(error_msg)
            raise AssertionError(error_msg)

        if is_remove:
            if "tools" not in self.llm_config:
                error_msg = f"The agent config doesn't have tool {tool_sig}."
                logger.error(error_msg)
                raise AssertionError(error_msg)
            else:
                self.llm_config["tools"] = [
                    tool for tool in self.llm_config["tools"] if tool["function"]["name"] != tool_sig
                ]
        else:
            if not isinstance(tool_sig, dict):
                raise ValueError(
                    f"The tool signature must be of the type dict. Received tool signature type {type(tool_sig)}"
                )
            self._assert_valid_name(tool_sig["function"]["name"])
            if "tools" in self.llm_config:
                if any(tool["function"]["name"] == tool_sig["function"]["name"] for tool in self.llm_config["tools"]):
                    warnings.warn(f"Function '{tool_sig['function']['name']}' is being overridden.", UserWarning)
                self.llm_config["tools"] = [
                    tool
                    for tool in self.llm_config["tools"]
                    if tool.get("function", {}).get("name") != tool_sig["function"]["name"]
                ] + [tool_sig]
            else:
                self.llm_config["tools"] = [tool_sig]

        if len(self.llm_config["tools"]) == 0:
            del self.llm_config["tools"]

        self.client = OpenAIWrapper(**self.llm_config)

    def can_execute_function(self, name: Union[list[str], str]) -> bool:
        """Whether the agent can execute the function."""
        names = name if isinstance(name, list) else [name]
        return all([n in self._function_map for n in names])

    @property
    def function_map(self) -> dict[str, Callable]:
        """Return the function map."""
        return self._function_map

    def _wrap_function(self, func: F, inject_params: dict[str, Any] = {}) -> F:
        """Wrap the function inject chat context parameters and to dump the return value to json.

        Handles both sync and async functions.

        Args:
            func: the function to be wrapped.
            inject_params: the chat context parameters which will be passed to the function.

        Returns:
            The wrapped function.
        """

        @load_basemodels_if_needed
        @functools.wraps(func)
        def _wrapped_func(*args, **kwargs):
            retval = func(*args, **kwargs, **inject_params)
            if logging_enabled():
                log_function_use(self, func, kwargs, retval)
            return serialize_to_str(retval)

        @load_basemodels_if_needed
        @functools.wraps(func)
        async def _a_wrapped_func(*args, **kwargs):
            retval = await func(*args, **kwargs, **inject_params)
            if logging_enabled():
                log_function_use(self, func, kwargs, retval)
            return serialize_to_str(retval)

        wrapped_func = _a_wrapped_func if inspect.iscoroutinefunction(func) else _wrapped_func

        # needed for testing
        wrapped_func._origin = func

        return wrapped_func

    def register_for_llm(
        self,
        *,
        name: Optional[str] = None,
        description: Optional[str] = None,
        api_style: Literal["function", "tool"] = "tool",
    ) -> Callable[[Union[F, Tool]], Tool]:
        """Decorator factory for registering a function to be used by an agent.

        It's return value is used to decorate a function to be registered to the agent. The function uses type hints to
        specify the arguments and return type. The function name is used as the default name for the function,
        but a custom name can be provided. The function description is used to describe the function in the
        agent's configuration.

        Args:
            name (optional(str)): name of the function. If None, the function name will be used (default: None).
            description (optional(str)): description of the function (default: None). It is mandatory
                for the initial decorator, but the following ones can omit it.
            api_style: (literal): the API style for function call.
                For Azure OpenAI API, use version 2023-12-01-preview or later.
                `"function"` style will be deprecated. For earlier version use
                `"function"` if `"tool"` doesn't work.
                See [Azure OpenAI documentation](https://learn.microsoft.com/en-us/azure/ai-services/openai/how-to/function-calling?tabs=python) for details.

        Returns:
            The decorator for registering a function to be used by an agent.

        Examples:
            ```
            @user_proxy.register_for_execution()
            @agent2.register_for_llm()
            @agent1.register_for_llm(description="This is a very useful function")
            def my_function(a: Annotated[str, "description of a parameter"] = "a", b: int, c=3.14) -> str:
                 return a + str(b * c)
            ```

            For Azure OpenAI versions prior to 2023-12-01-preview, set `api_style`
            to `"function"` if `"tool"` doesn't work:
            ```
            @agent2.register_for_llm(api_style="function")
            def my_function(a: Annotated[str, "description of a parameter"] = "a", b: int, c=3.14) -> str:
                 return a + str(b * c)
            ```

        """

        def _decorator(func_or_tool: Union[F, Tool]) -> Tool:
            """Decorator for registering a function to be used by an agent.

            Args:
                func: the function to be registered.

            Returns:
                The function to be registered, with the _description attribute set to the function description.

            Raises:
                ValueError: if the function description is not provided and not propagated by a previous decorator.
                RuntimeError: if the LLM config is not set up before registering a function.

            """
            tool = Tool(func_or_tool=func_or_tool, name=name, description=description)

            self._register_for_llm(tool, api_style)

            return tool

        return _decorator

    def _register_for_llm(self, tool: Tool, api_style: Literal["tool", "function"]) -> None:
        # register the function to the agent if there is LLM config, raise an exception otherwise
        if self.llm_config is None:
            raise RuntimeError("LLM config must be setup before registering a function for LLM.")

        if api_style == "function":
            self.update_function_signature(tool.function_schema, is_remove=False)
        elif api_style == "tool":
            self.update_tool_signature(tool.tool_schema, is_remove=False)
        else:
            raise ValueError(f"Unsupported API style: {api_style}")

    def register_for_execution(
        self,
        name: Optional[str] = None,
    ) -> Callable[[Union[Tool, F]], Tool]:
        """Decorator factory for registering a function to be executed by an agent.

        It's return value is used to decorate a function to be registered to the agent.

        Args:
            name (optional(str)): name of the function. If None, the function name will be used (default: None).

        Returns:
            The decorator for registering a function to be used by an agent.

        Examples:
            ```
            @user_proxy.register_for_execution()
            @agent2.register_for_llm()
            @agent1.register_for_llm(description="This is a very useful function")
            def my_function(a: Annotated[str, "description of a parameter"] = "a", b: int, c=3.14):
                 return a + str(b * c)
            ```

        """

        def _decorator(func_or_tool: Union[Tool, F]) -> Tool:
            """Decorator for registering a function to be used by an agent.

            Args:
                func: the function to be registered.

            Returns:
                The function to be registered, with the _description attribute set to the function description.

            Raises:
                ValueError: if the function description is not provided and not propagated by a previous decorator.

            """
            nonlocal name

            tool = Tool(func_or_tool=func_or_tool, name=name)
            chat_context = ChatContext(self)
            chat_context_params = {param: chat_context for param in tool._chat_context_param_names}

            self.register_function({tool.name: self._wrap_function(tool.func, chat_context_params)})

            return tool

        return _decorator

    def register_model_client(self, model_client_cls: ModelClient, **kwargs):
        """Register a model client.

        Args:
            model_client_cls: A custom client class that follows the Client interface
            **kwargs: The kwargs for the custom client class to be initialized with
        """
        self.client.register_model_client(model_client_cls, **kwargs)

    def register_hook(self, hookable_method: str, hook: Callable):
        """Registers a hook to be called by a hookable method, in order to add a capability to the agent.
        Registered hooks are kept in lists (one per hookable method), and are called in their order of registration.

        Args:
            hookable_method: A hookable method name implemented by ConversableAgent.
            hook: A method implemented by a subclass of AgentCapability.
        """
        assert hookable_method in self.hook_lists, f"{hookable_method} is not a hookable method."
        hook_list = self.hook_lists[hookable_method]
        assert hook not in hook_list, f"{hook} is already registered as a hook."
        hook_list.append(hook)

    def update_agent_state_before_reply(self, messages: list[dict]) -> None:
        """Calls any registered capability hooks to update the agent's state.
        Primarily used to update context variables.
        Will, potentially, modify the messages.
        """
        hook_list = self.hook_lists["update_agent_state"]

        # Call each hook (in order of registration) to process the messages.
        for hook in hook_list:
            hook(self, messages)

    def process_all_messages_before_reply(self, messages: list[dict]) -> list[dict]:
        """Calls any registered capability hooks to process all messages, potentially modifying the messages."""
        hook_list = self.hook_lists["process_all_messages_before_reply"]
        # If no hooks are registered, or if there are no messages to process, return the original message list.
        if len(hook_list) == 0 or messages is None:
            return messages

        # Call each hook (in order of registration) to process the messages.
        processed_messages = messages
        for hook in hook_list:
            processed_messages = hook(processed_messages)
        return processed_messages

    def process_last_received_message(self, messages: list[dict]) -> list[dict]:
        """Calls any registered capability hooks to use and potentially modify the text of the last message,
        as long as the last message is not a function call or exit command.
        """
        # If any required condition is not met, return the original message list.
        hook_list = self.hook_lists["process_last_received_message"]
        if len(hook_list) == 0:
            return messages  # No hooks registered.
        if messages is None:
            return None  # No message to process.
        if len(messages) == 0:
            return messages  # No message to process.
        last_message = messages[-1]
        if "function_call" in last_message:
            return messages  # Last message is a function call.
        if "context" in last_message:
            return messages  # Last message contains a context key.
        if "content" not in last_message:
            return messages  # Last message has no content.

        user_content = last_message["content"]
        if not isinstance(user_content, str) and not isinstance(user_content, list):
            # if the user_content is a string, it is for regular LLM
            # if the user_content is a list, it should follow the multimodal LMM format.
            return messages
        if user_content == "exit":
            return messages  # Last message is an exit command.

        # Call each hook (in order of registration) to process the user's message.
        processed_user_content = user_content
        for hook in hook_list:
            processed_user_content = hook(processed_user_content)

        if processed_user_content == user_content:
            return messages  # No hooks actually modified the user's message.

        # Replace the last user message with the expanded one.
        messages = messages.copy()
        messages[-1]["content"] = processed_user_content
        return messages

    def print_usage_summary(self, mode: Union[str, list[str]] = ["actual", "total"]) -> None:
        """Print the usage summary."""
        iostream = IOStream.get_default()
        if self.client is None:
            iostream.send(ConversableAgentUsageSummaryNoCostIncurredMessage(recipient=self))
        else:
            iostream.send(ConversableAgentUsageSummaryMessage(recipient=self))

        if self.client is not None:
            self.client.print_usage_summary(mode)

    def get_actual_usage(self) -> Union[None, dict[str, int]]:
        """Get the actual usage summary."""
        if self.client is None:
            return None
        else:
            return self.client.actual_usage_summary

    def get_total_usage(self) -> Union[None, dict[str, int]]:
        """Get the total usage summary."""
        if self.client is None:
            return None
        else:
            return self.client.total_usage_summary


@export_module("autogen")
def register_function(
    f: Callable[..., Any],
    *,
    caller: ConversableAgent,
    executor: ConversableAgent,
    name: Optional[str] = None,
    description: str,
) -> None:
    """Register a function to be proposed by an agent and executed for an executor.

    This function can be used instead of function decorators `@ConversationAgent.register_for_llm` and
    `@ConversationAgent.register_for_execution`.

    Args:
        f: the function to be registered.
        caller: the agent calling the function, typically an instance of ConversableAgent.
        executor: the agent executing the function, typically an instance of UserProxy.
        name: name of the function. If None, the function name will be used (default: None).
        description: description of the function. The description is used by LLM to decode whether the function
            is called. Make sure the description is properly describing what the function does or it might not be
            called by LLM when needed.

    """
    f = caller.register_for_llm(name=name, description=description)(f)
    executor.register_for_execution(name=name)(f)<|MERGE_RESOLUTION|>--- conflicted
+++ resolved
@@ -142,11 +142,7 @@
                 - last_n_messages (Experimental, int or str): The number of messages to look back for code execution.
                     If set to 'auto', it will scan backwards through all messages arriving since the agent last spoke, which is typically the last time execution was attempted. (Default: auto)
             llm_config (dict or False or None): llm inference configuration.
-<<<<<<< HEAD
-                Please refer to [OpenAIWrapper.create](/docs/reference/oai/client#create)
-=======
                 Please refer to [OpenAIWrapper.create](/reference/autogen/OpenAIWrapper#create)
->>>>>>> 101cc53b
                 for available options.
                 When using OpenAI or Azure OpenAI endpoints, please specify a non-empty 'model' either in `llm_config` or in each config of 'config_list' in `llm_config`.
                 To disable llm-based auto reply, set to False.
