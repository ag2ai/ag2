# Copyright (c) 2023 - 2025, AG2ai, Inc., AG2ai open-source projects maintainers and core contributors
#
# SPDX-License-Identifier: Apache-2.0
#
# Portions derived from  https://github.com/microsoft/autogen are under the MIT License.
# SPDX-License-Identifier: MIT
import asyncio
import copy
import functools
import inspect
import json
import logging
import re
import warnings
from collections import defaultdict
from contextlib import contextmanager
from dataclasses import dataclass
from inspect import signature
from typing import (
    Any,
    Callable,
    Generator,
    Iterable,
    Literal,
    Optional,
    TypeVar,
    Union,
)

from openai import BadRequestError

from ..cache.cache import AbstractCache
from ..code_utils import (
    PYTHON_VARIANTS,
    UNKNOWN,
    check_can_use_docker_or_throw,
    content_str,
    decide_use_docker,
    execute_code,
    extract_code,
    infer_lang,
)
from ..coding.base import CodeExecutor
from ..coding.factory import CodeExecutorFactory
from ..doc_utils import export_module
from ..exception_utils import InvalidCarryOverTypeError, SenderRequiredError
from ..io.base import IOStream
from ..messages.agent_messages import (
    ClearConversableAgentHistoryMessage,
    ClearConversableAgentHistoryWarningMessage,
    ConversableAgentUsageSummaryMessage,
    ConversableAgentUsageSummaryNoCostIncurredMessage,
    ExecuteCodeBlockMessage,
    ExecuteFunctionMessage,
    ExecutedFunctionMessage,
    GenerateCodeExecutionReplyMessage,
    TerminationAndHumanReplyMessage,
    UsingAutoReplyMessage,
    create_received_message_model,
)
from ..oai.client import ModelClient, OpenAIWrapper
from ..runtime_logging import log_event, log_function_use, log_new_agent, logging_enabled
from ..tools import ChatContext, Tool, get_function_schema, load_basemodels_if_needed, serialize_to_str
from .agent import Agent, LLMAgent
from .chat import ChatResult, _post_process_carryover_item, a_initiate_chats, initiate_chats
from .utils import consolidate_chat_info, gather_usage_summary

__all__ = ("ConversableAgent",)

logger = logging.getLogger(__name__)

F = TypeVar("F", bound=Callable[..., Any])

# Parameter name for context variables
# Use the value in functions and they will be substituted with the context variables:
# e.g. def my_function(context_variables: Dict[str, Any], my_other_parameters: Any) -> Any:
__CONTEXT_VARIABLES_PARAM_NAME__ = "context_variables"


@dataclass
class UpdateSystemMessage:
    """Update the agent's system message before they reply

    Args:
        content_updater: The format string or function to update the agent's system message. Can be a format string or a Callable.
            If a string, it will be used as a template and substitute the context variables.
            If a Callable, it should have the signature:
                def my_content_updater(agent: ConversableAgent, messages: List[Dict[str, Any]]) -> str
    """

    content_updater: Union[Callable, str]

    def __post_init__(self):
        if isinstance(self.content_updater, str):
            # find all {var} in the string
            vars = re.findall(r"\{(\w+)\}", self.content_updater)
            if len(vars) == 0:
                warnings.warn("Update function string contains no variables. This is probably unintended.")

        elif isinstance(self.content_updater, Callable):
            sig = signature(self.content_updater)
            if len(sig.parameters) != 2:
                raise ValueError(
                    "The update function must accept two parameters of type ConversableAgent and List[Dict[str, Any]], respectively"
                )
            if sig.return_annotation != str:
                raise ValueError("The update function must return a string")
        else:
            raise ValueError("The update function must be either a string or a callable")


class UPDATE_SYSTEM_MESSAGE(UpdateSystemMessage):  # noqa: N801
    """Deprecated: Use UpdateSystemMessage instead. This class will be removed in a future version (TBD)."""

    def __init__(self, *args: Any, **kwargs):
        warnings.warn(
            "UPDATE_SYSTEM_MESSAGE is deprecated and will be removed in a future version (TBD). Use UpdateSystemMessage instead.",
            DeprecationWarning,
            stacklevel=2,
        )
        super().__init__(*args, **kwargs)


@export_module("autogen")
class ConversableAgent(LLMAgent):
    """(In preview) A class for generic conversable agents which can be configured as assistant or user proxy.

    After receiving each message, the agent will send a reply to the sender unless the msg is a termination msg.
    For example, AssistantAgent and UserProxyAgent are subclasses of this class,
    configured with different default settings.

    To modify auto reply, override `generate_reply` method.
    To disable/enable human response in every turn, set `human_input_mode` to "NEVER" or "ALWAYS".
    To modify the way to get human input, override `get_human_input` method.
    To modify the way to execute code blocks, single code block, or function call, override `execute_code_blocks`,
    `run_code`, and `execute_function` methods respectively.
    """

    DEFAULT_CONFIG = False  # False or dict, the default config for llm inference
    MAX_CONSECUTIVE_AUTO_REPLY = 100  # maximum number of consecutive auto replies (subject to future change)

    DEFAULT_SUMMARY_PROMPT = "Summarize the takeaway from the conversation. Do not add any introductory phrases."
    DEFAULT_SUMMARY_METHOD = "last_msg"
    llm_config: Union[dict[str, Any], Literal[False]]

    def __init__(
        self,
        name: str,
        system_message: Optional[Union[str, list]] = "You are a helpful AI Assistant.",
        is_termination_msg: Optional[Callable[[dict[str, Any]], bool]] = None,
        max_consecutive_auto_reply: Optional[int] = None,
        human_input_mode: Literal["ALWAYS", "NEVER", "TERMINATE"] = "TERMINATE",
        function_map: Optional[dict[str, Callable[..., Any]]] = None,
        code_execution_config: Union[dict[str, Any], Literal[False]] = False,
        llm_config: Optional[Union[dict[str, Any], Literal[False]]] = None,
        default_auto_reply: Union[str, dict[str, Any]] = "",
        description: Optional[str] = None,
        chat_messages: Optional[dict[Agent, list[dict[str, Any]]]] = None,
        silent: Optional[bool] = None,
        context_variables: Optional[dict[str, Any]] = None,
        functions: Union[list[Callable[..., Any]], Callable[..., Any]] = None,
        update_agent_state_before_reply: Optional[
            Union[list[Union[Callable, UpdateSystemMessage]], Callable, UpdateSystemMessage]
        ] = None,
    ):
        """
        Args:
            name (str): name of the agent.
            system_message (str or list): system message for the ChatCompletion inference.
            is_termination_msg (function): a function that takes a message in the form of a dictionary
                and returns a boolean value indicating if this received message is a termination message.
                The dict can contain the following keys: "content", "role", "name", "function_call".
            max_consecutive_auto_reply (int): the maximum number of consecutive auto replies.
                default to None (no limit provided, class attribute MAX_CONSECUTIVE_AUTO_REPLY will be used as the limit in this case).
                When set to 0, no auto reply will be generated.
            human_input_mode (str): whether to ask for human inputs every time a message is received.
                Possible values are "ALWAYS", "TERMINATE", "NEVER".
                (1) When "ALWAYS", the agent prompts for human input every time a message is received.
                    Under this mode, the conversation stops when the human input is "exit",
                    or when is_termination_msg is True and there is no human input.
                (2) When "TERMINATE", the agent only prompts for human input only when a termination message is received or
                    the number of auto reply reaches the max_consecutive_auto_reply.
                (3) When "NEVER", the agent will never prompt for human input. Under this mode, the conversation stops
                    when the number of auto reply reaches the max_consecutive_auto_reply or when is_termination_msg is True.
            function_map (dict[str, callable]): Mapping function names (passed to openai) to callable functions, also used for tool calls.
            code_execution_config (dict or False): config for the code execution.
                To disable code execution, set to False. Otherwise, set to a dictionary with the following keys:
                - work_dir (Optional, str): The working directory for the code execution.
                    If None, a default working directory will be used.
                    The default working directory is the "extensions" directory under
                    "path_to_autogen".
                - use_docker (Optional, list, str or bool): The docker image to use for code execution.
                    Default is True, which means the code will be executed in a docker container. A default list of images will be used.
                    If a list or a str of image name(s) is provided, the code will be executed in a docker container
                    with the first image successfully pulled.
                    If False, the code will be executed in the current environment.
                    We strongly recommend using docker for code execution.
                - timeout (Optional, int): The maximum execution time in seconds.
                - last_n_messages (Experimental, int or str): The number of messages to look back for code execution.
                    If set to 'auto', it will scan backwards through all messages arriving since the agent last spoke, which is typically the last time execution was attempted. (Default: auto)
            llm_config (dict or False or None): llm inference configuration.
                Please refer to [OpenAIWrapper.create](/docs/api-reference/autogen/OpenAIWrapper#create)
                for available options.
                When using OpenAI or Azure OpenAI endpoints, please specify a non-empty 'model' either in `llm_config` or in each config of 'config_list' in `llm_config`.
                To disable llm-based auto reply, set to False.
                When set to None, will use self.DEFAULT_CONFIG, which defaults to False.
            default_auto_reply (str or dict): default auto reply when no code execution or llm-based reply is generated.
            description (str): a short description of the agent. This description is used by other agents
                (e.g. the GroupChatManager) to decide when to call upon this agent. (Default: system_message)
            chat_messages (dict or None): the previous chat messages that this agent had in the past with other agents.
                Can be used to give the agent a memory by providing the chat history. This will allow the agent to
                resume previous had conversations. Defaults to an empty chat history.
            silent (bool or None): (Experimental) whether to print the message sent. If None, will use the value of
                silent in each function.
            context_variables (dict or None): Context variables that provide a persistent context for the agent.
                Note: Will maintain a reference to the passed in context variables (enabling a shared context)
                Only used in Swarms at this stage:
                https://docs.ag2.ai/docs/reference/agentchat/contrib/swarm_agent
        functions (List[Callable[..., Any]]): A list of functions to register with the agent.
            These functions will be provided to the LLM, however they won't, by default, be executed by the agent.
            If the agent is in a swarm, the swarm's tool executor will execute the function.
            When not in a swarm, you can have another agent execute the tools by adding them to that agent's function_map.
        update_agent_state_before_reply (List[Callable[..., Any]]): A list of functions, including UpdateSystemMessage's, called to update the agent before it replies.
        """
        # we change code_execution_config below and we have to make sure we don't change the input
        # in case of UserProxyAgent, without this we could even change the default value {}
        code_execution_config = (
            code_execution_config.copy() if hasattr(code_execution_config, "copy") else code_execution_config
        )

        # a dictionary of conversations, default value is list
        if chat_messages is None:
            self._oai_messages = defaultdict(list)
        else:
            self._oai_messages = chat_messages

        self._oai_system_message = [{"content": system_message, "role": "system"}]
        self._description = description if description is not None else system_message
        self._is_termination_msg = (
            is_termination_msg
            if is_termination_msg is not None
            else (lambda x: content_str(x.get("content")) == "TERMINATE")
        )
        self.silent = silent

        # Take a copy to avoid modifying the given dict
        if isinstance(llm_config, dict):
            try:
                llm_config = copy.deepcopy(llm_config)
            except TypeError as e:
                raise TypeError(
                    "Please implement __deepcopy__ method for each value class in llm_config to support deepcopy."
                    " Refer to the docs for more details: https://docs.ag2.ai/docs/topics/llm_configuration#adding-http-client-in-llm-config-for-proxy"
                ) from e

        self._validate_llm_config(llm_config)
        self._validate_name(name)
        self._name = name

        if logging_enabled():
            log_new_agent(self, locals())

        # Initialize standalone client cache object.
        self.client_cache = None

        self.human_input_mode = human_input_mode
        self._max_consecutive_auto_reply = (
            max_consecutive_auto_reply if max_consecutive_auto_reply is not None else self.MAX_CONSECUTIVE_AUTO_REPLY
        )
        self._consecutive_auto_reply_counter = defaultdict(int)
        self._max_consecutive_auto_reply_dict = defaultdict(self.max_consecutive_auto_reply)
        self._function_map = (
            {}
            if function_map is None
            else {name: callable for name, callable in function_map.items() if self._assert_valid_name(name)}
        )
        self._default_auto_reply = default_auto_reply
        self._reply_func_list = []
        self._human_input = []
        self.reply_at_receive = defaultdict(bool)
        self.register_reply([Agent, None], ConversableAgent.generate_oai_reply)
        self.register_reply([Agent, None], ConversableAgent.a_generate_oai_reply, ignore_async_in_sync_chat=True)

        self._context_variables = context_variables if context_variables is not None else {}

        self._tools: list[Tool] = []

        # Register functions to the agent
        if isinstance(functions, list):
            if not all(isinstance(func, Callable) for func in functions):
                raise TypeError("All elements in the functions list must be callable")
            self._add_functions(functions)
        elif isinstance(functions, Callable):
            self._add_single_function(functions)
        elif functions is not None:
            raise TypeError("Functions must be a callable or a list of callables")

        # Setting up code execution.
        # Do not register code execution reply if code execution is disabled.
        if code_execution_config is not False:
            # If code_execution_config is None, set it to an empty dict.
            if code_execution_config is None:
                warnings.warn(
                    "Using None to signal a default code_execution_config is deprecated. "
                    "Use {} to use default or False to disable code execution.",
                    stacklevel=2,
                )
                code_execution_config = {}
            if not isinstance(code_execution_config, dict):
                raise ValueError("code_execution_config must be a dict or False.")

            # We have got a valid code_execution_config.
            self._code_execution_config = code_execution_config

            if self._code_execution_config.get("executor") is not None:
                if "use_docker" in self._code_execution_config:
                    raise ValueError(
                        "'use_docker' in code_execution_config is not valid when 'executor' is set. Use the appropriate arg in the chosen executor instead."
                    )

                if "work_dir" in self._code_execution_config:
                    raise ValueError(
                        "'work_dir' in code_execution_config is not valid when 'executor' is set. Use the appropriate arg in the chosen executor instead."
                    )

                if "timeout" in self._code_execution_config:
                    raise ValueError(
                        "'timeout' in code_execution_config is not valid when 'executor' is set. Use the appropriate arg in the chosen executor instead."
                    )

                # Use the new code executor.
                self._code_executor = CodeExecutorFactory.create(self._code_execution_config)
                self.register_reply([Agent, None], ConversableAgent._generate_code_execution_reply_using_executor)
            else:
                # Legacy code execution using code_utils.
                use_docker = self._code_execution_config.get("use_docker", None)
                use_docker = decide_use_docker(use_docker)
                check_can_use_docker_or_throw(use_docker)
                self._code_execution_config["use_docker"] = use_docker
                self.register_reply([Agent, None], ConversableAgent.generate_code_execution_reply)
        else:
            # Code execution is disabled.
            self._code_execution_config = False

        self.register_reply([Agent, None], ConversableAgent.generate_tool_calls_reply)
        self.register_reply([Agent, None], ConversableAgent.a_generate_tool_calls_reply, ignore_async_in_sync_chat=True)
        self.register_reply([Agent, None], ConversableAgent.generate_function_call_reply)
        self.register_reply(
            [Agent, None], ConversableAgent.a_generate_function_call_reply, ignore_async_in_sync_chat=True
        )
        self.register_reply([Agent, None], ConversableAgent.check_termination_and_human_reply)
        self.register_reply(
            [Agent, None], ConversableAgent.a_check_termination_and_human_reply, ignore_async_in_sync_chat=True
        )

        # Registered hooks are kept in lists, indexed by hookable method, to be called in their order of registration.
        # New hookable methods should be added to this list as required to support new agent capabilities.
        self.hook_lists: dict[str, list[Callable[..., Any]]] = {
            "process_last_received_message": [],
            "process_all_messages_before_reply": [],
            "process_message_before_send": [],
            "update_agent_state": [],
        }

        # Associate agent update state hooks
        self._register_update_agent_state_before_reply(update_agent_state_before_reply)

    def _validate_name(self, name: str) -> None:
        if not self.llm_config or "config_list" not in self.llm_config or len(self.llm_config["config_list"]) == 0:
            return

        config_list = self.llm_config.get("config_list")
        # The validation is currently done only for openai endpoints
        # (other ones do not have the issue with whitespace in the name)
        if "api_type" in config_list[0] and config_list[0]["api_type"] != "openai":
            return

        # Validation for name using regex to detect any whitespace
        if re.search(r"\s", name):
            raise ValueError(f"The name of the agent cannot contain any whitespace. The name provided is: '{name}'")

    def _get_display_name(self):
        """Get the string representation of the agent.

        If you would like to change the standard string representation for an
        instance of ConversableAgent, you can point it to another function.
        In this example a function called _swarm_agent_str that returns a string:
        agent._get_display_name = MethodType(_swarm_agent_str, agent)
        """
        return self.name

    def __str__(self):
        return self._get_display_name()

    def _add_functions(self, func_list: list[Callable[..., Any]]):
        """Add (Register) a list of functions to the agent

        Args:
            func_list (list[Callable[..., Any]]): A list of functions to register with the agent."""
        for func in func_list:
            self._add_single_function(func)

    def _add_single_function(self, func: Callable, name: Optional[str] = None, description: Optional[str] = ""):
        """Add a single function to the agent, removing context variables for LLM use.

        Args:
            func (Callable): The function to register.
            name (str): The name of the function. If not provided, the function's name will be used.
            description (str): The description of the function, used by the LLM. If not provided, the function's docstring will be used.
        """
        if name:
            func._name = name
        elif not hasattr(func, "_name"):
            func._name = func.__name__

        if description:
            func._description = description
        else:
            # Use function's docstring, strip whitespace, fall back to empty string
            func._description = (func.__doc__ or "").strip()

        f = get_function_schema(func, name=func._name, description=func._description)

        # Remove context_variables parameter from function schema
        f_no_context = f.copy()
        if __CONTEXT_VARIABLES_PARAM_NAME__ in f_no_context["function"]["parameters"]["properties"]:
            del f_no_context["function"]["parameters"]["properties"][__CONTEXT_VARIABLES_PARAM_NAME__]
        if "required" in f_no_context["function"]["parameters"]:
            required = f_no_context["function"]["parameters"]["required"]
            f_no_context["function"]["parameters"]["required"] = [
                param for param in required if param != __CONTEXT_VARIABLES_PARAM_NAME__
            ]
            # If required list is empty, remove it
            if not f_no_context["function"]["parameters"]["required"]:
                del f_no_context["function"]["parameters"]["required"]

        self.update_tool_signature(f_no_context, is_remove=False)
        self.register_function({func._name: func})

    def _register_update_agent_state_before_reply(
        self, functions: Optional[Union[list[Callable[..., Any]], Callable[..., Any]]]
    ):
        """
        Register functions that will be called when the agent is selected and before it speaks.
        You can add your own validation or precondition functions here.

        Args:
            functions (List[Callable[[], None]]): A list of functions to be registered. Each function
                is called when the agent is selected and before it speaks.
        """
        if functions is None:
            return
        if not isinstance(functions, list) and type(functions) not in [UpdateSystemMessage, Callable[..., Any]]:
            raise ValueError("functions must be a list of callables")

        if not isinstance(functions, list):
            functions = [functions]

        for func in functions:
            if isinstance(func, UpdateSystemMessage):
                # Wrapper function that allows this to be used in the update_agent_state hook
                # Its primary purpose, however, is just to update the agent's system message
                # Outer function to create a closure with the update function
                def create_wrapper(update_func: UpdateSystemMessage):
                    def update_system_message_wrapper(
                        agent: ConversableAgent, messages: list[dict[str, Any]]
                    ) -> list[dict[str, Any]]:
                        if isinstance(update_func.content_updater, str):
                            # Templates like "My context variable passport is {passport}" will
                            # use the context_variables for substitution
                            sys_message = OpenAIWrapper.instantiate(
                                template=update_func.content_updater,
                                context=agent._context_variables,
                                allow_format_str_template=True,
                            )
                        else:
                            sys_message = update_func.content_updater(agent, messages)

                        agent.update_system_message(sys_message)
                        return messages

                    return update_system_message_wrapper

                self.register_hook(hookable_method="update_agent_state", hook=create_wrapper(func))

            else:
                self.register_hook(hookable_method="update_agent_state", hook=func)

    def _validate_llm_config(self, llm_config):
        assert llm_config in (None, False) or isinstance(llm_config, dict), (
            "llm_config must be a dict or False or None."
        )
        if llm_config is None:
            llm_config = self.DEFAULT_CONFIG
        self.llm_config = self.DEFAULT_CONFIG if llm_config is None else llm_config
        # TODO: more complete validity check
        if self.llm_config in [{}, {"config_list": []}, {"config_list": [{"model": ""}]}]:
            raise ValueError(
                "When using OpenAI or Azure OpenAI endpoints, specify a non-empty 'model' either in 'llm_config' or in each config of 'config_list'."
            )
        self.client = None if self.llm_config is False else OpenAIWrapper(**self.llm_config)

    @staticmethod
    def _is_silent(agent: Agent, silent: Optional[bool] = False) -> bool:
        return agent.silent if agent.silent is not None else silent

    @property
    def name(self) -> str:
        """Get the name of the agent."""
        return self._name

    @property
    def description(self) -> str:
        """Get the description of the agent."""
        return self._description

    @description.setter
    def description(self, description: str):
        """Set the description of the agent."""
        self._description = description

    @property
    def code_executor(self) -> Optional[CodeExecutor]:
        """The code executor used by this agent. Returns None if code execution is disabled."""
        if not hasattr(self, "_code_executor"):
            return None
        return self._code_executor

    def register_reply(
        self,
        trigger: Union[type[Agent], str, Agent, Callable[[Agent], bool], list],
        reply_func: Callable,
        position: int = 0,
        config: Optional[Any] = None,
        reset_config: Optional[Callable[..., Any]] = None,
        *,
        ignore_async_in_sync_chat: bool = False,
        remove_other_reply_funcs: bool = False,
    ):
        """Register a reply function.

        The reply function will be called when the trigger matches the sender.
        The function registered later will be checked earlier by default.
        To change the order, set the position to a positive integer.

        Both sync and async reply functions can be registered. The sync reply function will be triggered
        from both sync and async chats. However, an async reply function will only be triggered from async
        chats (initiated with `ConversableAgent.a_initiate_chat`). If an `async` reply function is registered
        and a chat is initialized with a sync function, `ignore_async_in_sync_chat` determines the behaviour as follows:
            if `ignore_async_in_sync_chat` is set to `False` (default value), an exception will be raised, and
            if `ignore_async_in_sync_chat` is set to `True`, the reply function will be ignored.

        Args:
            trigger (Agent class, str, Agent instance, callable, or list): the trigger.
                If a class is provided, the reply function will be called when the sender is an instance of the class.
                If a string is provided, the reply function will be called when the sender's name matches the string.
                If an agent instance is provided, the reply function will be called when the sender is the agent instance.
                If a callable is provided, the reply function will be called when the callable returns True.
                If a list is provided, the reply function will be called when any of the triggers in the list is activated.
                If None is provided, the reply function will be called only when the sender is None.
                Note: Be sure to register `None` as a trigger if you would like to trigger an auto-reply function with non-empty messages and `sender=None`.
            reply_func (Callable): the reply function.
                The function takes a recipient agent, a list of messages, a sender agent and a config as input and returns a reply message.

                ```python
                def reply_func(
                    recipient: ConversableAgent,
                    messages: Optional[List[Dict]] = None,
                    sender: Optional[Agent] = None,
                    config: Optional[Any] = None,
                ) -> Tuple[bool, Union[str, Dict, None]]:
                ```
            position (int): the position of the reply function in the reply function list.
                The function registered later will be checked earlier by default.
                To change the order, set the position to a positive integer.
            config (Any): the config to be passed to the reply function.
                When an agent is reset, the config will be reset to the original value.
            reset_config (Callable): the function to reset the config.
                The function returns None. Signature: ```def reset_config(config: Any)```
            ignore_async_in_sync_chat (bool): whether to ignore the async reply function in sync chats. If `False`, an exception
                will be raised if an async reply function is registered and a chat is initialized with a sync
                function.
            remove_other_reply_funcs (bool): whether to remove other reply functions when registering this reply function.
        """
        if not isinstance(trigger, (type, str, Agent, Callable, list)):
            raise ValueError("trigger must be a class, a string, an agent, a callable or a list.")
        if remove_other_reply_funcs:
            self._reply_func_list.clear()
        self._reply_func_list.insert(
            position,
            {
                "trigger": trigger,
                "reply_func": reply_func,
                "config": copy.copy(config),
                "init_config": config,
                "reset_config": reset_config,
                "ignore_async_in_sync_chat": ignore_async_in_sync_chat and inspect.iscoroutinefunction(reply_func),
            },
        )

    def replace_reply_func(self, old_reply_func: Callable, new_reply_func: Callable):
        """Replace a registered reply function with a new one.

        Args:
            old_reply_func (Callable): the old reply function to be replaced.
            new_reply_func (Callable): the new reply function to replace the old one.
        """
        for f in self._reply_func_list:
            if f["reply_func"] == old_reply_func:
                f["reply_func"] = new_reply_func

    @staticmethod
    def _get_chats_to_run(
        chat_queue: list[dict[str, Any]],
        recipient: Agent,
        messages: Optional[list[dict[str, Any]]],
        sender: Agent,
        config: Any,
    ) -> list[dict[str, Any]]:
        """A simple chat reply function.
        This function initiate one or a sequence of chats between the "recipient" and the agents in the
        chat_queue.

        It extracts and returns a summary from the nested chat based on the "summary_method" in each chat in chat_queue.

        Returns:
            Tuple[bool, str]: A tuple where the first element indicates the completion of the chat, and the second element contains the summary of the last chat if any chats were initiated.
        """
        last_msg = messages[-1].get("content")
        chat_to_run = []
        for i, c in enumerate(chat_queue):
            current_c = c.copy()
            if current_c.get("sender") is None:
                current_c["sender"] = recipient
            message = current_c.get("message")
            # If message is not provided in chat_queue, we by default use the last message from the original chat history as the first message in this nested chat (for the first chat in the chat queue).
            # NOTE: This setting is prone to change.
            if message is None and i == 0:
                message = last_msg
            if callable(message):
                message = message(recipient, messages, sender, config)
            # We only run chat that has a valid message. NOTE: This is prone to change depending on applications.
            if message:
                current_c["message"] = message
                chat_to_run.append(current_c)
        return chat_to_run

    @staticmethod
    def _process_nested_chat_carryover(
        chat: dict[str, Any],
        recipient: Agent,
        messages: list[dict[str, Any]],
        sender: Agent,
        config: Any,
        trim_n_messages: int = 0,
    ) -> None:
        """Process carryover messages for a nested chat (typically for the first chat of a swarm)

        The carryover_config key is a dictionary containing:
            "summary_method": The method to use to summarise the messages, can be "all", "last_msg", "reflection_with_llm" or a Callable
            "summary_args": Optional arguments for the summary method

        Supported carryover 'summary_methods' are:
            "all" - all messages will be incorporated
            "last_msg" - the last message will be incorporated
            "reflection_with_llm" - an llm will summarise all the messages and the summary will be incorporated as a single message
            Callable - a callable with the signature: my_method(agent: ConversableAgent, messages: List[Dict[str, Any]]) -> str

        Args:
            chat: The chat dictionary containing the carryover configuration
            recipient: The recipient agent
            messages: The messages from the parent chat
            sender: The sender agent
            trim_n_messages: The number of latest messages to trim from the messages list
        """

        def concat_carryover(chat_message: str, carryover_message: Union[str, list[dict[str, Any]]]) -> str:
            """Concatenate the carryover message to the chat message."""
            prefix = f"{chat_message}\n" if chat_message else ""

            if isinstance(carryover_message, str):
                content = carryover_message
            elif isinstance(carryover_message, list):
                content = "\n".join(
                    msg["content"] for msg in carryover_message if "content" in msg and msg["content"] is not None
                )
            else:
                raise ValueError("Carryover message must be a string or a list of dictionaries")

            return f"{prefix}Context:\n{content}"

        carryover_config = chat["carryover_config"]

        if "summary_method" not in carryover_config:
            raise ValueError("Carryover configuration must contain a 'summary_method' key")

        carryover_summary_method = carryover_config["summary_method"]
        carryover_summary_args = carryover_config.get("summary_args") or {}

        chat_message = ""
        message = chat.get("message")

        # If the message is a callable, run it and get the result
        if message:
            chat_message = message(recipient, messages, sender, config) if callable(message) else message

        # deep copy and trim the latest messages
        content_messages = copy.deepcopy(messages)
        content_messages = content_messages[:-trim_n_messages]

        if carryover_summary_method == "all":
            # Put a string concatenated value of all parent messages into the first message
            # (e.g. message = <first nested chat message>\nContext: \n<chat message 1>\n<chat message 2>\n...)
            carry_over_message = concat_carryover(chat_message, content_messages)

        elif carryover_summary_method == "last_msg":
            # (e.g. message = <first nested chat message>\nContext: \n<last chat message>)
            carry_over_message = concat_carryover(chat_message, content_messages[-1]["content"])

        elif carryover_summary_method == "reflection_with_llm":
            # (e.g. message = <first nested chat message>\nContext: \n<llm summary>)

            # Add the messages to the nested chat agent for reflection (we'll clear after reflection)
            chat["recipient"]._oai_messages[sender] = content_messages

            carry_over_message_llm = ConversableAgent._reflection_with_llm_as_summary(
                sender=sender,
                recipient=chat["recipient"],  # Chat recipient LLM config will be used for the reflection
                summary_args=carryover_summary_args,
            )

            recipient._oai_messages[sender] = []

            carry_over_message = concat_carryover(chat_message, carry_over_message_llm)

        elif isinstance(carryover_summary_method, Callable):
            # (e.g. message = <first nested chat message>\nContext: \n<function's return string>)
            carry_over_message_result = carryover_summary_method(recipient, content_messages, carryover_summary_args)

            carry_over_message = concat_carryover(chat_message, carry_over_message_result)

        chat["message"] = carry_over_message

    @staticmethod
    def _process_chat_queue_carryover(
        chat_queue: list[dict[str, Any]],
        recipient: Agent,
        messages: Union[str, Callable[..., Any]],
        sender: Agent,
        config: Any,
        trim_messages: int = 2,
    ) -> tuple[bool, Optional[str]]:
        """Process carryover configuration for the first chat in the queue.

        Args:
            chat_queue: List of chat configurations
            recipient: Receiving agent
            messages: Chat messages
            sender: Sending agent
            config: LLM configuration
            trim_messages: Number of messages to trim for nested chat carryover (default 2 for swarm chats)

        Returns:
            Tuple containing:
                - restore_flag: Whether the original message needs to be restored
                - original_message: The original message to restore (if any)
        """
        restore_chat_queue_message = False
        original_chat_queue_message = None

        # Carryover configuration allowed on the first chat in the queue only, trim the last two messages specifically for swarm nested chat carryover as these are the messages for the transition to the nested chat agent
        if len(chat_queue) > 0 and "carryover_config" in chat_queue[0]:
            if "message" in chat_queue[0]:
                # As we're updating the message in the nested chat queue, we need to restore it after finishing this nested chat.
                restore_chat_queue_message = True
                original_chat_queue_message = chat_queue[0]["message"]

            # TODO Check the trimming required if not a swarm chat, it may not be 2 because other chats don't have the swarm transition messages. We may need to add as a carryover_config parameter.
            ConversableAgent._process_nested_chat_carryover(
                chat=chat_queue[0],
                recipient=recipient,
                messages=messages,
                sender=sender,
                config=config,
                trim_n_messages=trim_messages,
            )

        return restore_chat_queue_message, original_chat_queue_message

    @staticmethod
    def _summary_from_nested_chats(
        chat_queue: list[dict[str, Any]],
        recipient: Agent,
        messages: Optional[list[dict[str, Any]]],
        sender: Agent,
        config: Any,
    ) -> tuple[bool, Union[str, None]]:
        """A simple chat reply function.
        This function initiate one or a sequence of chats between the "recipient" and the agents in the
        chat_queue.

        It extracts and returns a summary from the nested chat based on the "summary_method" in each chat in chat_queue.

        The first chat in the queue can contain a 'carryover_config' which is a dictionary that denotes how to carryover messages from the parent chat into the first chat of the nested chats). Only applies to the first chat.
            e.g.: carryover_summarize_chat_config = {"summary_method": "reflection_with_llm", "summary_args": None}
            summary_method can be "last_msg", "all", "reflection_with_llm", Callable
            The Callable signature: my_method(agent: ConversableAgent, messages: List[Dict[str, Any]]) -> str
            The summary will be concatenated to the message of the first chat in the queue.

        Returns:
            Tuple[bool, str]: A tuple where the first element indicates the completion of the chat, and the second element contains the summary of the last chat if any chats were initiated.
        """
        # Process carryover configuration
        restore_chat_queue_message, original_chat_queue_message = ConversableAgent._process_chat_queue_carryover(
            chat_queue, recipient, messages, sender, config
        )

        chat_to_run = ConversableAgent._get_chats_to_run(chat_queue, recipient, messages, sender, config)
        if not chat_to_run:
            return True, None
        res = initiate_chats(chat_to_run)

        # We need to restore the chat queue message if it has been modified so that it will be the original message for subsequent uses
        if restore_chat_queue_message:
            chat_queue[0]["message"] = original_chat_queue_message

        return True, res[-1].summary

    @staticmethod
    async def _a_summary_from_nested_chats(
        chat_queue: list[dict[str, Any]],
        recipient: Agent,
        messages: Optional[list[dict[str, Any]]],
        sender: Agent,
        config: Any,
    ) -> tuple[bool, Union[str, None]]:
        """A simple chat reply function.
        This function initiate one or a sequence of chats between the "recipient" and the agents in the
        chat_queue.

        It extracts and returns a summary from the nested chat based on the "summary_method" in each chat in chat_queue.

        The first chat in the queue can contain a 'carryover_config' which is a dictionary that denotes how to carryover messages from the parent chat into the first chat of the nested chats). Only applies to the first chat.
            e.g.: carryover_summarize_chat_config = {"summary_method": "reflection_with_llm", "summary_args": None}
            summary_method can be "last_msg", "all", "reflection_with_llm", Callable
            The Callable signature: my_method(agent: ConversableAgent, messages: List[Dict[str, Any]]) -> str
            The summary will be concatenated to the message of the first chat in the queue.

        Returns:
            Tuple[bool, str]: A tuple where the first element indicates the completion of the chat, and the second element contains the summary of the last chat if any chats were initiated.
        """
        # Process carryover configuration
        restore_chat_queue_message, original_chat_queue_message = ConversableAgent._process_chat_queue_carryover(
            chat_queue, recipient, messages, sender, config
        )

        chat_to_run = ConversableAgent._get_chats_to_run(chat_queue, recipient, messages, sender, config)
        if not chat_to_run:
            return True, None
        res = await a_initiate_chats(chat_to_run)
        index_of_last_chat = chat_to_run[-1]["chat_id"]

        # We need to restore the chat queue message if it has been modified so that it will be the original message for subsequent uses
        if restore_chat_queue_message:
            chat_queue[0]["message"] = original_chat_queue_message

        return True, res[index_of_last_chat].summary

    def register_nested_chats(
        self,
        chat_queue: list[dict[str, Any]],
        trigger: Union[type[Agent], str, Agent, Callable[[Agent], bool], list],
        reply_func_from_nested_chats: Union[str, Callable[..., Any]] = "summary_from_nested_chats",
        position: int = 2,
        use_async: Union[bool, None] = None,
        **kwargs,
    ) -> None:
        """Register a nested chat reply function.

        Args:
            chat_queue (list): a list of chat objects to be initiated. If use_async is used, then all messages in chat_queue must have a chat-id associated with them.
            trigger (Agent class, str, Agent instance, callable, or list): refer to `register_reply` for details.
            reply_func_from_nested_chats (Callable, str): the reply function for the nested chat.
                The function takes a chat_queue for nested chat, recipient agent, a list of messages, a sender agent and a config as input and returns a reply message.
                Default to "summary_from_nested_chats", which corresponds to a built-in reply function that get summary from the nested chat_queue.
            ```python
            def reply_func_from_nested_chats(
                chat_queue: List[Dict],
                recipient: ConversableAgent,
                messages: Optional[List[Dict]] = None,
                sender: Optional[Agent] = None,
                config: Optional[Any] = None,
            ) -> Tuple[bool, Union[str, Dict, None]]:
            ```
            position (int): Ref to `register_reply` for details. Default to 2. It means we first check the termination and human reply, then check the registered nested chat reply.
            use_async: Uses a_initiate_chats internally to start nested chats. If the original chat is initiated with a_initiate_chats, you may set this to true so nested chats do not run in sync.
            kwargs: Ref to `register_reply` for details.
        """
        if use_async:
            for chat in chat_queue:
                if chat.get("chat_id") is None:
                    raise ValueError("chat_id is required for async nested chats")

        if use_async:
            if reply_func_from_nested_chats == "summary_from_nested_chats":
                reply_func_from_nested_chats = self._a_summary_from_nested_chats
            if not callable(reply_func_from_nested_chats) or not inspect.iscoroutinefunction(
                reply_func_from_nested_chats
            ):
                raise ValueError("reply_func_from_nested_chats must be a callable and a coroutine")

            async def wrapped_reply_func(recipient, messages=None, sender=None, config=None):
                return await reply_func_from_nested_chats(chat_queue, recipient, messages, sender, config)

        else:
            if reply_func_from_nested_chats == "summary_from_nested_chats":
                reply_func_from_nested_chats = self._summary_from_nested_chats
            if not callable(reply_func_from_nested_chats):
                raise ValueError("reply_func_from_nested_chats must be a callable")

            def wrapped_reply_func(recipient, messages=None, sender=None, config=None):
                return reply_func_from_nested_chats(chat_queue, recipient, messages, sender, config)

        functools.update_wrapper(wrapped_reply_func, reply_func_from_nested_chats)

        self.register_reply(
            trigger,
            wrapped_reply_func,
            position,
            kwargs.get("config"),
            kwargs.get("reset_config"),
            ignore_async_in_sync_chat=(
                not use_async if use_async is not None else kwargs.get("ignore_async_in_sync_chat")
            ),
        )

    def get_context(self, key: str, default: Any = None) -> Any:
        """Get a context variable by key.

        Args:
            key: The key to look up
            default: Value to return if key doesn't exist
        Returns:
            The value associated with the key, or default if not found
        """
        return self._context_variables.get(key, default)

    def set_context(self, key: str, value: Any) -> None:
        """Set a context variable.

        Args:
            key: The key to set
            value: The value to associate with the key
        """
        self._context_variables[key] = value

    def update_context(self, context_variables: dict[str, Any]) -> None:
        """Update multiple context variables at once.

        Args:
            context_variables: Dictionary of variables to update/add
        """
        self._context_variables.update(context_variables)

    def pop_context(self, key: str, default: Any = None) -> Any:
        """Remove and return a context variable.

        Args:
            key: The key to remove
            default: Value to return if key doesn't exist
        Returns:
            The value that was removed, or default if key not found
        """
        return self._context_variables.pop(key, default)

    @property
    def system_message(self) -> str:
        """Return the system message."""
        return self._oai_system_message[0]["content"]

    def update_system_message(self, system_message: str) -> None:
        """Update the system message.

        Args:
            system_message (str): system message for the ChatCompletion inference.
        """
        self._oai_system_message[0]["content"] = system_message

    def update_max_consecutive_auto_reply(self, value: int, sender: Optional[Agent] = None):
        """Update the maximum number of consecutive auto replies.

        Args:
            value (int): the maximum number of consecutive auto replies.
            sender (Agent): when the sender is provided, only update the max_consecutive_auto_reply for that sender.
        """
        if sender is None:
            self._max_consecutive_auto_reply = value
            for k in self._max_consecutive_auto_reply_dict:
                self._max_consecutive_auto_reply_dict[k] = value
        else:
            self._max_consecutive_auto_reply_dict[sender] = value

    def max_consecutive_auto_reply(self, sender: Optional[Agent] = None) -> int:
        """The maximum number of consecutive auto replies."""
        return self._max_consecutive_auto_reply if sender is None else self._max_consecutive_auto_reply_dict[sender]

    @property
    def chat_messages(self) -> dict[Agent, list[dict[str, Any]]]:
        """A dictionary of conversations from agent to list of messages."""
        return self._oai_messages

    def chat_messages_for_summary(self, agent: Agent) -> list[dict[str, Any]]:
        """A list of messages as a conversation to summarize."""
        return self._oai_messages[agent]

    def last_message(self, agent: Optional[Agent] = None) -> Optional[dict[str, Any]]:
        """The last message exchanged with the agent.

        Args:
            agent (Agent): The agent in the conversation.
                If None and more than one agent's conversations are found, an error will be raised.
                If None and only one conversation is found, the last message of the only conversation will be returned.

        Returns:
            The last message exchanged with the agent.
        """
        if agent is None:
            n_conversations = len(self._oai_messages)
            if n_conversations == 0:
                return None
            if n_conversations == 1:
                for conversation in self._oai_messages.values():
                    return conversation[-1]
            raise ValueError("More than one conversation is found. Please specify the sender to get the last message.")
        if agent not in self._oai_messages:
            raise KeyError(
                f"The agent '{agent.name}' is not present in any conversation. No history available for this agent."
            )
        return self._oai_messages[agent][-1]

    @property
    def use_docker(self) -> Union[bool, str, None]:
        """Bool value of whether to use docker to execute the code,
        or str value of the docker image name to use, or None when code execution is disabled.
        """
        return None if self._code_execution_config is False else self._code_execution_config.get("use_docker")

    @staticmethod
    def _message_to_dict(message: Union[dict[str, Any], str]) -> dict:
        """Convert a message to a dictionary.

        The message can be a string or a dictionary. The string will be put in the "content" field of the new dictionary.
        """
        if isinstance(message, str):
            return {"content": message}
        elif isinstance(message, dict):
            return message
        else:
            return dict(message)

    @staticmethod
    def _normalize_name(name):
        """LLMs sometimes ask functions while ignoring their own format requirements, this function should be used to replace invalid characters with "_".

        Prefer _assert_valid_name for validating user configuration or input
        """
        return re.sub(r"[^a-zA-Z0-9_-]", "_", name)[:64]

    @staticmethod
    def _assert_valid_name(name):
        """Ensure that configured names are valid, raises ValueError if not.

        For munging LLM responses use _normalize_name to ensure LLM specified names don't break the API.
        """
        if not re.match(r"^[a-zA-Z0-9_-]+$", name):
            raise ValueError(f"Invalid name: {name}. Only letters, numbers, '_' and '-' are allowed.")
        if len(name) > 64:
            raise ValueError(f"Invalid name: {name}. Name must be less than 64 characters.")
        return name

    def _append_oai_message(
        self, message: Union[dict[str, Any], str], role, conversation_id: Agent, is_sending: bool
    ) -> bool:
        """Append a message to the ChatCompletion conversation.

        If the message received is a string, it will be put in the "content" field of the new dictionary.
        If the message received is a dictionary but does not have any of the three fields "content", "function_call", or "tool_calls",
            this message is not a valid ChatCompletion message.
        If only "function_call" or "tool_calls" is provided, "content" will be set to None if not provided, and the role of the message will be forced "assistant".

        Args:
            message (dict or str): message to be appended to the ChatCompletion conversation.
            role (str): role of the message, can be "assistant" or "function".
            conversation_id (Agent): id of the conversation, should be the recipient or sender.
            is_sending (bool): If the agent (aka self) is sending to the conversation_id agent, otherwise receiving.

        Returns:
            bool: whether the message is appended to the ChatCompletion conversation.
        """
        message = self._message_to_dict(message)
        # create oai message to be appended to the oai conversation that can be passed to oai directly.
        oai_message = {
            k: message[k]
            for k in ("content", "function_call", "tool_calls", "tool_responses", "tool_call_id", "name", "context")
            if k in message and message[k] is not None
        }
        if "content" not in oai_message:
            if "function_call" in oai_message or "tool_calls" in oai_message:
                oai_message["content"] = None  # if only function_call is provided, content will be set to None.
            else:
                return False

        if message.get("role") in ["function", "tool"]:
            oai_message["role"] = message.get("role")
            if "tool_responses" in oai_message:
                for tool_response in oai_message["tool_responses"]:
                    tool_response["content"] = str(tool_response["content"])
        elif "override_role" in message:
            # If we have a direction to override the role then set the
            # role accordingly. Used to customise the role for the
            # select speaker prompt.
            oai_message["role"] = message.get("override_role")
        else:
            oai_message["role"] = role

        if oai_message.get("function_call", False) or oai_message.get("tool_calls", False):
            oai_message["role"] = "assistant"  # only messages with role 'assistant' can have a function call.
        elif "name" not in oai_message:
            # If we don't have a name field, append it
            if is_sending:
                oai_message["name"] = self.name
            else:
                oai_message["name"] = conversation_id.name

        self._oai_messages[conversation_id].append(oai_message)

        return True

    def _process_message_before_send(
        self, message: Union[dict[str, Any], str], recipient: Agent, silent: bool
    ) -> Union[dict[str, Any], str]:
        """Process the message before sending it to the recipient."""
        hook_list = self.hook_lists["process_message_before_send"]
        for hook in hook_list:
            message = hook(
                sender=self, message=message, recipient=recipient, silent=ConversableAgent._is_silent(self, silent)
            )
        return message

    def send(
        self,
        message: Union[dict[str, Any], str],
        recipient: Agent,
        request_reply: Optional[bool] = None,
        silent: Optional[bool] = False,
    ):
        """Send a message to another agent.

        Args:
            message (dict or str): message to be sent.
                The message could contain the following fields:
                - content (str or List): Required, the content of the message. (Can be None)
                - function_call (str): the name of the function to be called.
                - name (str): the name of the function to be called.
                - role (str): the role of the message, any role that is not "function"
                    will be modified to "assistant".
                - context (dict): the context of the message, which will be passed to
                    [OpenAIWrapper.create](/docs/api-reference/autogen/OpenAIWrapper#create).
                    For example, one agent can send a message A as:
        ```python
        {
            "content": lambda context: context["use_tool_msg"],
            "context": {"use_tool_msg": "Use tool X if they are relevant."},
        }
        ```
                    Next time, one agent can send a message B with a different "use_tool_msg".
                    Then the content of message A will be refreshed to the new "use_tool_msg".
                    So effectively, this provides a way for an agent to send a "link" and modify
                    the content of the "link" later.
            recipient (Agent): the recipient of the message.
            request_reply (bool or None): whether to request a reply from the recipient.
            silent (bool or None): (Experimental) whether to print the message sent.

        Raises:
            ValueError: if the message can't be converted into a valid ChatCompletion message.
        """
        message = self._process_message_before_send(message, recipient, ConversableAgent._is_silent(self, silent))
        # When the agent composes and sends the message, the role of the message is "assistant"
        # unless it's "function".
        valid = self._append_oai_message(message, "assistant", recipient, is_sending=True)
        if valid:
            recipient.receive(message, self, request_reply, silent)
        else:
            raise ValueError(
                "Message can't be converted into a valid ChatCompletion message. Either content or function_call must be provided."
            )

    async def a_send(
        self,
        message: Union[dict[str, Any], str],
        recipient: Agent,
        request_reply: Optional[bool] = None,
        silent: Optional[bool] = False,
    ):
        """(async) Send a message to another agent.

        Args:
            message (dict or str): message to be sent.
                The message could contain the following fields:
                - content (str or List): Required, the content of the message. (Can be None)
                - function_call (str): the name of the function to be called.
                - name (str): the name of the function to be called.
                - role (str): the role of the message, any role that is not "function"
                    will be modified to "assistant".
                - context (dict): the context of the message, which will be passed to
                    [OpenAIWrapper.create](/docs/api-reference/autogen/OpenAIWrapper#create).
                    For example, one agent can send a message A as:
        ```python
        {
            "content": lambda context: context["use_tool_msg"],
            "context": {"use_tool_msg": "Use tool X if they are relevant."},
        }
        ```
                    Next time, one agent can send a message B with a different "use_tool_msg".
                    Then the content of message A will be refreshed to the new "use_tool_msg".
                    So effectively, this provides a way for an agent to send a "link" and modify
                    the content of the "link" later.
            recipient (Agent): the recipient of the message.
            request_reply (bool or None): whether to request a reply from the recipient.
            silent (bool or None): (Experimental) whether to print the message sent.

        Raises:
            ValueError: if the message can't be converted into a valid ChatCompletion message.
        """
        message = self._process_message_before_send(message, recipient, ConversableAgent._is_silent(self, silent))
        # When the agent composes and sends the message, the role of the message is "assistant"
        # unless it's "function".
        valid = self._append_oai_message(message, "assistant", recipient, is_sending=True)
        if valid:
            await recipient.a_receive(message, self, request_reply, silent)
        else:
            raise ValueError(
                "Message can't be converted into a valid ChatCompletion message. Either content or function_call must be provided."
            )

    def _print_received_message(self, message: Union[dict[str, Any], str], sender: Agent, skip_head: bool = False):
        message = self._message_to_dict(message)
        message_model = create_received_message_model(message=message, sender=sender, recipient=self)
        iostream = IOStream.get_default()
        # message_model.print(iostream.print)
        iostream.send(message_model)

    def _process_received_message(self, message: Union[dict[str, Any], str], sender: Agent, silent: bool):
        # When the agent receives a message, the role of the message is "user". (If 'role' exists and is 'function', it will remain unchanged.)
        valid = self._append_oai_message(message, "user", sender, is_sending=False)
        if logging_enabled():
            log_event(self, "received_message", message=message, sender=sender.name, valid=valid)

        if not valid:
            raise ValueError(
                "Received message can't be converted into a valid ChatCompletion message. Either content or function_call must be provided."
            )

        if not ConversableAgent._is_silent(sender, silent):
            self._print_received_message(message, sender)

    def receive(
        self,
        message: Union[dict[str, Any], str],
        sender: Agent,
        request_reply: Optional[bool] = None,
        silent: Optional[bool] = False,
    ):
        """Receive a message from another agent.

        Once a message is received, this function sends a reply to the sender or stop.
        The reply can be generated automatically or entered manually by a human.

        Args:
            message (dict or str): message from the sender. If the type is dict, it may contain the following reserved fields (either content or function_call need to be provided).
                1. "content": content of the message, can be None.
                2. "function_call": a dictionary containing the function name and arguments. (deprecated in favor of "tool_calls")
                3. "tool_calls": a list of dictionaries containing the function name and arguments.
                4. "role": role of the message, can be "assistant", "user", "function", "tool".
                    This field is only needed to distinguish between "function" or "assistant"/"user".
                5. "name": In most cases, this field is not needed. When the role is "function", this field is needed to indicate the function name.
                6. "context" (dict): the context of the message, which will be passed to
                    [OpenAIWrapper.create](/docs/api-reference/autogen/OpenAIWrapper#create).
            sender: sender of an Agent instance.
            request_reply (bool or None): whether a reply is requested from the sender.
                If None, the value is determined by `self.reply_at_receive[sender]`.
            silent (bool or None): (Experimental) whether to print the message received.

        Raises:
            ValueError: if the message can't be converted into a valid ChatCompletion message.
        """
        self._process_received_message(message, sender, silent)
        if request_reply is False or (request_reply is None and self.reply_at_receive[sender] is False):
            return
        reply = self.generate_reply(messages=self.chat_messages[sender], sender=sender)
        if reply is not None:
            self.send(reply, sender, silent=silent)

    async def a_receive(
        self,
        message: Union[dict[str, Any], str],
        sender: Agent,
        request_reply: Optional[bool] = None,
        silent: Optional[bool] = False,
    ):
        """(async) Receive a message from another agent.

        Once a message is received, this function sends a reply to the sender or stop.
        The reply can be generated automatically or entered manually by a human.

        Args:
            message (dict or str): message from the sender. If the type is dict, it may contain the following reserved fields (either content or function_call need to be provided).
                1. "content": content of the message, can be None.
                2. "function_call": a dictionary containing the function name and arguments. (deprecated in favor of "tool_calls")
                3. "tool_calls": a list of dictionaries containing the function name and arguments.
                4. "role": role of the message, can be "assistant", "user", "function".
                    This field is only needed to distinguish between "function" or "assistant"/"user".
                5. "name": In most cases, this field is not needed. When the role is "function", this field is needed to indicate the function name.
                6. "context" (dict): the context of the message, which will be passed to
                    [OpenAIWrapper.create](/docs/api-reference/autogen/OpenAIWrapper#create).
            sender: sender of an Agent instance.
            request_reply (bool or None): whether a reply is requested from the sender.
                If None, the value is determined by `self.reply_at_receive[sender]`.
            silent (bool or None): (Experimental) whether to print the message received.

        Raises:
            ValueError: if the message can't be converted into a valid ChatCompletion message.
        """
        self._process_received_message(message, sender, silent)
        if request_reply is False or (request_reply is None and self.reply_at_receive[sender] is False):
            return
        reply = await self.a_generate_reply(sender=sender)
        if reply is not None:
            await self.a_send(reply, sender, silent=silent)

    def _prepare_chat(
        self,
        recipient: "ConversableAgent",
        clear_history: bool,
        prepare_recipient: bool = True,
        reply_at_receive: bool = True,
    ) -> None:
        self.reset_consecutive_auto_reply_counter(recipient)
        self.reply_at_receive[recipient] = reply_at_receive
        if clear_history:
            self.clear_history(recipient)
            self._human_input = []
        if prepare_recipient:
            recipient._prepare_chat(self, clear_history, False, reply_at_receive)

    def _raise_exception_on_async_reply_functions(self) -> None:
        """Raise an exception if any async reply functions are registered.

        Raises:
            RuntimeError: if any async reply functions are registered.
        """
        reply_functions = {
            f["reply_func"] for f in self._reply_func_list if not f.get("ignore_async_in_sync_chat", False)
        }

        async_reply_functions = [f for f in reply_functions if inspect.iscoroutinefunction(f)]
        if async_reply_functions:
            msg = (
                "Async reply functions can only be used with ConversableAgent.a_initiate_chat(). The following async reply functions are found: "
                + ", ".join([f.__name__ for f in async_reply_functions])
            )

            raise RuntimeError(msg)

    def initiate_chat(
        self,
        recipient: "ConversableAgent",
        clear_history: bool = True,
        silent: Optional[bool] = False,
        cache: Optional[AbstractCache] = None,
        max_turns: Optional[int] = None,
        summary_method: Optional[Union[str, Callable[..., Any]]] = DEFAULT_SUMMARY_METHOD,
        summary_args: Optional[dict[str, Any]] = {},
        message: Optional[Union[dict[str, Any], str, Callable[..., Any]]] = None,
        **kwargs: Any,
    ) -> ChatResult:
        """Initiate a chat with the recipient agent.

        Reset the consecutive auto reply counter.
        If `clear_history` is True, the chat history with the recipient agent will be cleared.


        Args:
            recipient: the recipient agent.
            clear_history (bool): whether to clear the chat history with the agent. Default is True.
            silent (bool or None): (Experimental) whether to print the messages for this conversation. Default is False.
            cache (AbstractCache or None): the cache client to be used for this conversation. Default is None.
            max_turns (int or None): the maximum number of turns for the chat between the two agents. One turn means one conversation round trip. Note that this is different from
                [max_consecutive_auto_reply](#max-consecutive-auto-reply) which is the maximum number of consecutive auto replies; and it is also different from [max_rounds in GroupChat](./groupchat) which is the maximum number of rounds in a group chat session.
                If max_turns is set to None, the chat will continue until a termination condition is met. Default is None.
            summary_method (str or callable): a method to get a summary from the chat. Default is DEFAULT_SUMMARY_METHOD, i.e., "last_msg".

            Supported strings are "last_msg" and "reflection_with_llm":
                - when set to "last_msg", it returns the last message of the dialog as the summary.
                - when set to "reflection_with_llm", it returns a summary extracted using an llm client.
                    `llm_config` must be set in either the recipient or sender.

            A callable summary_method should take the recipient and sender agent in a chat as input and return a string of summary. E.g.,

            ```python
            def my_summary_method(
                sender: ConversableAgent,
                recipient: ConversableAgent,
                summary_args: dict,
            ):
                return recipient.last_message(sender)["content"]
            ```
            summary_args (dict): a dictionary of arguments to be passed to the summary_method.
                One example key is "summary_prompt", and value is a string of text used to prompt a LLM-based agent (the sender or recipient agent) to reflect
                on the conversation and extract a summary when summary_method is "reflection_with_llm".
                The default summary_prompt is DEFAULT_SUMMARY_PROMPT, i.e., "Summarize takeaway from the conversation. Do not add any introductory phrases. If the intended request is NOT properly addressed, please point it out."
                Another available key is "summary_role", which is the role of the message sent to the agent in charge of summarizing. Default is "system".
            message (str, dict or Callable): the initial message to be sent to the recipient. Needs to be provided. Otherwise, input() will be called to get the initial message.
                - If a string or a dict is provided, it will be used as the initial message.        `generate_init_message` is called to generate the initial message for the agent based on this string and the context.
                    If dict, it may contain the following reserved fields (either content or tool_calls need to be provided).

                        1. "content": content of the message, can be None.
                        2. "function_call": a dictionary containing the function name and arguments. (deprecated in favor of "tool_calls")
                        3. "tool_calls": a list of dictionaries containing the function name and arguments.
                        4. "role": role of the message, can be "assistant", "user", "function".
                            This field is only needed to distinguish between "function" or "assistant"/"user".
                        5. "name": In most cases, this field is not needed. When the role is "function", this field is needed to indicate the function name.
                        6. "context" (dict): the context of the message, which will be passed to
                            [OpenAIWrapper.create](/docs/api-reference/autogen/OpenAIWrapper#create).

                - If a callable is provided, it will be called to get the initial message in the form of a string or a dict.
                    If the returned type is dict, it may contain the reserved fields mentioned above.

                    Example of a callable message (returning a string):

            ```python
            def my_message(sender: ConversableAgent, recipient: ConversableAgent, context: dict) -> Union[str, Dict]:
                carryover = context.get("carryover", "")
                if isinstance(message, list):
                    carryover = carryover[-1]
                final_msg = "Write a blogpost." + "\\nContext: \\n" + carryover
                return final_msg
            ```

                    Example of a callable message (returning a dict):

            ```python
            def my_message(sender: ConversableAgent, recipient: ConversableAgent, context: dict) -> Union[str, Dict]:
                final_msg = {}
                carryover = context.get("carryover", "")
                if isinstance(message, list):
                    carryover = carryover[-1]
                final_msg["content"] = "Write a blogpost." + "\\nContext: \\n" + carryover
                final_msg["context"] = {"prefix": "Today I feel"}
                return final_msg
            ```
            **kwargs: any additional information. It has the following reserved fields:
                - "carryover": a string or a list of string to specify the carryover information to be passed to this chat.
                    If provided, we will combine this carryover (by attaching a "context: " string and the carryover content after the message content) with the "message" content when generating the initial chat
                    message in `generate_init_message`.
                - "verbose": a boolean to specify whether to print the message and carryover in a chat. Default is False.

        Raises:
            RuntimeError: if any async reply functions are registered and not ignored in sync chat.

        Returns:
            ChatResult: an ChatResult object.
        """
        _chat_info = locals().copy()
        _chat_info["sender"] = self
        consolidate_chat_info(_chat_info, uniform_sender=self)
        for agent in [self, recipient]:
            agent._raise_exception_on_async_reply_functions()
            agent.previous_cache = agent.client_cache
            agent.client_cache = cache
        if isinstance(max_turns, int):
            self._prepare_chat(recipient, clear_history, reply_at_receive=False)
            for _ in range(max_turns):
                if _ == 0:
                    if isinstance(message, Callable):
                        msg2send = message(_chat_info["sender"], _chat_info["recipient"], kwargs)
                    else:
                        msg2send = self.generate_init_message(message, **kwargs)
                else:
                    msg2send = self.generate_reply(messages=self.chat_messages[recipient], sender=recipient)
                if msg2send is None:
                    break
                self.send(msg2send, recipient, request_reply=True, silent=silent)
        else:
            self._prepare_chat(recipient, clear_history)
            if isinstance(message, Callable):
                msg2send = message(_chat_info["sender"], _chat_info["recipient"], kwargs)
            else:
                msg2send = self.generate_init_message(message, **kwargs)
            self.send(msg2send, recipient, silent=silent)
        summary = self._summarize_chat(
            summary_method,
            summary_args,
            recipient,
            cache=cache,
        )
        for agent in [self, recipient]:
            agent.client_cache = agent.previous_cache
            agent.previous_cache = None
        chat_result = ChatResult(
            chat_history=self.chat_messages[recipient],
            summary=summary,
            cost=gather_usage_summary([self, recipient]),
            human_input=self._human_input,
        )
        return chat_result

    async def a_initiate_chat(
        self,
        recipient: "ConversableAgent",
        clear_history: bool = True,
        silent: Optional[bool] = False,
        cache: Optional[AbstractCache] = None,
        max_turns: Optional[int] = None,
        summary_method: Optional[Union[str, Callable[..., Any]]] = DEFAULT_SUMMARY_METHOD,
        summary_args: Optional[dict[str, Any]] = {},
        message: Optional[Union[str, Callable[..., Any]]] = None,
        **kwargs: Any,
    ) -> ChatResult:
        """(async) Initiate a chat with the recipient agent.

        Reset the consecutive auto reply counter.
        If `clear_history` is True, the chat history with the recipient agent will be cleared.
        `a_generate_init_message` is called to generate the initial message for the agent.

        Args: Please refer to `initiate_chat`.

        Returns:
            ChatResult: an ChatResult object.
        """
        _chat_info = locals().copy()
        _chat_info["sender"] = self
        consolidate_chat_info(_chat_info, uniform_sender=self)
        for agent in [self, recipient]:
            agent.previous_cache = agent.client_cache
            agent.client_cache = cache
        if isinstance(max_turns, int):
            self._prepare_chat(recipient, clear_history, reply_at_receive=False)
            for _ in range(max_turns):
                if _ == 0:
                    if isinstance(message, Callable):
                        msg2send = message(_chat_info["sender"], _chat_info["recipient"], kwargs)
                    else:
                        msg2send = await self.a_generate_init_message(message, **kwargs)
                else:
                    msg2send = await self.a_generate_reply(messages=self.chat_messages[recipient], sender=recipient)
                if msg2send is None:
                    break
                await self.a_send(msg2send, recipient, request_reply=True, silent=silent)
        else:
            self._prepare_chat(recipient, clear_history)
            if isinstance(message, Callable):
                msg2send = message(_chat_info["sender"], _chat_info["recipient"], kwargs)
            else:
                msg2send = await self.a_generate_init_message(message, **kwargs)
            await self.a_send(msg2send, recipient, silent=silent)
        summary = self._summarize_chat(
            summary_method,
            summary_args,
            recipient,
            cache=cache,
        )
        for agent in [self, recipient]:
            agent.client_cache = agent.previous_cache
            agent.previous_cache = None
        chat_result = ChatResult(
            chat_history=self.chat_messages[recipient],
            summary=summary,
            cost=gather_usage_summary([self, recipient]),
            human_input=self._human_input,
        )
        return chat_result

    def _summarize_chat(
        self,
        summary_method,
        summary_args,
        recipient: Optional[Agent] = None,
        cache: Optional[AbstractCache] = None,
    ) -> str:
        """Get a chat summary from an agent participating in a chat.

        Args:
            summary_method (str or callable): the summary_method to get the summary.
                The callable summary_method should take the recipient and sender agent in a chat as input and return a string of summary. E.g,
                ```python
                def my_summary_method(
                    sender: ConversableAgent,
                    recipient: ConversableAgent,
                    summary_args: dict,
                ):
                    return recipient.last_message(sender)["content"]
                ```
            summary_args (dict): a dictionary of arguments to be passed to the summary_method.
            recipient: the recipient agent in a chat.
            prompt (str): the prompt used to get a summary when summary_method is "reflection_with_llm".

        Returns:
            str: a chat summary from the agent.
        """
        summary = ""
        if summary_method is None:
            return summary
        if "cache" not in summary_args:
            summary_args["cache"] = cache
        if summary_method == "reflection_with_llm":
            summary_method = self._reflection_with_llm_as_summary
        elif summary_method == "last_msg":
            summary_method = self._last_msg_as_summary

        if isinstance(summary_method, Callable):
            summary = summary_method(self, recipient, summary_args)
        else:
            raise ValueError(
                "If not None, the summary_method must be a string from [`reflection_with_llm`, `last_msg`] or a callable."
            )
        return summary

    @staticmethod
    def _last_msg_as_summary(sender, recipient, summary_args) -> str:
        """Get a chat summary from the last message of the recipient."""
        summary = ""
        try:
            content = recipient.last_message(sender)["content"]
            if isinstance(content, str):
                summary = content.replace("TERMINATE", "")
            elif isinstance(content, list):
                # Remove the `TERMINATE` word in the content list.
                summary = "\n".join(
                    x["text"].replace("TERMINATE", "") for x in content if isinstance(x, dict) and "text" in x
                )
        except (IndexError, AttributeError) as e:
            warnings.warn(f"Cannot extract summary using last_msg: {e}. Using an empty str as summary.", UserWarning)
        return summary

    @staticmethod
    def _reflection_with_llm_as_summary(sender, recipient, summary_args):
        prompt = summary_args.get("summary_prompt")
        prompt = ConversableAgent.DEFAULT_SUMMARY_PROMPT if prompt is None else prompt
        if not isinstance(prompt, str):
            raise ValueError("The summary_prompt must be a string.")
        msg_list = recipient.chat_messages_for_summary(sender)
        agent = sender if recipient is None else recipient
        role = summary_args.get("summary_role", None)
        if role and not isinstance(role, str):
            raise ValueError("The summary_role in summary_arg must be a string.")
        try:
            summary = sender._reflection_with_llm(
                prompt, msg_list, llm_agent=agent, cache=summary_args.get("cache"), role=role
            )
        except BadRequestError as e:
            warnings.warn(
                f"Cannot extract summary using reflection_with_llm: {e}. Using an empty str as summary.", UserWarning
            )
            summary = ""
        return summary

    def _reflection_with_llm(
        self,
        prompt,
        messages,
        llm_agent: Optional[Agent] = None,
        cache: Optional[AbstractCache] = None,
        role: Union[str, None] = None,
    ) -> str:
        """Get a chat summary using reflection with an llm client based on the conversation history.

        Args:
            prompt (str): The prompt (in this method it is used as system prompt) used to get the summary.
            messages (list): The messages generated as part of a chat conversation.
            llm_agent: the agent with an llm client.
            cache (AbstractCache or None): the cache client to be used for this conversation.
            role (str): the role of the message, usually "system" or "user". Default is "system".
        """
        if not role:
            role = "system"

        system_msg = [
            {
                "role": role,
                "content": prompt,
            }
        ]

        messages = messages + system_msg
        if llm_agent and llm_agent.client is not None:
            llm_client = llm_agent.client
        elif self.client is not None:
            llm_client = self.client
        else:
            raise ValueError("No OpenAIWrapper client is found.")
        response = self._generate_oai_reply_from_client(llm_client=llm_client, messages=messages, cache=cache)
        return response

    def _check_chat_queue_for_sender(self, chat_queue: list[dict[str, Any]]) -> list[dict[str, Any]]:
        """Check the chat queue and add the "sender" key if it's missing.

        Args:
            chat_queue (List[Dict[str, Any]]): A list of dictionaries containing chat information.

        Returns:
            List[Dict[str, Any]]: A new list of dictionaries with the "sender" key added if it was missing.
        """
        chat_queue_with_sender = []
        for chat_info in chat_queue:
            if chat_info.get("sender") is None:
                chat_info["sender"] = self
            chat_queue_with_sender.append(chat_info)
        return chat_queue_with_sender

    def initiate_chats(self, chat_queue: list[dict[str, Any]]) -> list[ChatResult]:
        """(Experimental) Initiate chats with multiple agents.

        Args:
            chat_queue (List[Dict]): a list of dictionaries containing the information of the chats.
                Each dictionary should contain the input arguments for [`initiate_chat`](#initiate-chat)

        Returns: a list of ChatResult objects corresponding to the finished chats in the chat_queue.
        """
        _chat_queue = self._check_chat_queue_for_sender(chat_queue)
        self._finished_chats = initiate_chats(_chat_queue)
        return self._finished_chats

    async def a_initiate_chats(self, chat_queue: list[dict[str, Any]]) -> dict[int, ChatResult]:
        _chat_queue = self._check_chat_queue_for_sender(chat_queue)
        self._finished_chats = await a_initiate_chats(_chat_queue)
        return self._finished_chats

    def get_chat_results(self, chat_index: Optional[int] = None) -> Union[list[ChatResult], ChatResult]:
        """A summary from the finished chats of particular agents."""
        if chat_index is not None:
            return self._finished_chats[chat_index]
        else:
            return self._finished_chats

    def reset(self):
        """Reset the agent."""
        self.clear_history()
        self.reset_consecutive_auto_reply_counter()
        self.stop_reply_at_receive()
        if self.client is not None:
            self.client.clear_usage_summary()
        for reply_func_tuple in self._reply_func_list:
            if reply_func_tuple["reset_config"] is not None:
                reply_func_tuple["reset_config"](reply_func_tuple["config"])
            else:
                reply_func_tuple["config"] = copy.copy(reply_func_tuple["init_config"])

    def stop_reply_at_receive(self, sender: Optional[Agent] = None):
        """Reset the reply_at_receive of the sender."""
        if sender is None:
            self.reply_at_receive.clear()
        else:
            self.reply_at_receive[sender] = False

    def reset_consecutive_auto_reply_counter(self, sender: Optional[Agent] = None):
        """Reset the consecutive_auto_reply_counter of the sender."""
        if sender is None:
            self._consecutive_auto_reply_counter.clear()
        else:
            self._consecutive_auto_reply_counter[sender] = 0

    def clear_history(self, recipient: Optional[Agent] = None, nr_messages_to_preserve: Optional[int] = None):
        """Clear the chat history of the agent.

        Args:
            recipient: the agent with whom the chat history to clear. If None, clear the chat history with all agents.
            nr_messages_to_preserve: the number of newest messages to preserve in the chat history.
        """
        iostream = IOStream.get_default()
        if recipient is None:
            no_messages_preserved = 0
            if nr_messages_to_preserve:
                for key in self._oai_messages:
                    nr_messages_to_preserve_internal = nr_messages_to_preserve
                    # if breaking history between function call and function response, save function call message
                    # additionally, otherwise openai will return error
                    first_msg_to_save = self._oai_messages[key][-nr_messages_to_preserve_internal]
                    if "tool_responses" in first_msg_to_save:
                        nr_messages_to_preserve_internal += 1
                        # clear_conversable_agent_history.print_preserving_message(iostream.print)
                        no_messages_preserved += 1
                    # Remove messages from history except last `nr_messages_to_preserve` messages.
                    self._oai_messages[key] = self._oai_messages[key][-nr_messages_to_preserve_internal:]
                iostream.send(
                    ClearConversableAgentHistoryMessage(agent=self, no_messages_preserved=no_messages_preserved)
                )
            else:
                self._oai_messages.clear()
        else:
            self._oai_messages[recipient].clear()
            # clear_conversable_agent_history.print_warning(iostream.print)
            if nr_messages_to_preserve:
                iostream.send(ClearConversableAgentHistoryWarningMessage(recipient=self))

    def generate_oai_reply(
        self,
        messages: Optional[list[dict[str, Any]]] = None,
        sender: Optional[Agent] = None,
        config: Optional[OpenAIWrapper] = None,
    ) -> tuple[bool, Optional[Union[str, dict[str, Any]]]]:
        """Generate a reply using autogen.oai."""
        client = self.client if config is None else config
        if client is None:
            return False, None
        if messages is None:
            messages = self._oai_messages[sender]
        extracted_response = self._generate_oai_reply_from_client(
            client, self._oai_system_message + messages, self.client_cache
        )
        return (False, None) if extracted_response is None else (True, extracted_response)

    def _generate_oai_reply_from_client(self, llm_client, messages, cache) -> Optional[Union[str, dict[str, Any]]]:
        # unroll tool_responses
        all_messages = []
        for message in messages:
            tool_responses = message.get("tool_responses", [])
            if tool_responses:
                all_messages += tool_responses
                # tool role on the parent message means the content is just concatenation of all of the tool_responses
                if message.get("role") != "tool":
                    all_messages.append({key: message[key] for key in message if key != "tool_responses"})
            else:
                all_messages.append(message)

        # TODO: #1143 handle token limit exceeded error
        response = llm_client.create(
            context=messages[-1].pop("context", None),
            messages=all_messages,
            cache=cache,
            agent=self,
        )
        extracted_response = llm_client.extract_text_or_completion_object(response)[0]

        if extracted_response is None:
            warnings.warn(f"Extracted_response from {response} is None.", UserWarning)
            return None
        # ensure function and tool calls will be accepted when sent back to the LLM
        if not isinstance(extracted_response, str) and hasattr(extracted_response, "model_dump"):
            extracted_response = extracted_response.model_dump()
        if isinstance(extracted_response, dict):
            if extracted_response.get("function_call"):
                extracted_response["function_call"]["name"] = self._normalize_name(
                    extracted_response["function_call"]["name"]
                )
            for tool_call in extracted_response.get("tool_calls") or []:
                tool_call["function"]["name"] = self._normalize_name(tool_call["function"]["name"])
                # Remove id and type if they are not present.
                # This is to make the tool call object compatible with Mistral API.
                if tool_call.get("id") is None:
                    tool_call.pop("id")
                if tool_call.get("type") is None:
                    tool_call.pop("type")
        return extracted_response

    async def a_generate_oai_reply(
        self,
        messages: Optional[list[dict[str, Any]]] = None,
        sender: Optional[Agent] = None,
        config: Optional[Any] = None,
    ) -> tuple[bool, Optional[Union[str, dict[str, Any]]]]:
        """Generate a reply using autogen.oai asynchronously."""
        iostream = IOStream.get_default()

        def _generate_oai_reply(
            self, iostream: IOStream, *args: Any, **kwargs: Any
        ) -> tuple[bool, Optional[Union[str, dict[str, Any]]]]:
            with IOStream.set_default(iostream):
                return self.generate_oai_reply(*args, **kwargs)

        return await asyncio.get_event_loop().run_in_executor(
            None,
            functools.partial(
                _generate_oai_reply, self=self, iostream=iostream, messages=messages, sender=sender, config=config
            ),
        )

    def _generate_code_execution_reply_using_executor(
        self,
        messages: Optional[list[dict[str, Any]]] = None,
        sender: Optional[Agent] = None,
        config: Optional[Union[dict[str, Any], Literal[False]]] = None,
    ):
        """Generate a reply using code executor."""
        iostream = IOStream.get_default()

        if config is not None:
            raise ValueError("config is not supported for _generate_code_execution_reply_using_executor.")
        if self._code_execution_config is False:
            return False, None
        if messages is None:
            messages = self._oai_messages[sender]
        last_n_messages = self._code_execution_config.get("last_n_messages", "auto")

        if not (isinstance(last_n_messages, (int, float)) and last_n_messages >= 0) and last_n_messages != "auto":
            raise ValueError("last_n_messages must be either a non-negative integer, or the string 'auto'.")

        num_messages_to_scan = last_n_messages
        if last_n_messages == "auto":
            # Find when the agent last spoke
            num_messages_to_scan = 0
            for message in reversed(messages):
                if "role" not in message or message["role"] != "user":
                    break
                else:
                    num_messages_to_scan += 1
        num_messages_to_scan = min(len(messages), num_messages_to_scan)
        messages_to_scan = messages[-num_messages_to_scan:]

        # iterate through the last n messages in reverse
        # if code blocks are found, execute the code blocks and return the output
        # if no code blocks are found, continue
        for message in reversed(messages_to_scan):
            if not message["content"]:
                continue
            code_blocks = self._code_executor.code_extractor.extract_code_blocks(message["content"])
            if len(code_blocks) == 0:
                continue

            iostream.send(GenerateCodeExecutionReplyMessage(code_blocks=code_blocks, sender=sender, recipient=self))

            # found code blocks, execute code.
            code_result = self._code_executor.execute_code_blocks(code_blocks)
            exitcode2str = "execution succeeded" if code_result.exit_code == 0 else "execution failed"
            return True, f"exitcode: {code_result.exit_code} ({exitcode2str})\nCode output: {code_result.output}"

        return False, None

    def generate_code_execution_reply(
        self,
        messages: Optional[list[dict[str, Any]]] = None,
        sender: Optional[Agent] = None,
        config: Optional[Union[dict[str, Any], Literal[False]]] = None,
    ):
        """Generate a reply using code execution."""
        code_execution_config = config if config is not None else self._code_execution_config
        if code_execution_config is False:
            return False, None
        if messages is None:
            messages = self._oai_messages[sender]
        last_n_messages = code_execution_config.pop("last_n_messages", "auto")

        if not (isinstance(last_n_messages, (int, float)) and last_n_messages >= 0) and last_n_messages != "auto":
            raise ValueError("last_n_messages must be either a non-negative integer, or the string 'auto'.")

        messages_to_scan = last_n_messages
        if last_n_messages == "auto":
            # Find when the agent last spoke
            messages_to_scan = 0
            for i in range(len(messages)):
                message = messages[-(i + 1)]
                if "role" not in message or message["role"] != "user":
                    break
                else:
                    messages_to_scan += 1

        # iterate through the last n messages in reverse
        # if code blocks are found, execute the code blocks and return the output
        # if no code blocks are found, continue
        for i in range(min(len(messages), messages_to_scan)):
            message = messages[-(i + 1)]
            if not message["content"]:
                continue
            code_blocks = extract_code(message["content"])
            if len(code_blocks) == 1 and code_blocks[0][0] == UNKNOWN:
                continue

            # found code blocks, execute code and push "last_n_messages" back
            exitcode, logs = self.execute_code_blocks(code_blocks)
            code_execution_config["last_n_messages"] = last_n_messages
            exitcode2str = "execution succeeded" if exitcode == 0 else "execution failed"
            return True, f"exitcode: {exitcode} ({exitcode2str})\nCode output: {logs}"

        # no code blocks are found, push last_n_messages back and return.
        code_execution_config["last_n_messages"] = last_n_messages

        return False, None

    def generate_function_call_reply(
        self,
        messages: Optional[list[dict[str, Any]]] = None,
        sender: Optional[Agent] = None,
        config: Optional[Any] = None,
    ) -> tuple[bool, Optional[dict[str, Any]]]:
        """Generate a reply using function call.

        "function_call" replaced by "tool_calls" as of [OpenAI API v1.1.0](https://github.com/openai/openai-python/releases/tag/v1.1.0)
        See https://platform.openai.com/docs/api-reference/chat/create#chat-create-functions
        """
        if config is None:
            config = self
        if messages is None:
            messages = self._oai_messages[sender]
        message = messages[-1]
        if message.get("function_call"):
            call_id = message.get("id", None)
            func_call = message["function_call"]
            func = self._function_map.get(func_call.get("name", None), None)
            if inspect.iscoroutinefunction(func):
                try:
                    # get the running loop if it was already created
                    loop = asyncio.get_running_loop()
                    close_loop = False
                except RuntimeError:
                    # create a loop if there is no running loop
                    loop = asyncio.new_event_loop()
                    close_loop = True

                _, func_return = loop.run_until_complete(self.a_execute_function(func_call, call_id=call_id))
                if close_loop:
                    loop.close()
            else:
                _, func_return = self.execute_function(message["function_call"], call_id=call_id)
            return True, func_return
        return False, None

    async def a_generate_function_call_reply(
        self,
        messages: Optional[list[dict[str, Any]]] = None,
        sender: Optional[Agent] = None,
        config: Optional[Any] = None,
    ) -> tuple[bool, Optional[dict[str, Any]]]:
        """Generate a reply using async function call.

        "function_call" replaced by "tool_calls" as of [OpenAI API v1.1.0](https://github.com/openai/openai-python/releases/tag/v1.1.0)
        See https://platform.openai.com/docs/api-reference/chat/create#chat-create-functions
        """
        if config is None:
            config = self
        if messages is None:
            messages = self._oai_messages[sender]
        message = messages[-1]
        if "function_call" in message:
            call_id = message.get("id", None)
            func_call = message["function_call"]
            func_name = func_call.get("name", "")
            func = self._function_map.get(func_name, None)
            if func and inspect.iscoroutinefunction(func):
                _, func_return = await self.a_execute_function(func_call, call_id=call_id)
            else:
                _, func_return = self.execute_function(func_call, call_id=call_id)
            return True, func_return

        return False, None

    def _str_for_tool_response(self, tool_response):
        return str(tool_response.get("content", ""))

    def generate_tool_calls_reply(
        self,
        messages: Optional[list[dict[str, Any]]] = None,
        sender: Optional[Agent] = None,
        config: Optional[Any] = None,
    ) -> tuple[bool, Optional[dict[str, Any]]]:
        """Generate a reply using tool call."""
        if config is None:
            config = self
        if messages is None:
            messages = self._oai_messages[sender]
        message = messages[-1]
        tool_returns = []
        for tool_call in message.get("tool_calls", []):
            function_call = tool_call.get("function", {})
            tool_call_id = tool_call.get("id", None)
            func = self._function_map.get(function_call.get("name", None), None)
            if inspect.iscoroutinefunction(func):
                try:
                    # get the running loop if it was already created
                    loop = asyncio.get_running_loop()
                    close_loop = False
                except RuntimeError:
                    # create a loop if there is no running loop
                    loop = asyncio.new_event_loop()
                    close_loop = True

                _, func_return = loop.run_until_complete(self.a_execute_function(function_call, call_id=tool_call_id))
                if close_loop:
                    loop.close()
            else:
                _, func_return = self.execute_function(function_call, call_id=tool_call_id)
            content = func_return.get("content", "")
            if content is None:
                content = ""

            if tool_call_id is not None:
                tool_call_response = {
                    "tool_call_id": tool_call_id,
                    "role": "tool",
                    "content": content,
                }
            else:
                # Do not include tool_call_id if it is not present.
                # This is to make the tool call object compatible with Mistral API.
                tool_call_response = {
                    "role": "tool",
                    "content": content,
                }
            tool_returns.append(tool_call_response)
        if tool_returns:
            return True, {
                "role": "tool",
                "tool_responses": tool_returns,
                "content": "\n\n".join([self._str_for_tool_response(tool_return) for tool_return in tool_returns]),
            }
        return False, None

    async def _a_execute_tool_call(self, tool_call):
        tool_call_id = tool_call["id"]
        function_call = tool_call.get("function", {})
        _, func_return = await self.a_execute_function(function_call, call_id=tool_call_id)
        return {
            "tool_call_id": tool_call_id,
            "role": "tool",
            "content": func_return.get("content", ""),
        }

    async def a_generate_tool_calls_reply(
        self,
        messages: Optional[list[dict[str, Any]]] = None,
        sender: Optional[Agent] = None,
        config: Optional[Any] = None,
    ) -> tuple[bool, Optional[dict[str, Any]]]:
        """Generate a reply using async function call."""
        if config is None:
            config = self
        if messages is None:
            messages = self._oai_messages[sender]
        message = messages[-1]
        async_tool_calls = []
        for tool_call in message.get("tool_calls", []):
            async_tool_calls.append(self._a_execute_tool_call(tool_call))
        if async_tool_calls:
            tool_returns = await asyncio.gather(*async_tool_calls)
            return True, {
                "role": "tool",
                "tool_responses": tool_returns,
                "content": "\n\n".join([self._str_for_tool_response(tool_return) for tool_return in tool_returns]),
            }

        return False, None

    def check_termination_and_human_reply(
        self,
        messages: Optional[list[dict[str, Any]]] = None,
        sender: Optional[Agent] = None,
        config: Optional[Any] = None,
    ) -> tuple[bool, Union[str, None]]:
        """Check if the conversation should be terminated, and if human reply is provided.

        This method checks for conditions that require the conversation to be terminated, such as reaching
        a maximum number of consecutive auto-replies or encountering a termination message. Additionally,
        it prompts for and processes human input based on the configured human input mode, which can be
        'ALWAYS', 'NEVER', or 'TERMINATE'. The method also manages the consecutive auto-reply counter
        for the conversation and prints relevant messages based on the human input received.

        Args:
            - messages (Optional[List[Dict]]): A list of message dictionaries, representing the conversation history.
            - sender (Optional[Agent]): The agent object representing the sender of the message.
            - config (Optional[Any]): Configuration object, defaults to the current instance if not provided.

        Returns:
            - Tuple[bool, Union[str, Dict, None]]: A tuple containing a boolean indicating if the conversation
            should be terminated, and a human reply which can be a string, a dictionary, or None.
        """
        iostream = IOStream.get_default()

        if config is None:
            config = self
        if messages is None:
            messages = self._oai_messages[sender] if sender else []
        message = messages[-1]
        reply = ""
        no_human_input_msg = ""
        sender_name = "the sender" if sender is None else sender.name
        if self.human_input_mode == "ALWAYS":
            reply = self.get_human_input(
                f"Replying as {self.name}. Provide feedback to {sender_name}. Press enter to skip and use auto-reply, or type 'exit' to end the conversation: "
            )
            no_human_input_msg = "NO HUMAN INPUT RECEIVED." if not reply else ""
            # if the human input is empty, and the message is a termination message, then we will terminate the conversation
            reply = reply if reply or not self._is_termination_msg(message) else "exit"
        else:
            if self._consecutive_auto_reply_counter[sender] >= self._max_consecutive_auto_reply_dict[sender]:
                if self.human_input_mode == "NEVER":
                    reply = "exit"
                else:
                    # self.human_input_mode == "TERMINATE":
                    terminate = self._is_termination_msg(message)
                    reply = self.get_human_input(
                        f"Please give feedback to {sender_name}. Press enter or type 'exit' to stop the conversation: "
                        if terminate
                        else f"Please give feedback to {sender_name}. Press enter to skip and use auto-reply, or type 'exit' to stop the conversation: "
                    )
                    no_human_input_msg = "NO HUMAN INPUT RECEIVED." if not reply else ""
                    # if the human input is empty, and the message is a termination message, then we will terminate the conversation
                    reply = reply if reply or not terminate else "exit"
            elif self._is_termination_msg(message):
                if self.human_input_mode == "NEVER":
                    reply = "exit"
                else:
                    # self.human_input_mode == "TERMINATE":
                    reply = self.get_human_input(
                        f"Please give feedback to {sender_name}. Press enter or type 'exit' to stop the conversation: "
                    )
                    no_human_input_msg = "NO HUMAN INPUT RECEIVED." if not reply else ""
                    # if the human input is empty, and the message is a termination message, then we will terminate the conversation
                    reply = reply or "exit"

        # print the no_human_input_msg
        if no_human_input_msg:
            iostream.send(
                TerminationAndHumanReplyMessage(no_human_input_msg=no_human_input_msg, sender=sender, recipient=self)
            )

        # stop the conversation
        if reply == "exit":
            # reset the consecutive_auto_reply_counter
            self._consecutive_auto_reply_counter[sender] = 0
            return True, None

        # send the human reply
        if reply or self._max_consecutive_auto_reply_dict[sender] == 0:
            # reset the consecutive_auto_reply_counter
            self._consecutive_auto_reply_counter[sender] = 0
            # User provided a custom response, return function and tool failures indicating user interruption
            tool_returns = []
            if message.get("function_call", False):
                tool_returns.append({
                    "role": "function",
                    "name": message["function_call"].get("name", ""),
                    "content": "USER INTERRUPTED",
                })

            if message.get("tool_calls", False):
                tool_returns.extend([
                    {"role": "tool", "tool_call_id": tool_call.get("id", ""), "content": "USER INTERRUPTED"}
                    for tool_call in message["tool_calls"]
                ])

            response = {"role": "user", "content": reply}
            if tool_returns:
                response["tool_responses"] = tool_returns

            return True, response

        # increment the consecutive_auto_reply_counter
        self._consecutive_auto_reply_counter[sender] += 1
        if self.human_input_mode != "NEVER":
            iostream.send(UsingAutoReplyMessage(human_input_mode=self.human_input_mode, sender=sender, recipient=self))

        return False, None

    async def a_check_termination_and_human_reply(
        self,
        messages: Optional[list[dict[str, Any]]] = None,
        sender: Optional[Agent] = None,
        config: Optional[Any] = None,
    ) -> tuple[bool, Union[str, None]]:
        """(async) Check if the conversation should be terminated, and if human reply is provided.

        This method checks for conditions that require the conversation to be terminated, such as reaching
        a maximum number of consecutive auto-replies or encountering a termination message. Additionally,
        it prompts for and processes human input based on the configured human input mode, which can be
        'ALWAYS', 'NEVER', or 'TERMINATE'. The method also manages the consecutive auto-reply counter
        for the conversation and prints relevant messages based on the human input received.

        Args:
            messages (Optional[List[Dict]]): A list of message dictionaries, representing the conversation history.
            sender (Optional[Agent]): The agent object representing the sender of the message.
            config (Optional[Any]): Configuration object, defaults to the current instance if not provided.

        Returns:
            Tuple[bool, Union[str, Dict, None]]: A tuple containing a boolean indicating if the conversation
            should be terminated, and a human reply which can be a string, a dictionary, or None.
        """
        iostream = IOStream.get_default()

        if config is None:
            config = self
        if messages is None:
            messages = self._oai_messages[sender] if sender else []
        message = messages[-1] if messages else {}
        reply = ""
        no_human_input_msg = ""
        sender_name = "the sender" if sender is None else sender.name
        if self.human_input_mode == "ALWAYS":
            reply = await self.a_get_human_input(
                f"Replying as {self.name}. Provide feedback to {sender_name}. Press enter to skip and use auto-reply, or type 'exit' to end the conversation: "
            )
            no_human_input_msg = "NO HUMAN INPUT RECEIVED." if not reply else ""
            # if the human input is empty, and the message is a termination message, then we will terminate the conversation
            reply = reply if reply or not self._is_termination_msg(message) else "exit"
        else:
            if self._consecutive_auto_reply_counter[sender] >= self._max_consecutive_auto_reply_dict[sender]:
                if self.human_input_mode == "NEVER":
                    reply = "exit"
                else:
                    # self.human_input_mode == "TERMINATE":
                    terminate = self._is_termination_msg(message)
                    reply = await self.a_get_human_input(
                        f"Please give feedback to {sender_name}. Press enter or type 'exit' to stop the conversation: "
                        if terminate
                        else f"Please give feedback to {sender_name}. Press enter to skip and use auto-reply, or type 'exit' to stop the conversation: "
                    )
                    no_human_input_msg = "NO HUMAN INPUT RECEIVED." if not reply else ""
                    # if the human input is empty, and the message is a termination message, then we will terminate the conversation
                    reply = reply if reply or not terminate else "exit"
            elif self._is_termination_msg(message):
                if self.human_input_mode == "NEVER":
                    reply = "exit"
                else:
                    # self.human_input_mode == "TERMINATE":
                    reply = await self.a_get_human_input(
                        f"Please give feedback to {sender_name}. Press enter or type 'exit' to stop the conversation: "
                    )
                    no_human_input_msg = "NO HUMAN INPUT RECEIVED." if not reply else ""
                    # if the human input is empty, and the message is a termination message, then we will terminate the conversation
                    reply = reply or "exit"

        # print the no_human_input_msg
        if no_human_input_msg:
            iostream.send(
                TerminationAndHumanReplyMessage(no_human_input_msg=no_human_input_msg, sender=sender, recipient=self)
            )

        # stop the conversation
        if reply == "exit":
            # reset the consecutive_auto_reply_counter
            self._consecutive_auto_reply_counter[sender] = 0
            return True, None

        # send the human reply
        if reply or self._max_consecutive_auto_reply_dict[sender] == 0:
            # User provided a custom response, return function and tool results indicating user interruption
            # reset the consecutive_auto_reply_counter
            self._consecutive_auto_reply_counter[sender] = 0
            tool_returns = []
            if message.get("function_call", False):
                tool_returns.append({
                    "role": "function",
                    "name": message["function_call"].get("name", ""),
                    "content": "USER INTERRUPTED",
                })

            if message.get("tool_calls", False):
                tool_returns.extend([
                    {"role": "tool", "tool_call_id": tool_call.get("id", ""), "content": "USER INTERRUPTED"}
                    for tool_call in message["tool_calls"]
                ])

            response = {"role": "user", "content": reply}
            if tool_returns:
                response["tool_responses"] = tool_returns

            return True, response

        # increment the consecutive_auto_reply_counter
        self._consecutive_auto_reply_counter[sender] += 1
        if self.human_input_mode != "NEVER":
            iostream.send(UsingAutoReplyMessage(human_input_mode=self.human_input_mode, sender=sender, recipient=self))

        return False, None

    def generate_reply(
        self,
        messages: Optional[list[dict[str, Any]]] = None,
        sender: Optional["Agent"] = None,
        **kwargs: Any,
    ) -> Optional[Union[str, dict[str, Any]]]:
        """Reply based on the conversation history and the sender.

        Either messages or sender must be provided.
        Register a reply_func with `None` as one trigger for it to be activated when `messages` is non-empty and `sender` is `None`.
        Use registered auto reply functions to generate replies.
        By default, the following functions are checked in order:
        1. check_termination_and_human_reply
        2. generate_function_call_reply (deprecated in favor of tool_calls)
        3. generate_tool_calls_reply
        4. generate_code_execution_reply
        5. generate_oai_reply
        Every function returns a tuple (final, reply).
        When a function returns final=False, the next function will be checked.
        So by default, termination and human reply will be checked first.
        If not terminating and human reply is skipped, execute function or code and return the result.
        AI replies are generated only when no code execution is performed.

        Args:
            messages: a list of messages in the conversation history.
            sender: sender of an Agent instance.

        Additional keyword arguments:
            exclude (List[Callable[..., Any]]): a list of reply functions to be excluded.

        Returns:
            str or dict or None: reply. None if no reply is generated.
        """
        if all((messages is None, sender is None)):
            error_msg = f"Either {messages=} or {sender=} must be provided."
            logger.error(error_msg)
            raise AssertionError(error_msg)

        if messages is None:
            messages = self._oai_messages[sender]

        # Call the hookable method that gives registered hooks a chance to update agent state, used for their context variables.
        self.update_agent_state_before_reply(messages)

        # Call the hookable method that gives registered hooks a chance to process the last message.
        # Message modifications do not affect the incoming messages or self._oai_messages.
        messages = self.process_last_received_message(messages)

        # Call the hookable method that gives registered hooks a chance to process all messages.
        # Message modifications do not affect the incoming messages or self._oai_messages.
        messages = self.process_all_messages_before_reply(messages)

        for reply_func_tuple in self._reply_func_list:
            reply_func = reply_func_tuple["reply_func"]
            if "exclude" in kwargs and reply_func in kwargs["exclude"]:
                continue
            if inspect.iscoroutinefunction(reply_func):
                continue
            if self._match_trigger(reply_func_tuple["trigger"], sender):
                final, reply = reply_func(self, messages=messages, sender=sender, config=reply_func_tuple["config"])
                if logging_enabled():
                    log_event(
                        self,
                        "reply_func_executed",
                        reply_func_module=reply_func.__module__,
                        reply_func_name=reply_func.__name__,
                        final=final,
                        reply=reply,
                    )
                if final:
                    return reply
        return self._default_auto_reply

    async def a_generate_reply(
        self,
        messages: Optional[list[dict[str, Any]]] = None,
        sender: Optional["Agent"] = None,
        **kwargs: Any,
    ) -> Union[str, dict[str, Any], None]:
        """(async) Reply based on the conversation history and the sender.

        Either messages or sender must be provided.
        Register a reply_func with `None` as one trigger for it to be activated when `messages` is non-empty and `sender` is `None`.
        Use registered auto reply functions to generate replies.
        By default, the following functions are checked in order:
        1. check_termination_and_human_reply
        2. generate_function_call_reply
        3. generate_tool_calls_reply
        4. generate_code_execution_reply
        5. generate_oai_reply
        Every function returns a tuple (final, reply).
        When a function returns final=False, the next function will be checked.
        So by default, termination and human reply will be checked first.
        If not terminating and human reply is skipped, execute function or code and return the result.
        AI replies are generated only when no code execution is performed.

        Args:
            messages: a list of messages in the conversation history.
            sender: sender of an Agent instance.

        Additional keyword arguments:
            exclude (List[Callable[..., Any]]): a list of reply functions to be excluded.

        Returns:
            str or dict or None: reply. None if no reply is generated.
        """
        if all((messages is None, sender is None)):
            error_msg = f"Either {messages=} or {sender=} must be provided."
            logger.error(error_msg)
            raise AssertionError(error_msg)

        if messages is None:
            messages = self._oai_messages[sender]

        # Call the hookable method that gives registered hooks a chance to update agent state, used for their context variables.
        self.update_agent_state_before_reply(messages)

        # Call the hookable method that gives registered hooks a chance to process all messages.
        # Message modifications do not affect the incoming messages or self._oai_messages.
        messages = self.process_all_messages_before_reply(messages)

        # Call the hookable method that gives registered hooks a chance to process the last message.
        # Message modifications do not affect the incoming messages or self._oai_messages.
        messages = self.process_last_received_message(messages)

        for reply_func_tuple in self._reply_func_list:
            reply_func = reply_func_tuple["reply_func"]
            if "exclude" in kwargs and reply_func in kwargs["exclude"]:
                continue

            if self._match_trigger(reply_func_tuple["trigger"], sender):
                if inspect.iscoroutinefunction(reply_func):
                    final, reply = await reply_func(
                        self, messages=messages, sender=sender, config=reply_func_tuple["config"]
                    )
                else:
                    final, reply = reply_func(self, messages=messages, sender=sender, config=reply_func_tuple["config"])
                if final:
                    return reply
        return self._default_auto_reply

    def _match_trigger(self, trigger: Union[None, str, type, Agent, Callable, list], sender: Optional[Agent]) -> bool:
        """Check if the sender matches the trigger.

        Args:
            - trigger (Union[None, str, type, Agent, Callable, List]): The condition to match against the sender.
            Can be `None`, string, type, `Agent` instance, callable, or a list of these.
            - sender (Agent): The sender object or type to be matched against the trigger.

        Returns:
            - bool: Returns `True` if the sender matches the trigger, otherwise `False`.

        Raises:
            - ValueError: If the trigger type is unsupported.
        """
        if trigger is None:
            return sender is None
        elif isinstance(trigger, str):
            if sender is None:
                raise SenderRequiredError()
            return trigger == sender.name
        elif isinstance(trigger, type):
            return isinstance(sender, trigger)
        elif isinstance(trigger, Agent):
            # return True if the sender is the same type (class) as the trigger
            return trigger == sender
        elif isinstance(trigger, Callable):
            rst = trigger(sender)
            assert isinstance(rst, bool), f"trigger {trigger} must return a boolean value."
            return rst
        elif isinstance(trigger, list):
            return any(self._match_trigger(t, sender) for t in trigger)
        else:
            raise ValueError(f"Unsupported trigger type: {type(trigger)}")

    def get_human_input(self, prompt: str) -> str:
        """Get human input.

        Override this method to customize the way to get human input.

        Args:
            prompt (str): prompt for the human input.

        Returns:
            str: human input.
        """
        iostream = IOStream.get_default()

        reply = iostream.input(prompt)
        self._human_input.append(reply)
        return reply

    async def a_get_human_input(self, prompt: str) -> str:
        """(Async) Get human input.

        Override this method to customize the way to get human input.

        Args:
            prompt (str): prompt for the human input.

        Returns:
            str: human input.
        """
        loop = asyncio.get_running_loop()
        reply = await loop.run_in_executor(None, functools.partial(self.get_human_input, prompt))
        return reply

    def run_code(self, code, **kwargs: Any):
        """Run the code and return the result.

        Override this function to modify the way to run the code.

        Args:
            code (str): the code to be executed.
            **kwargs: other keyword arguments.

        Returns:
            A tuple of (exitcode, logs, image).
            exitcode (int): the exit code of the code execution.
            logs (str): the logs of the code execution.
            image (str or None): the docker image used for the code execution.
        """
        return execute_code(code, **kwargs)

    def execute_code_blocks(self, code_blocks):
        """Execute the code blocks and return the result."""
        iostream = IOStream.get_default()

        logs_all = ""
        for i, code_block in enumerate(code_blocks):
            lang, code = code_block
            if not lang:
                lang = infer_lang(code)

            iostream.send(ExecuteCodeBlockMessage(code=code, language=lang, code_block_count=i, recipient=self))

            if lang in ["bash", "shell", "sh"]:
                exitcode, logs, image = self.run_code(code, lang=lang, **self._code_execution_config)
            elif lang in PYTHON_VARIANTS:
                filename = code[11 : code.find("\n")].strip() if code.startswith("# filename: ") else None
                exitcode, logs, image = self.run_code(
                    code,
                    lang="python",
                    filename=filename,
                    **self._code_execution_config,
                )
            else:
                # In case the language is not supported, we return an error message.
                exitcode, logs, image = (
                    1,
                    f"unknown language {lang}",
                    None,
                )
                # raise NotImplementedError
            if image is not None:
                self._code_execution_config["use_docker"] = image
            logs_all += "\n" + logs
            if exitcode != 0:
                return exitcode, logs_all
        return exitcode, logs_all

    @staticmethod
    def _format_json_str(jstr):
        """Remove newlines outside of quotes, and handle JSON escape sequences.

        1. this function removes the newline in the query outside of quotes otherwise json.loads(s) will fail.
            Ex 1:
            "{\n"tool": "python",\n"query": "print('hello')\nprint('world')"\n}" -> "{"tool": "python","query": "print('hello')\nprint('world')"}"
            Ex 2:
            "{\n  \"location\": \"Boston, MA\"\n}" -> "{"location": "Boston, MA"}"

        2. this function also handles JSON escape sequences inside quotes.
            Ex 1:
            '{"args": "a\na\na\ta"}' -> '{"args": "a\\na\\na\\ta"}'
        """
        result = []
        inside_quotes = False
        last_char = " "
        for char in jstr:
            if last_char != "\\" and char == '"':
                inside_quotes = not inside_quotes
            last_char = char
            if not inside_quotes and char == "\n":
                continue
            if inside_quotes and char == "\n":
                char = "\\n"
            if inside_quotes and char == "\t":
                char = "\\t"
            result.append(char)
        return "".join(result)

    def execute_function(
        self, func_call, call_id: Optional[str] = None, verbose: bool = False
    ) -> tuple[bool, dict[str, Any]]:
        """Execute a function call and return the result.

        Override this function to modify the way to execute function and tool calls.

        Args:
            func_call: a dictionary extracted from openai message at "function_call" or "tool_calls" with keys "name" and "arguments".
            call_id: a string to identify the tool call.

        Returns:
            A tuple of (is_exec_success, result_dict).
            is_exec_success (boolean): whether the execution is successful.
            result_dict: a dictionary with keys "name", "role", and "content". Value of "role" is "function".

        "function_call" deprecated as of [OpenAI API v1.1.0](https://github.com/openai/openai-python/releases/tag/v1.1.0)
        See https://platform.openai.com/docs/api-reference/chat/create#chat-create-function_call
        """
        iostream = IOStream.get_default()

        func_name = func_call.get("name", "")
        func = self._function_map.get(func_name, None)

        is_exec_success = False
        if func is not None:
            # Extract arguments from a json-like string and put it into a dict.
            input_string = self._format_json_str(func_call.get("arguments", "{}"))
            try:
                arguments = json.loads(input_string)
            except json.JSONDecodeError as e:
                arguments = None
                content = f"Error: {e}\n The argument must be in JSON format."

            # Try to execute the function
            if arguments is not None:
                iostream.send(
                    ExecuteFunctionMessage(func_name=func_name, call_id=call_id, arguments=arguments, recipient=self)
                )
                try:
                    content = func(**arguments)
                    is_exec_success = True
                except Exception as e:
                    content = f"Error: {e}"
        else:
            arguments = {}
            content = f"Error: Function {func_name} not found."

        if verbose:
            iostream.send(
                ExecutedFunctionMessage(
                    func_name=func_name, call_id=call_id, arguments=arguments, content=content, recipient=self
                )
            )

        return is_exec_success, {
            "name": func_name,
            "role": "function",
            "content": content,
        }

    async def a_execute_function(
        self, func_call, call_id: Optional[str] = None, verbose: bool = False
    ) -> tuple[bool, dict[str, Any]]:
        """Execute an async function call and return the result.

        Override this function to modify the way async functions and tools are executed.

        Args:
            func_call: a dictionary extracted from openai message at key "function_call" or "tool_calls" with keys "name" and "arguments".
            call_id: a string to identify the tool call.

        Returns:
            A tuple of (is_exec_success, result_dict).
            is_exec_success (boolean): whether the execution is successful.
            result_dict: a dictionary with keys "name", "role", and "content". Value of "role" is "function".

        "function_call" deprecated as of [OpenAI API v1.1.0](https://github.com/openai/openai-python/releases/tag/v1.1.0)
        See https://platform.openai.com/docs/api-reference/chat/create#chat-create-function_call
        """
        iostream = IOStream.get_default()

        func_name = func_call.get("name", "")
        func = self._function_map.get(func_name, None)

        is_exec_success = False
        if func is not None:
            # Extract arguments from a json-like string and put it into a dict.
            input_string = self._format_json_str(func_call.get("arguments", "{}"))
            try:
                arguments = json.loads(input_string)
            except json.JSONDecodeError as e:
                arguments = None
                content = f"Error: {e}\n The argument must be in JSON format."

            # Try to execute the function
            if arguments is not None:
                iostream.send(
                    ExecuteFunctionMessage(func_name=func_name, call_id=call_id, arguments=arguments, recipient=self)
                )
                try:
                    if inspect.iscoroutinefunction(func):
                        content = await func(**arguments)
                    else:
                        # Fallback to sync function if the function is not async
                        content = func(**arguments)
                    is_exec_success = True
                except Exception as e:
                    content = f"Error: {e}"
        else:
            arguments = {}
            content = f"Error: Function {func_name} not found."

        if verbose:
            iostream.send(
                ExecutedFunctionMessage(
                    func_name=func_name, call_id=call_id, arguments=arguments, content=content, recipient=self
                )
            )

        return is_exec_success, {
            "name": func_name,
            "role": "function",
            "content": content,
        }

    def generate_init_message(
        self, message: Optional[Union[dict[str, Any], str]], **kwargs: Any
    ) -> Union[str, dict[str, Any]]:
        """Generate the initial message for the agent.
        If message is None, input() will be called to get the initial message.

        Args:
            message (str or None): the message to be processed.
            **kwargs: any additional information. It has the following reserved fields:
                "carryover": a string or a list of string to specify the carryover information to be passed to this chat. It can be a string or a list of string.
                    If provided, we will combine this carryover with the "message" content when generating the initial chat
                    message.

        Returns:
            str or dict: the processed message.
        """
        if message is None:
            message = self.get_human_input(">")

        return self._handle_carryover(message, kwargs)

    def _handle_carryover(self, message: Union[str, dict[str, Any]], kwargs: dict) -> Union[str, dict[str, Any]]:
        if not kwargs.get("carryover"):
            return message

        if isinstance(message, str):
            return self._process_carryover(message, kwargs)

        elif isinstance(message, dict):
            if isinstance(message.get("content"), str):
                # Makes sure the original message is not mutated
                message = message.copy()
                message["content"] = self._process_carryover(message["content"], kwargs)
            elif isinstance(message.get("content"), list):
                # Makes sure the original message is not mutated
                message = message.copy()
                message["content"] = self._process_multimodal_carryover(message["content"], kwargs)
        else:
            raise InvalidCarryOverTypeError("Carryover should be a string or a list of strings.")

        return message

    def _process_carryover(self, content: str, kwargs: dict) -> str:
        # Makes sure there's a carryover
        if not kwargs.get("carryover"):
            return content

        # if carryover is string
        if isinstance(kwargs["carryover"], str):
            content += "\nContext: \n" + kwargs["carryover"]
        elif isinstance(kwargs["carryover"], list):
            content += "\nContext: \n" + ("\n").join([_post_process_carryover_item(t) for t in kwargs["carryover"]])
        else:
            raise InvalidCarryOverTypeError(
                "Carryover should be a string or a list of strings. Not adding carryover to the message."
            )
        return content

    def _process_multimodal_carryover(self, content: list[dict[str, Any]], kwargs: dict) -> list[dict[str, Any]]:
        """Prepends the context to a multimodal message."""
        # Makes sure there's a carryover
        if not kwargs.get("carryover"):
            return content

        return [{"type": "text", "text": self._process_carryover("", kwargs)}] + content

    async def a_generate_init_message(
        self, message: Optional[Union[dict[str, Any], str]], **kwargs: Any
    ) -> Union[str, dict[str, Any]]:
        """Generate the initial message for the agent.
        If message is None, input() will be called to get the initial message.

        Args:
            Please refer to `generate_init_message` for the description of the arguments.

        Returns:
            str or dict: the processed message.
        """
        if message is None:
            message = await self.a_get_human_input(">")

        return self._handle_carryover(message, kwargs)

<<<<<<< HEAD
    @property
    def tools(self) -> list[Tool]:
        """Get the agent's tools (registered for LLM)

        Note this is a copy of the tools list, use add_tool and remove_tool to modify the tools list.
        """
        return self._tools.copy()

    def add_tool_for_llm(self, tool: Tool) -> None:
        """Add a tool (registered for LLM tool)"""
        if not isinstance(tool, Tool):
            raise TypeError(f"Expected Tool instance, got {type(tool)}")

        self.register_for_llm()(tool)
        self._tools.append(tool)

    def remove_tool_for_llm(self, tool: Tool) -> None:
        """Remove a tool (register for LLM tool)"""
        try:
            self._register_for_llm(tool=tool, api_style="tool", is_remove=True)
            self._tools.remove(tool)
        except ValueError:
            raise ValueError(f"Tool {tool} not found in collection")

    def register_function(self, function_map: dict[str, Union[Callable, None]]):
=======
    def register_function(self, function_map: dict[str, Union[Callable[..., Any]]]):
>>>>>>> 681d551b
        """Register functions to the agent.

        Args:
            function_map: a dictionary mapping function names to functions. if function_map[name] is None, the function will be removed from the function_map.
        """
        for name, func in function_map.items():
            self._assert_valid_name(name)
            if func is None and name not in self._function_map:
                warnings.warn(f"The function {name} to remove doesn't exist", name)
            if name in self._function_map:
                warnings.warn(f"Function '{name}' is being overridden.", UserWarning)
        self._function_map.update(function_map)
        self._function_map = {k: v for k, v in self._function_map.items() if v is not None}

    def update_function_signature(self, func_sig: Union[str, dict[str, Any]], is_remove: None):
        """Update a function_signature in the LLM configuration for function_call.

        Args:
            func_sig (str or dict): description/name of the function to update/remove to the model. See: https://platform.openai.com/docs/api-reference/chat/create#chat/create-functions
            is_remove: whether removing the function from llm_config with name 'func_sig'

        Deprecated as of [OpenAI API v1.1.0](https://github.com/openai/openai-python/releases/tag/v1.1.0)
        See https://platform.openai.com/docs/api-reference/chat/create#chat-create-function_call
        """
        if not isinstance(self.llm_config, dict):
            error_msg = "To update a function signature, agent must have an llm_config"
            logger.error(error_msg)
            raise AssertionError(error_msg)

        if is_remove:
            if "functions" not in self.llm_config:
                error_msg = f"The agent config doesn't have function {func_sig}."
                logger.error(error_msg)
                raise AssertionError(error_msg)
            else:
                self.llm_config["functions"] = [
                    func for func in self.llm_config["functions"] if func["name"] != func_sig
                ]
        else:
            if not isinstance(func_sig, dict):
                raise ValueError(
                    f"The function signature must be of the type dict. Received function signature type {type(func_sig)}"
                )
            if "name" not in func_sig:
                raise ValueError(f"The function signature must have a 'name' key. Received: {func_sig}")
            self._assert_valid_name(func_sig["name"]), func_sig
            if "functions" in self.llm_config:
                if any(func["name"] == func_sig["name"] for func in self.llm_config["functions"]):
                    warnings.warn(f"Function '{func_sig['name']}' is being overridden.", UserWarning)

                self.llm_config["functions"] = [
                    func for func in self.llm_config["functions"] if func.get("name") != func_sig["name"]
                ] + [func_sig]
            else:
                self.llm_config["functions"] = [func_sig]

        if len(self.llm_config["functions"]) == 0:
            del self.llm_config["functions"]

        self.client = OpenAIWrapper(**self.llm_config)

    def update_tool_signature(self, tool_sig: Union[str, dict[str, Any]], is_remove: bool):
        """Update a tool_signature in the LLM configuration for tool_call.

        Args:
            tool_sig (str or dict): description/name of the tool to update/remove to the model. See: https://platform.openai.com/docs/api-reference/chat/create#chat-create-tools
            is_remove: whether removing the tool from llm_config with name 'tool_sig'
        """
        if not self.llm_config:
            error_msg = "To update a tool signature, agent must have an llm_config"
            logger.error(error_msg)
            raise AssertionError(error_msg)

        if is_remove:
            if "tools" not in self.llm_config:
                error_msg = f"The agent config doesn't have tool {tool_sig}."
                logger.error(error_msg)
                raise AssertionError(error_msg)
            else:
                self.llm_config["tools"] = [tool for tool in self.llm_config["tools"] if tool != tool_sig]
        else:
            if not isinstance(tool_sig, dict):
                raise ValueError(
                    f"The tool signature must be of the type dict. Received tool signature type {type(tool_sig)}"
                )
            self._assert_valid_name(tool_sig["function"]["name"])
            if "tools" in self.llm_config:
                if any(tool["function"]["name"] == tool_sig["function"]["name"] for tool in self.llm_config["tools"]):
                    warnings.warn(f"Function '{tool_sig['function']['name']}' is being overridden.", UserWarning)
                self.llm_config["tools"] = [
                    tool
                    for tool in self.llm_config["tools"]
                    if tool.get("function", {}).get("name") != tool_sig["function"]["name"]
                ] + [tool_sig]
            else:
                self.llm_config["tools"] = [tool_sig]

        if len(self.llm_config["tools"]) == 0:
            del self.llm_config["tools"]

        self.client = OpenAIWrapper(**self.llm_config)

    def can_execute_function(self, name: Union[list[str], str]) -> bool:
        """Whether the agent can execute the function."""
        names = name if isinstance(name, list) else [name]
        return all([n in self._function_map for n in names])

    @property
    def function_map(self) -> dict[str, Callable[..., Any]]:
        """Return the function map."""
        return self._function_map

    def _wrap_function(self, func: F, inject_params: dict[str, Any] = {}) -> F:
        """Wrap the function inject chat context parameters and to dump the return value to json.

        Handles both sync and async functions.

        Args:
            func: the function to be wrapped.
            inject_params: the chat context parameters which will be passed to the function.

        Returns:
            The wrapped function.
        """

        @load_basemodels_if_needed
        @functools.wraps(func)
        def _wrapped_func(*args, **kwargs):
            retval = func(*args, **kwargs, **inject_params)
            if logging_enabled():
                log_function_use(self, func, kwargs, retval)
            return serialize_to_str(retval)

        @load_basemodels_if_needed
        @functools.wraps(func)
        async def _a_wrapped_func(*args, **kwargs):
            retval = await func(*args, **kwargs, **inject_params)
            if logging_enabled():
                log_function_use(self, func, kwargs, retval)
            return serialize_to_str(retval)

        wrapped_func = _a_wrapped_func if inspect.iscoroutinefunction(func) else _wrapped_func

        # needed for testing
        wrapped_func._origin = func

        return wrapped_func

    def register_for_llm(
        self,
        *,
        name: Optional[str] = None,
        description: Optional[str] = None,
        api_style: Literal["function", "tool"] = "tool",
    ) -> Callable[[Union[F, Tool]], Tool]:
        """Decorator factory for registering a function to be used by an agent.

        It's return value is used to decorate a function to be registered to the agent. The function uses type hints to
        specify the arguments and return type. The function name is used as the default name for the function,
        but a custom name can be provided. The function description is used to describe the function in the
        agent's configuration.

        Args:
            name (optional(str)): name of the function. If None, the function name will be used (default: None).
            description (optional(str)): description of the function (default: None). It is mandatory
                for the initial decorator, but the following ones can omit it.
            api_style: (literal): the API style for function call.
                For Azure OpenAI API, use version 2023-12-01-preview or later.
                `"function"` style will be deprecated. For earlier version use
                `"function"` if `"tool"` doesn't work.
                See [Azure OpenAI documentation](https://learn.microsoft.com/en-us/azure/ai-services/openai/how-to/function-calling?tabs=python) for details.

        Returns:
            The decorator for registering a function to be used by an agent.

        Examples:
            ```
            @user_proxy.register_for_execution()
            @agent2.register_for_llm()
            @agent1.register_for_llm(description="This is a very useful function")
            def my_function(a: Annotated[str, "description of a parameter"] = "a", b: int, c=3.14) -> str:
                 return a + str(b * c)
            ```

            For Azure OpenAI versions prior to 2023-12-01-preview, set `api_style`
            to `"function"` if `"tool"` doesn't work:
            ```
            @agent2.register_for_llm(api_style="function")
            def my_function(a: Annotated[str, "description of a parameter"] = "a", b: int, c=3.14) -> str:
                 return a + str(b * c)
            ```

        """

        def _decorator(func_or_tool: Union[F, Tool]) -> Tool:
            """Decorator for registering a function to be used by an agent.

            Args:
                func: the function to be registered.

            Returns:
                The function to be registered, with the _description attribute set to the function description.

            Raises:
                ValueError: if the function description is not provided and not propagated by a previous decorator.
                RuntimeError: if the LLM config is not set up before registering a function.

            """
            tool = Tool(func_or_tool=func_or_tool, name=name, description=description)

            self._register_for_llm(tool, api_style)

            return tool

        return _decorator

    def _register_for_llm(self, tool: Tool, api_style: Literal["tool", "function"], is_remove: bool = False) -> None:
        # register the function to the agent if there is LLM config, raise an exception otherwise
        if self.llm_config is None:
            raise RuntimeError("LLM config must be setup before registering a function for LLM.")

        if api_style == "function":
            self.update_function_signature(tool.function_schema, is_remove=is_remove)
        elif api_style == "tool":
            self.update_tool_signature(tool.tool_schema, is_remove=is_remove)
        else:
            raise ValueError(f"Unsupported API style: {api_style}")

    def register_for_execution(
        self,
        name: Optional[str] = None,
    ) -> Callable[[Union[Tool, F]], Tool]:
        """Decorator factory for registering a function to be executed by an agent.

        It's return value is used to decorate a function to be registered to the agent.

        Args:
            name (optional(str)): name of the function. If None, the function name will be used (default: None).

        Returns:
            The decorator for registering a function to be used by an agent.

        Examples:
            ```
            @user_proxy.register_for_execution()
            @agent2.register_for_llm()
            @agent1.register_for_llm(description="This is a very useful function")
            def my_function(a: Annotated[str, "description of a parameter"] = "a", b: int, c=3.14):
                 return a + str(b * c)
            ```

        """

        def _decorator(func_or_tool: Union[Tool, F]) -> Tool:
            """Decorator for registering a function to be used by an agent.

            Args:
                func: the function to be registered.

            Returns:
                The function to be registered, with the _description attribute set to the function description.

            Raises:
                ValueError: if the function description is not provided and not propagated by a previous decorator.

            """
            nonlocal name

            tool = Tool(func_or_tool=func_or_tool, name=name)
            chat_context = ChatContext(self)
            chat_context_params = {param: chat_context for param in tool._chat_context_param_names}

            self.register_function({tool.name: self._wrap_function(tool.func, chat_context_params)})

            return tool

        return _decorator

    def register_model_client(self, model_client_cls: ModelClient, **kwargs: Any):
        """Register a model client.

        Args:
            model_client_cls: A custom client class that follows the Client interface
            **kwargs: The kwargs for the custom client class to be initialized with
        """
        self.client.register_model_client(model_client_cls, **kwargs)

    def register_hook(self, hookable_method: str, hook: Callable):
        """Registers a hook to be called by a hookable method, in order to add a capability to the agent.
        Registered hooks are kept in lists (one per hookable method), and are called in their order of registration.

        Args:
            hookable_method: A hookable method name implemented by ConversableAgent.
            hook: A method implemented by a subclass of AgentCapability.
        """
        assert hookable_method in self.hook_lists, f"{hookable_method} is not a hookable method."
        hook_list = self.hook_lists[hookable_method]
        assert hook not in hook_list, f"{hook} is already registered as a hook."
        hook_list.append(hook)

    def update_agent_state_before_reply(self, messages: list[dict[str, Any]]) -> None:
        """Calls any registered capability hooks to update the agent's state.
        Primarily used to update context variables.
        Will, potentially, modify the messages.
        """
        hook_list = self.hook_lists["update_agent_state"]

        # Call each hook (in order of registration) to process the messages.
        for hook in hook_list:
            hook(self, messages)

    def process_all_messages_before_reply(self, messages: list[dict[str, Any]]) -> list[dict[str, Any]]:
        """Calls any registered capability hooks to process all messages, potentially modifying the messages."""
        hook_list = self.hook_lists["process_all_messages_before_reply"]
        # If no hooks are registered, or if there are no messages to process, return the original message list.
        if len(hook_list) == 0 or messages is None:
            return messages

        # Call each hook (in order of registration) to process the messages.
        processed_messages = messages
        for hook in hook_list:
            processed_messages = hook(processed_messages)
        return processed_messages

    def process_last_received_message(self, messages: list[dict[str, Any]]) -> list[dict[str, Any]]:
        """Calls any registered capability hooks to use and potentially modify the text of the last message,
        as long as the last message is not a function call or exit command.
        """
        # If any required condition is not met, return the original message list.
        hook_list = self.hook_lists["process_last_received_message"]
        if len(hook_list) == 0:
            return messages  # No hooks registered.
        if messages is None:
            return None  # No message to process.
        if len(messages) == 0:
            return messages  # No message to process.
        last_message = messages[-1]
        if "function_call" in last_message:
            return messages  # Last message is a function call.
        if "context" in last_message:
            return messages  # Last message contains a context key.
        if "content" not in last_message:
            return messages  # Last message has no content.

        user_content = last_message["content"]
        if not isinstance(user_content, str) and not isinstance(user_content, list):
            # if the user_content is a string, it is for regular LLM
            # if the user_content is a list, it should follow the multimodal LMM format.
            return messages
        if user_content == "exit":
            return messages  # Last message is an exit command.

        # Call each hook (in order of registration) to process the user's message.
        processed_user_content = user_content
        for hook in hook_list:
            processed_user_content = hook(processed_user_content)

        if processed_user_content == user_content:
            return messages  # No hooks actually modified the user's message.

        # Replace the last user message with the expanded one.
        messages = messages.copy()
        messages[-1]["content"] = processed_user_content
        return messages

    def print_usage_summary(self, mode: Union[str, list[str]] = ["actual", "total"]) -> None:
        """Print the usage summary."""
        iostream = IOStream.get_default()
        if self.client is None:
            iostream.send(ConversableAgentUsageSummaryNoCostIncurredMessage(recipient=self))
        else:
            iostream.send(ConversableAgentUsageSummaryMessage(recipient=self))

        if self.client is not None:
            self.client.print_usage_summary(mode)

    def get_actual_usage(self) -> Union[None, dict[str, int]]:
        """Get the actual usage summary."""
        if self.client is None:
            return None
        else:
            return self.client.actual_usage_summary

    def get_total_usage(self) -> Union[None, dict[str, int]]:
        """Get the total usage summary."""
        if self.client is None:
            return None
        else:
            return self.client.total_usage_summary

    @contextmanager
    def _create_executor(
        self,
        executor_kwargs: Optional[dict[str, Any]] = None,
        tools: Optional[Union[Tool, Iterable[Tool]]] = None,
        agent_name: str = "executor",
        agent_human_input_mode: str = "NEVER",
    ) -> Generator["ConversableAgent", None, None]:
        """Creates a user proxy / tool executor agent.

        Note: Code execution is not enabled by default. Pass the code execution config into executor_kwargs, if needed.

        Args:
            executor_kwargs: agent's arguments.
            tools: tools to register for execution with the agent.
            agent_name: agent's name, defaults to 'executor'.
            agent_human_input_mode: agent's human input mode, defaults to 'NEVER'.
        """
        if executor_kwargs is None:
            executor_kwargs = {}
        if "is_termination_msg" not in executor_kwargs:
            executor_kwargs["is_termination_msg"] = lambda x: (x["content"] is not None) and "TERMINATE" in x["content"]

        executor = ConversableAgent(
            name=agent_name,
            human_input_mode=agent_human_input_mode,
            **executor_kwargs,
        )

        try:
            tools = [] if tools is None else tools
            tools = [tools] if isinstance(tools, Tool) else tools
            for tool in tools:
                tool.register_for_execution(executor)
                tool.register_for_llm(self)
            yield executor
        finally:
            if tools is not None:
                for tool in tools:
                    self.update_tool_signature(tool_sig=tool.tool_schema["function"]["name"], is_remove=True)

    def run(
        self,
        message: str,
        *,
        tools: Optional[Union[Tool, Iterable[Tool]]] = None,
        executor_kwargs: Optional[dict[str, Any]] = None,
        max_turns: Optional[int] = None,
        msg_to: Literal["agent", "user"] = "agent",
        clear_history: bool = False,
        user_input: bool = True,
        summary_method: Optional[Union[str, Callable[..., Any]]] = DEFAULT_SUMMARY_METHOD,
    ) -> ChatResult:
        """Run a chat with the agent using the given message.

        A second agent will be created to represent the user, this agent will by known by the name 'user'. This agent does not have code execution enabled by default, if needed pass the code execution config in with the executor_kwargs parameter.

        The user can terminate the conversation when prompted or, if agent's reply contains 'TERMINATE', it will terminate.

        Args:
            message: the message to be processed.
            tools: the tools to be used by the agent.
            executor_kwargs: the keyword arguments for the executor.
            max_turns: maximum number of turns (a turn is equivalent to both agents having replied), defaults no None which means unlimited. The original message is included.
            msg_to: which agent is receiving the message and will be the first to reply, defaults to the agent.
            clear_history: whether to clear the chat history.
            user_input: the user will be asked for input at their turn.
        """
        with self._create_executor(
            executor_kwargs=executor_kwargs,
            tools=tools,
            agent_name="user",
            agent_human_input_mode="ALWAYS" if user_input else "NEVER",
        ) as executor:
            if msg_to == "agent":
                return executor.initiate_chat(
                    self,
                    message=message,
                    clear_history=clear_history,
                    max_turns=max_turns,
                    summary_method=summary_method,
                )
            else:
                return self.initiate_chat(
                    executor,
                    message=message,
                    clear_history=clear_history,
                    max_turns=max_turns,
                    summary_method=summary_method,
                )

    async def a_run(
        self,
        message: str,
        *,
        tools: Optional[Union[Tool, Iterable[Tool]]] = None,
        executor_kwargs: Optional[dict[str, Any]] = None,
        max_turns: Optional[int] = None,
        msg_to: Literal["agent", "user"] = "agent",
        clear_history: bool = False,
        user_input: bool = True,
        summary_method: Optional[Union[str, Callable[..., Any]]] = DEFAULT_SUMMARY_METHOD,
    ) -> ChatResult:
        """Run a chat asynchronously with the agent using the given message.

        A second agent will be created to represent the user, this agent will by known by the name 'user'.

        The user can terminate the conversation when prompted or, if agent's reply contains 'TERMINATE', it will terminate.

        Args:
            message: the message to be processed.
            tools: the tools to be used by the agent.
            executor_kwargs: the keyword arguments for the executor.
            max_turns: maximum number of turns (a turn is equivalent to both agents having replied), defaults no None which means unlimited. The original message is included.
            msg_to: which agent is receiving the message and will be the first to reply, defaults to the agent.
            clear_history: whether to clear the chat history.
            user_input: the user will be asked for input at their turn.
        """
        with self._create_executor(
            executor_kwargs=executor_kwargs,
            tools=tools,
            agent_name="user",
            agent_human_input_mode="ALWAYS" if user_input else "NEVER",
        ) as executor:
            if msg_to == "agent":
                return await executor.a_initiate_chat(
                    self,
                    message=message,
                    clear_history=clear_history,
                    max_turns=max_turns,
                    summary_method=summary_method,
                )
            else:
                return await self.a_initiate_chat(
                    executor,
                    message=message,
                    clear_history=clear_history,
                    max_turns=max_turns,
                    summary_method=summary_method,
                )


@export_module("autogen")
def register_function(
    f: Callable[..., Any],
    *,
    caller: ConversableAgent,
    executor: ConversableAgent,
    name: Optional[str] = None,
    description: str,
) -> None:
    """Register a function to be proposed by an agent and executed for an executor.

    This function can be used instead of function decorators `@ConversationAgent.register_for_llm` and
    `@ConversationAgent.register_for_execution`.

    Args:
        f: the function to be registered.
        caller: the agent calling the function, typically an instance of ConversableAgent.
        executor: the agent executing the function, typically an instance of UserProxy.
        name: name of the function. If None, the function name will be used (default: None).
        description: description of the function. The description is used by LLM to decode whether the function
            is called. Make sure the description is properly describing what the function does or it might not be
            called by LLM when needed.

    """
    f = caller.register_for_llm(name=name, description=description)(f)
    executor.register_for_execution(name=name)(f)<|MERGE_RESOLUTION|>--- conflicted
+++ resolved
@@ -2871,7 +2871,6 @@
 
         return self._handle_carryover(message, kwargs)
 
-<<<<<<< HEAD
     @property
     def tools(self) -> list[Tool]:
         """Get the agent's tools (registered for LLM)
@@ -2879,14 +2878,6 @@
         Note this is a copy of the tools list, use add_tool and remove_tool to modify the tools list.
         """
         return self._tools.copy()
-
-    def add_tool_for_llm(self, tool: Tool) -> None:
-        """Add a tool (registered for LLM tool)"""
-        if not isinstance(tool, Tool):
-            raise TypeError(f"Expected Tool instance, got {type(tool)}")
-
-        self.register_for_llm()(tool)
-        self._tools.append(tool)
 
     def remove_tool_for_llm(self, tool: Tool) -> None:
         """Remove a tool (register for LLM tool)"""
@@ -2896,10 +2887,7 @@
         except ValueError:
             raise ValueError(f"Tool {tool} not found in collection")
 
-    def register_function(self, function_map: dict[str, Union[Callable, None]]):
-=======
     def register_function(self, function_map: dict[str, Union[Callable[..., Any]]]):
->>>>>>> 681d551b
         """Register functions to the agent.
 
         Args:
@@ -3111,6 +3099,7 @@
             tool = Tool(func_or_tool=func_or_tool, name=name, description=description)
 
             self._register_for_llm(tool, api_style)
+            self._tools.append(tool)
 
             return tool
 
