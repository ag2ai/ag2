--- conflicted
+++ resolved
@@ -1404,18 +1404,8 @@
                     - when set to "reflection_with_llm", it returns a summary extracted using an llm client.
                         `llm_config` must be set in either the recipient or sender.
 
-<<<<<<< HEAD
-                Supported strings are "last_msg" and "reflection_with_llm":
-                    - when set to "last_msg", it returns the last message of the dialog as the summary.
-                    - when set to "reflection_with_llm", it returns a summary extracted using an llm client.
-                        `llm_config` must be set in either the recipient or sender.
-
                 A callable summary_method should take the recipient and sender agent in a chat as input and return a string of summary. E.g.,
 
-=======
-                A callable summary_method should take the recipient and sender agent in a chat as input and return a string of summary. E.g.,
-
->>>>>>> 12e510ee
                 ```python
                 def my_summary_method(
                     sender: ConversableAgent,
@@ -2602,11 +2592,7 @@
         reply = await loop.run_in_executor(None, functools.partial(self.get_human_input, prompt))
         return reply
 
-<<<<<<< HEAD
     def run_code(self, code: str, **kwargs: Any) -> tuple[int, str, Optional[str]]:
-=======
-    def run_code(self, code, **kwargs: Any) -> tuple[int, str, Optional[str]]:
->>>>>>> 12e510ee
         """Run the code and return the result.
 
         Override this function to modify the way to run the code.
