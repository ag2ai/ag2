--- conflicted
+++ resolved
@@ -3084,15 +3084,10 @@
                     f"The tool signature must be of the type dict. Received tool signature type {type(tool_sig)}"
                 )
             self._assert_valid_name(tool_sig["function"]["name"])
-<<<<<<< HEAD
             if "tools" in self.llm_config and len(self.llm_config["tools"]) > 0:
-                if any(tool["function"]["name"] == tool_sig["function"]["name"] for tool in self.llm_config["tools"]):
-=======
-            if "tools" in self.llm_config:
                 if not silent_override and any(
                     tool["function"]["name"] == tool_sig["function"]["name"] for tool in self.llm_config["tools"]
                 ):
->>>>>>> 1b30118b
                     warnings.warn(f"Function '{tool_sig['function']['name']}' is being overridden.", UserWarning)
                 self.llm_config["tools"] = [
                     tool
