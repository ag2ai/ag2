--- conflicted
+++ resolved
@@ -1,8 +1,4 @@
-<<<<<<< HEAD
-# Copyright (c) 2023 - 2025, Owners of https://github.com/ag2ai
-=======
 # Copyright (c) 2023 - 2025, AG2ai, Inc., AG2ai open-source projects maintainers and core contributors
->>>>>>> 221db37b
 #
 # SPDX-License-Identifier: Apache-2.0
 #
@@ -17,12 +13,9 @@
 import re
 import warnings
 from collections import defaultdict
-<<<<<<< HEAD
+from contextlib import contextmanager
 from dataclasses import dataclass
 from inspect import signature
-=======
-from contextlib import contextmanager
->>>>>>> 221db37b
 from typing import (
     Any,
     Callable,
@@ -170,65 +163,6 @@
             Union[list[Union[Callable, UpdateSystemMessage]], Callable, UpdateSystemMessage]
         ] = None,
     ):
-<<<<<<< HEAD
-        """Args:
-        name (str): name of the agent.
-        system_message (str or list): system message for the ChatCompletion inference.
-        is_termination_msg (function): a function that takes a message in the form of a dictionary
-            and returns a boolean value indicating if this received message is a termination message.
-            The dict can contain the following keys: "content", "role", "name", "function_call".
-        max_consecutive_auto_reply (int): the maximum number of consecutive auto replies.
-            default to None (no limit provided, class attribute MAX_CONSECUTIVE_AUTO_REPLY will be used as the limit in this case).
-            When set to 0, no auto reply will be generated.
-        human_input_mode (str): whether to ask for human inputs every time a message is received.
-            Possible values are "ALWAYS", "TERMINATE", "NEVER".
-            (1) When "ALWAYS", the agent prompts for human input every time a message is received.
-                Under this mode, the conversation stops when the human input is "exit",
-                or when is_termination_msg is True and there is no human input.
-            (2) When "TERMINATE", the agent only prompts for human input only when a termination message is received or
-                the number of auto reply reaches the max_consecutive_auto_reply.
-            (3) When "NEVER", the agent will never prompt for human input. Under this mode, the conversation stops
-                when the number of auto reply reaches the max_consecutive_auto_reply or when is_termination_msg is True.
-        function_map (dict[str, callable]): Mapping function names (passed to openai) to callable functions, also used for tool calls.
-        code_execution_config (dict or False): config for the code execution.
-            To disable code execution, set to False. Otherwise, set to a dictionary with the following keys:
-            - work_dir (Optional, str): The working directory for the code execution.
-                If None, a default working directory will be used.
-                The default working directory is the "extensions" directory under
-                "path_to_autogen".
-            - use_docker (Optional, list, str or bool): The docker image to use for code execution.
-                Default is True, which means the code will be executed in a docker container. A default list of images will be used.
-                If a list or a str of image name(s) is provided, the code will be executed in a docker container
-                with the first image successfully pulled.
-                If False, the code will be executed in the current environment.
-                We strongly recommend using docker for code execution.
-            - timeout (Optional, int): The maximum execution time in seconds.
-            - last_n_messages (Experimental, int or str): The number of messages to look back for code execution.
-                If set to 'auto', it will scan backwards through all messages arriving since the agent last spoke, which is typically the last time execution was attempted. (Default: auto)
-        llm_config (dict or False or None): llm inference configuration.
-            Please refer to [OpenAIWrapper.create](/docs/reference/oai/client#create)
-            for available options.
-            When using OpenAI or Azure OpenAI endpoints, please specify a non-empty 'model' either in `llm_config` or in each config of 'config_list' in `llm_config`.
-            To disable llm-based auto reply, set to False.
-            When set to None, will use self.DEFAULT_CONFIG, which defaults to False.
-        default_auto_reply (str or dict): default auto reply when no code execution or llm-based reply is generated.
-        description (str): a short description of the agent. This description is used by other agents
-            (e.g. the GroupChatManager) to decide when to call upon this agent. (Default: system_message)
-        chat_messages (dict or None): the previous chat messages that this agent had in the past with other agents.
-            Can be used to give the agent a memory by providing the chat history. This will allow the agent to
-            resume previous had conversations. Defaults to an empty chat history.
-        silent (bool or None): (Experimental) whether to print the message sent. If None, will use the value of
-            silent in each function.
-        context_variables (dict or None): Context variables that provide a persistent context for the agent.
-            Note: Will maintain a reference to the passed in context variables (enabling a shared context)
-            Only used in Swarms at this stage:
-            https://docs.ag2.ai/docs/reference/agentchat/contrib/swarm_agent
-        functions (List[Callable]): A list of functions to register with the agent.
-            These functions will be provided to the LLM, however they won't, by default, be executed by the agent.
-            If the agent is in a swarm, the swarm's tool executor will execute the function.
-            When not in a swarm, you can have another agent execute the tools by adding them to that agent's function_map.
-        update_agent_state_before_reply (List[Callable]): A list of functions, including UpdateSystemMessage's, called to update the agent before it replies.
-=======
         """
         Args:
             name (str): name of the agent.
@@ -282,7 +216,11 @@
                 Note: Will maintain a reference to the passed in context variables (enabling a shared context)
                 Only used in Swarms at this stage:
                 https://docs.ag2.ai/docs/reference/agentchat/contrib/swarm_agent
->>>>>>> 221db37b
+        functions (List[Callable]): A list of functions to register with the agent.
+            These functions will be provided to the LLM, however they won't, by default, be executed by the agent.
+            If the agent is in a swarm, the swarm's tool executor will execute the function.
+            When not in a swarm, you can have another agent execute the tools by adding them to that agent's function_map.
+        update_agent_state_before_reply (List[Callable]): A list of functions, including UpdateSystemMessage's, called to update the agent before it replies.
         """
         # we change code_execution_config below and we have to make sure we don't change the input
         # in case of UserProxyAgent, without this we could even change the default value {}
