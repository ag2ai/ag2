# Copyright (c) 2023 - 2025, AG2ai, Inc., AG2ai open-source projects maintainers and core contributors
#
# SPDX-License-Identifier: Apache-2.0
#
# Portions derived from  https://github.com/microsoft/autogen are under the MIT License.
# SPDX-License-Identifier: MIT
import asyncio
import copy
import functools
import inspect
import json
import logging
import re
import threading
import warnings
from collections import defaultdict
from contextlib import contextmanager
from dataclasses import dataclass
from inspect import signature
from typing import (
    TYPE_CHECKING,
    Any,
    Callable,
    Generator,
    Iterable,
    Literal,
    Optional,
    TypeVar,
    Union,
)

from ..cache.cache import AbstractCache
from ..code_utils import (
    PYTHON_VARIANTS,
    UNKNOWN,
    check_can_use_docker_or_throw,
    content_str,
    decide_use_docker,
    execute_code,
    extract_code,
    infer_lang,
)
from ..coding.base import CodeExecutor
from ..coding.factory import CodeExecutorFactory
from ..doc_utils import export_module
from ..events.agent_events import (
    ClearConversableAgentHistoryEvent,
    ClearConversableAgentHistoryWarningEvent,
    ConversableAgentUsageSummaryEvent,
    ConversableAgentUsageSummaryNoCostIncurredEvent,
    ErrorEvent,
    ExecuteCodeBlockEvent,
    ExecuteFunctionEvent,
    ExecutedFunctionEvent,
    GenerateCodeExecutionReplyEvent,
    PostCarryoverProcessingEvent,
    TerminationAndHumanReplyNoInputEvent,
    TerminationEvent,
    UsingAutoReplyEvent,
    create_received_event_model,
)
from ..exception_utils import InvalidCarryOverTypeError, SenderRequiredError
from ..io.base import IOStream
from ..io.run_response import AsyncRunResponse, AsyncRunResponseProtocol, RunResponse, RunResponseProtocol
from ..io.thread_io_stream import AsyncThreadIOStream, ThreadIOStream
from ..llm_config import LLMConfig
from ..oai.client import ModelClient, OpenAIWrapper
from ..runtime_logging import log_event, log_function_use, log_new_agent, logging_enabled
from ..tools import ChatContext, Tool, load_basemodels_if_needed, serialize_to_str
from .agent import Agent, LLMAgent
<<<<<<< HEAD
from .chat import ChatResult, _post_process_carryover_item, a_initiate_chats, initiate_chats
from .group.context_variables import ContextVariables
from .group.handoffs import Handoffs
=======
from .chat import (
    ChatResult,
    _post_process_carryover_item,
    _validate_recipients,
    a_initiate_chats,
    initiate_chats,
)
>>>>>>> 77d216f4
from .utils import consolidate_chat_info, gather_usage_summary

if TYPE_CHECKING:
    from .group.on_condition import OnCondition
    from .group.on_context_condition import OnContextCondition

__all__ = ("ConversableAgent",)

logger = logging.getLogger(__name__)

F = TypeVar("F", bound=Callable[..., Any])


@dataclass
@export_module("autogen")
class UpdateSystemMessage:
    """Update the agent's system message before they reply

    Args:
        content_updater: The format string or function to update the agent's system message. Can be a format string or a Callable.
            If a string, it will be used as a template and substitute the context variables.
            If a Callable, it should have the signature:
                def my_content_updater(agent: ConversableAgent, messages: List[Dict[str, Any]]) -> str
    """

    content_updater: Union[Callable, str]

    def __post_init__(self):
        if isinstance(self.content_updater, str):
            # find all {var} in the string
            vars = re.findall(r"\{(\w+)\}", self.content_updater)
            if len(vars) == 0:
                warnings.warn("Update function string contains no variables. This is probably unintended.")

        elif isinstance(self.content_updater, Callable):
            sig = signature(self.content_updater)
            if len(sig.parameters) != 2:
                raise ValueError(
                    "The update function must accept two parameters of type ConversableAgent and List[Dict[str, Any]], respectively"
                )
            if sig.return_annotation != str:
                raise ValueError("The update function must return a string")
        else:
            raise ValueError("The update function must be either a string or a callable")


@export_module("autogen")
class ConversableAgent(LLMAgent):
    """(In preview) A class for generic conversable agents which can be configured as assistant or user proxy.

    After receiving each message, the agent will send a reply to the sender unless the msg is a termination msg.
    For example, AssistantAgent and UserProxyAgent are subclasses of this class,
    configured with different default settings.

    To modify auto reply, override `generate_reply` method.
    To disable/enable human response in every turn, set `human_input_mode` to "NEVER" or "ALWAYS".
    To modify the way to get human input, override `get_human_input` method.
    To modify the way to execute code blocks, single code block, or function call, override `execute_code_blocks`,
    `run_code`, and `execute_function` methods respectively.
    """

    DEFAULT_CONFIG = False  # False or dict, the default config for llm inference
    MAX_CONSECUTIVE_AUTO_REPLY = 100  # maximum number of consecutive auto replies (subject to future change)

    DEFAULT_SUMMARY_PROMPT = "Summarize the takeaway from the conversation. Do not add any introductory phrases."
    DEFAULT_SUMMARY_METHOD = "last_msg"
    llm_config: Union[dict[str, Any], Literal[False]]

    def __init__(
        self,
        name: str,
        system_message: Optional[Union[str, list]] = "You are a helpful AI Assistant.",
        is_termination_msg: Optional[Callable[[dict[str, Any]], bool]] = None,
        max_consecutive_auto_reply: Optional[int] = None,
        human_input_mode: Literal["ALWAYS", "NEVER", "TERMINATE"] = "TERMINATE",
        function_map: Optional[dict[str, Callable[..., Any]]] = None,
        code_execution_config: Union[dict[str, Any], Literal[False]] = False,
        llm_config: Optional[Union[LLMConfig, dict[str, Any], Literal[False]]] = None,
        default_auto_reply: Union[str, dict[str, Any]] = "",
        description: Optional[str] = None,
        chat_messages: Optional[dict[Agent, list[dict[str, Any]]]] = None,
        silent: Optional[bool] = None,
        context_variables: Optional["ContextVariables"] = None,
        functions: Union[list[Callable[..., Any]], Callable[..., Any]] = None,
        update_agent_state_before_reply: Optional[
            Union[list[Union[Callable, UpdateSystemMessage]], Callable, UpdateSystemMessage]
        ] = None,
        handoffs: Optional[Handoffs] = None,
    ):
        """
        Args:
            name (str): name of the agent.
            system_message (str or list): system message for the ChatCompletion inference.
            is_termination_msg (function): a function that takes a message in the form of a dictionary
                and returns a boolean value indicating if this received message is a termination message.
                The dict can contain the following keys: "content", "role", "name", "function_call".
            max_consecutive_auto_reply (int): the maximum number of consecutive auto replies.
                default to None (no limit provided, class attribute MAX_CONSECUTIVE_AUTO_REPLY will be used as the limit in this case).
                When set to 0, no auto reply will be generated.
            human_input_mode (str): whether to ask for human inputs every time a message is received.
                Possible values are "ALWAYS", "TERMINATE", "NEVER".
                (1) When "ALWAYS", the agent prompts for human input every time a message is received.
                    Under this mode, the conversation stops when the human input is "exit",
                    or when is_termination_msg is True and there is no human input.
                (2) When "TERMINATE", the agent only prompts for human input only when a termination message is received or
                    the number of auto reply reaches the max_consecutive_auto_reply.
                (3) When "NEVER", the agent will never prompt for human input. Under this mode, the conversation stops
                    when the number of auto reply reaches the max_consecutive_auto_reply or when is_termination_msg is True.
            function_map (dict[str, callable]): Mapping function names (passed to openai) to callable functions, also used for tool calls.
            code_execution_config (dict or False): config for the code execution.
                To disable code execution, set to False. Otherwise, set to a dictionary with the following keys:
                - work_dir (Optional, str): The working directory for the code execution.
                    If None, a default working directory will be used.
                    The default working directory is the "extensions" directory under
                    "path_to_autogen".
                - use_docker (Optional, list, str or bool): The docker image to use for code execution.
                    Default is True, which means the code will be executed in a docker container. A default list of images will be used.
                    If a list or a str of image name(s) is provided, the code will be executed in a docker container
                    with the first image successfully pulled.
                    If False, the code will be executed in the current environment.
                    We strongly recommend using docker for code execution.
                - timeout (Optional, int): The maximum execution time in seconds.
                - last_n_messages (Experimental, int or str): The number of messages to look back for code execution.
                    If set to 'auto', it will scan backwards through all messages arriving since the agent last spoke, which is typically the last time execution was attempted. (Default: auto)
            llm_config (LLMConfig or dict or False or None): llm inference configuration.
                Please refer to [OpenAIWrapper.create](https://docs.ag2.ai/latest/docs/api-reference/autogen/OpenAIWrapper/#autogen.OpenAIWrapper.create)
                for available options.
                When using OpenAI or Azure OpenAI endpoints, please specify a non-empty 'model' either in `llm_config` or in each config of 'config_list' in `llm_config`.
                To disable llm-based auto reply, set to False.
                When set to None, will use self.DEFAULT_CONFIG, which defaults to False.
            default_auto_reply (str or dict): default auto reply when no code execution or llm-based reply is generated.
            description (str): a short description of the agent. This description is used by other agents
                (e.g. the GroupChatManager) to decide when to call upon this agent. (Default: system_message)
            chat_messages (dict or None): the previous chat messages that this agent had in the past with other agents.
                Can be used to give the agent a memory by providing the chat history. This will allow the agent to
                resume previous had conversations. Defaults to an empty chat history.
            silent (bool or None): (Experimental) whether to print the message sent. If None, will use the value of
                silent in each function.
            context_variables (ContextVariables or None): Context variables that provide a persistent context for the agent.
                Note: This will be a reference to a shared context for multi-agent chats.
                Behaves like a dictionary with keys and values (akin to dict[str, Any]).
            functions (List[Callable[..., Any]]): A list of functions to register with the agent, these will be wrapped up as tools and registered for LLM (not execution).
            update_agent_state_before_reply (List[Callable[..., Any]]): A list of functions, including UpdateSystemMessage's, called to update the agent before it replies.
            handoffs (Handoffs): Handoffs object containing all handoff transition conditions.
        """
        self.handoffs = handoffs if handoffs is not None else Handoffs()

        # we change code_execution_config below and we have to make sure we don't change the input
        # in case of UserProxyAgent, without this we could even change the default value {}
        code_execution_config = (
            code_execution_config.copy() if hasattr(code_execution_config, "copy") else code_execution_config
        )

        # a dictionary of conversations, default value is list
        if chat_messages is None:
            self._oai_messages = defaultdict(list)
        else:
            self._oai_messages = chat_messages

        self._oai_system_message = [{"content": system_message, "role": "system"}]
        self._description = description if description is not None else system_message
        self._is_termination_msg = (
            is_termination_msg
            if is_termination_msg is not None
            else (lambda x: content_str(x.get("content")) == "TERMINATE")
        )
        self.silent = silent
        self.run_executor: Optional[ConversableAgent] = None

        # Take a copy to avoid modifying the given dict
        if isinstance(llm_config, dict):
            try:
                llm_config = copy.deepcopy(llm_config)
            except TypeError as e:
                raise TypeError(
                    "Please implement __deepcopy__ method for each value class in llm_config to support deepcopy."
                    " Refer to the docs for more details: https://docs.ag2.ai/docs/user-guide/advanced-concepts/llm-configuration-deep-dive/#adding-http-client-in-llm_config-for-proxy"
                ) from e

        self.llm_config = self._validate_llm_config(llm_config)
        self.client = self._create_client(self.llm_config)
        self._validate_name(name)
        self._name = name

        if logging_enabled():
            log_new_agent(self, locals())

        # Initialize standalone client cache object.
        self.client_cache = None

        self.human_input_mode = human_input_mode
        self._max_consecutive_auto_reply = (
            max_consecutive_auto_reply if max_consecutive_auto_reply is not None else self.MAX_CONSECUTIVE_AUTO_REPLY
        )
        self._consecutive_auto_reply_counter = defaultdict(int)
        self._max_consecutive_auto_reply_dict = defaultdict(self.max_consecutive_auto_reply)
        self._function_map = (
            {}
            if function_map is None
            else {name: callable for name, callable in function_map.items() if self._assert_valid_name(name)}
        )
        self._default_auto_reply = default_auto_reply
        self._reply_func_list = []
        self._human_input = []
        self.reply_at_receive = defaultdict(bool)
        self.register_reply([Agent, None], ConversableAgent.generate_oai_reply)
        self.register_reply([Agent, None], ConversableAgent.a_generate_oai_reply, ignore_async_in_sync_chat=True)

        self.context_variables = context_variables if context_variables is not None else ContextVariables()

        self._tools: list[Tool] = []

        # Register functions to the agent
        if isinstance(functions, list):
            if not all(isinstance(func, Callable) for func in functions):
                raise TypeError("All elements in the functions list must be callable")
            self._add_functions(functions)
        elif isinstance(functions, Callable):
            self._add_single_function(functions)
        elif functions is not None:
            raise TypeError("Functions must be a callable or a list of callables")

        # Setting up code execution.
        # Do not register code execution reply if code execution is disabled.
        if code_execution_config is not False:
            # If code_execution_config is None, set it to an empty dict.
            if code_execution_config is None:
                warnings.warn(
                    "Using None to signal a default code_execution_config is deprecated. "
                    "Use {} to use default or False to disable code execution.",
                    stacklevel=2,
                )
                code_execution_config = {}
            if not isinstance(code_execution_config, dict):
                raise ValueError("code_execution_config must be a dict or False.")

            # We have got a valid code_execution_config.
            self._code_execution_config: Union[dict[str, Any], Literal[False]] = code_execution_config

            if self._code_execution_config.get("executor") is not None:
                if "use_docker" in self._code_execution_config:
                    raise ValueError(
                        "'use_docker' in code_execution_config is not valid when 'executor' is set. Use the appropriate arg in the chosen executor instead."
                    )

                if "work_dir" in self._code_execution_config:
                    raise ValueError(
                        "'work_dir' in code_execution_config is not valid when 'executor' is set. Use the appropriate arg in the chosen executor instead."
                    )

                if "timeout" in self._code_execution_config:
                    raise ValueError(
                        "'timeout' in code_execution_config is not valid when 'executor' is set. Use the appropriate arg in the chosen executor instead."
                    )

                # Use the new code executor.
                self._code_executor = CodeExecutorFactory.create(self._code_execution_config)
                self.register_reply([Agent, None], ConversableAgent._generate_code_execution_reply_using_executor)
            else:
                # Legacy code execution using code_utils.
                use_docker = self._code_execution_config.get("use_docker", None)
                use_docker = decide_use_docker(use_docker)
                check_can_use_docker_or_throw(use_docker)
                self._code_execution_config["use_docker"] = use_docker
                self.register_reply([Agent, None], ConversableAgent.generate_code_execution_reply)
        else:
            # Code execution is disabled.
            self._code_execution_config = False

        self.register_reply([Agent, None], ConversableAgent.generate_tool_calls_reply)
        self.register_reply([Agent, None], ConversableAgent.a_generate_tool_calls_reply, ignore_async_in_sync_chat=True)
        self.register_reply([Agent, None], ConversableAgent.generate_function_call_reply)
        self.register_reply(
            [Agent, None], ConversableAgent.a_generate_function_call_reply, ignore_async_in_sync_chat=True
        )
        self.register_reply([Agent, None], ConversableAgent.check_termination_and_human_reply)
        self.register_reply(
            [Agent, None], ConversableAgent.a_check_termination_and_human_reply, ignore_async_in_sync_chat=True
        )

        # Registered hooks are kept in lists, indexed by hookable method, to be called in their order of registration.
        # New hookable methods should be added to this list as required to support new agent capabilities.
        self.hook_lists: dict[str, list[Callable[..., Any]]] = {
            "process_last_received_message": [],
            "process_all_messages_before_reply": [],
            "process_message_before_send": [],
            "update_agent_state": [],
        }

        # Associate agent update state hooks
        self._register_update_agent_state_before_reply(update_agent_state_before_reply)

    def _validate_name(self, name: str) -> None:
        if not self.llm_config:
            return

        if any([
            entry for entry in self.llm_config.config_list if entry.api_type == "openai" and re.search(r"\s", name)
        ]):
            raise ValueError(f"The name of the agent cannot contain any whitespace. The name provided is: '{name}'")

    def _get_display_name(self):
        """Get the string representation of the agent.

        If you would like to change the standard string representation for an
        instance of ConversableAgent, you can point it to another function.
        In this example a function called _group_agent_str that returns a string:
        agent._get_display_name = MethodType(_group_agent_str, agent)
        """
        return self.name

    def __str__(self):
        return self._get_display_name()

    def _add_functions(self, func_list: list[Callable[..., Any]]):
        """Add (Register) a list of functions to the agent

        Args:
            func_list (list[Callable[..., Any]]): A list of functions to register with the agent."""
        for func in func_list:
            self._add_single_function(func)

    def _add_single_function(self, func: Callable, name: Optional[str] = None, description: Optional[str] = ""):
        """Add a single function to the agent

        Args:
            func (Callable): The function to register.
            name (str): The name of the function. If not provided, the function's name will be used.
            description (str): The description of the function, used by the LLM. If not provided, the function's docstring will be used.
        """
        if name:
            func._name = name
        elif not hasattr(func, "_name"):
            func._name = func.__name__

        if description:
            func._description = description
        else:
            # Use function's docstring, strip whitespace, fall back to empty string
            func._description = (func.__doc__ or "").strip()

        # Register the function
        self.register_for_llm(name=name, description=description, silent_override=True)(func)

    def _register_update_agent_state_before_reply(
        self, functions: Optional[Union[list[Callable[..., Any]], Callable[..., Any]]]
    ):
        """
        Register functions that will be called when the agent is selected and before it speaks.
        You can add your own validation or precondition functions here.

        Args:
            functions (List[Callable[[], None]]): A list of functions to be registered. Each function
                is called when the agent is selected and before it speaks.
        """
        if functions is None:
            return
        if not isinstance(functions, list) and type(functions) not in [UpdateSystemMessage, Callable[..., Any]]:
            raise ValueError("functions must be a list of callables")

        if not isinstance(functions, list):
            functions = [functions]

        for func in functions:
            if isinstance(func, UpdateSystemMessage):
                # Wrapper function that allows this to be used in the update_agent_state hook
                # Its primary purpose, however, is just to update the agent's system message
                # Outer function to create a closure with the update function
                def create_wrapper(update_func: UpdateSystemMessage):
                    def update_system_message_wrapper(
                        agent: ConversableAgent, messages: list[dict[str, Any]]
                    ) -> list[dict[str, Any]]:
                        if isinstance(update_func.content_updater, str):
                            # Templates like "My context variable passport is {passport}" will
                            # use the context_variables for substitution
                            sys_message = OpenAIWrapper.instantiate(
                                template=update_func.content_updater,
                                context=agent.context_variables.to_dict(),
                                allow_format_str_template=True,
                            )
                        else:
                            sys_message = update_func.content_updater(agent, messages)

                        agent.update_system_message(sys_message)
                        return messages

                    return update_system_message_wrapper

                self.register_hook(hookable_method="update_agent_state", hook=create_wrapper(func))

            else:
                self.register_hook(hookable_method="update_agent_state", hook=func)

    @classmethod
    def _validate_llm_config(
        cls, llm_config: Optional[Union[LLMConfig, dict[str, Any], Literal[False]]]
    ) -> Union[LLMConfig, Literal[False]]:
        # if not(llm_config in (None, False) or isinstance(llm_config, [dict, LLMConfig])):
        #     raise ValueError(
        #         "llm_config must be a dict or False or None."
        #     )

        if llm_config is None:
            llm_config = LLMConfig.get_current_llm_config()
            if llm_config is None:
                llm_config = cls.DEFAULT_CONFIG
        elif isinstance(llm_config, dict):
            llm_config = LLMConfig(**llm_config)
        elif isinstance(llm_config, LLMConfig):
            llm_config = llm_config.copy()
        elif llm_config is False:
            pass
        else:
            raise ValueError("llm_config must be a LLMConfig, dict or False or None.")

        return llm_config

    @classmethod
    def _create_client(cls, llm_config: Union[LLMConfig, Literal[False]]) -> Optional[OpenAIWrapper]:
        return None if llm_config is False else OpenAIWrapper(**llm_config)

    @staticmethod
    def _is_silent(agent: Agent, silent: Optional[bool] = False) -> bool:
        return agent.silent if agent.silent is not None else silent

    @property
    def name(self) -> str:
        """Get the name of the agent."""
        return self._name

    @property
    def description(self) -> str:
        """Get the description of the agent."""
        return self._description

    @description.setter
    def description(self, description: str):
        """Set the description of the agent."""
        self._description = description

    @property
    def code_executor(self) -> Optional[CodeExecutor]:
        """The code executor used by this agent. Returns None if code execution is disabled."""
        if not hasattr(self, "_code_executor"):
            return None
        return self._code_executor

    def register_reply(
        self,
        trigger: Union[type[Agent], str, Agent, Callable[[Agent], bool], list],
        reply_func: Callable,
        position: int = 0,
        config: Optional[Any] = None,
        reset_config: Optional[Callable[..., Any]] = None,
        *,
        ignore_async_in_sync_chat: bool = False,
        remove_other_reply_funcs: bool = False,
    ):
        """Register a reply function.

        The reply function will be called when the trigger matches the sender.
        The function registered later will be checked earlier by default.
        To change the order, set the position to a positive integer.

        Both sync and async reply functions can be registered. The sync reply function will be triggered
        from both sync and async chats. However, an async reply function will only be triggered from async
        chats (initiated with `ConversableAgent.a_initiate_chat`). If an `async` reply function is registered
        and a chat is initialized with a sync function, `ignore_async_in_sync_chat` determines the behaviour as follows:
            if `ignore_async_in_sync_chat` is set to `False` (default value), an exception will be raised, and
            if `ignore_async_in_sync_chat` is set to `True`, the reply function will be ignored.

        Args:
            trigger (Agent class, str, Agent instance, callable, or list): the trigger.
                If a class is provided, the reply function will be called when the sender is an instance of the class.
                If a string is provided, the reply function will be called when the sender's name matches the string.
                If an agent instance is provided, the reply function will be called when the sender is the agent instance.
                If a callable is provided, the reply function will be called when the callable returns True.
                If a list is provided, the reply function will be called when any of the triggers in the list is activated.
                If None is provided, the reply function will be called only when the sender is None.
                Note: Be sure to register `None` as a trigger if you would like to trigger an auto-reply function with non-empty messages and `sender=None`.
            reply_func (Callable): the reply function.
                The function takes a recipient agent, a list of messages, a sender agent and a config as input and returns a reply message.

                ```python
                def reply_func(
                    recipient: ConversableAgent,
                    messages: Optional[List[Dict]] = None,
                    sender: Optional[Agent] = None,
                    config: Optional[Any] = None,
                ) -> Tuple[bool, Union[str, Dict, None]]:
                ```
            position (int): the position of the reply function in the reply function list.
                The function registered later will be checked earlier by default.
                To change the order, set the position to a positive integer.
            config (Any): the config to be passed to the reply function.
                When an agent is reset, the config will be reset to the original value.
            reset_config (Callable): the function to reset the config.
                The function returns None. Signature: ```def reset_config(config: Any)```
            ignore_async_in_sync_chat (bool): whether to ignore the async reply function in sync chats. If `False`, an exception
                will be raised if an async reply function is registered and a chat is initialized with a sync
                function.
            remove_other_reply_funcs (bool): whether to remove other reply functions when registering this reply function.
        """
        if not isinstance(trigger, (type, str, Agent, Callable, list)):
            raise ValueError("trigger must be a class, a string, an agent, a callable or a list.")
        if remove_other_reply_funcs:
            self._reply_func_list.clear()
        self._reply_func_list.insert(
            position,
            {
                "trigger": trigger,
                "reply_func": reply_func,
                "config": copy.copy(config),
                "init_config": config,
                "reset_config": reset_config,
                "ignore_async_in_sync_chat": ignore_async_in_sync_chat and inspect.iscoroutinefunction(reply_func),
            },
        )

    def replace_reply_func(self, old_reply_func: Callable, new_reply_func: Callable):
        """Replace a registered reply function with a new one.

        Args:
            old_reply_func (Callable): the old reply function to be replaced.
            new_reply_func (Callable): the new reply function to replace the old one.
        """
        for f in self._reply_func_list:
            if f["reply_func"] == old_reply_func:
                f["reply_func"] = new_reply_func

    @staticmethod
    def _get_chats_to_run(
        chat_queue: list[dict[str, Any]],
        recipient: Agent,
        messages: Optional[list[dict[str, Any]]],
        sender: Agent,
        config: Any,
    ) -> list[dict[str, Any]]:
        """A simple chat reply function.
        This function initiate one or a sequence of chats between the "recipient" and the agents in the
        chat_queue.

        It extracts and returns a summary from the nested chat based on the "summary_method" in each chat in chat_queue.

        Returns:
            Tuple[bool, str]: A tuple where the first element indicates the completion of the chat, and the second element contains the summary of the last chat if any chats were initiated.
        """
        last_msg = messages[-1].get("content")
        chat_to_run = []
        for i, c in enumerate(chat_queue):
            current_c = c.copy()
            if current_c.get("sender") is None:
                current_c["sender"] = recipient
            message = current_c.get("message")
            # If message is not provided in chat_queue, we by default use the last message from the original chat history as the first message in this nested chat (for the first chat in the chat queue).
            # NOTE: This setting is prone to change.
            if message is None and i == 0:
                message = last_msg
            if callable(message):
                message = message(recipient, messages, sender, config)
            # We only run chat that has a valid message. NOTE: This is prone to change depending on applications.
            if message:
                current_c["message"] = message
                chat_to_run.append(current_c)
        return chat_to_run

    @staticmethod
    def _process_nested_chat_carryover(
        chat: dict[str, Any],
        recipient: Agent,
        messages: list[dict[str, Any]],
        sender: Agent,
        config: Any,
        trim_n_messages: int = 0,
    ) -> None:
        """Process carryover messages for a nested chat (typically for the first chat of a group chat)

        The carryover_config key is a dictionary containing:
            "summary_method": The method to use to summarise the messages, can be "all", "last_msg", "reflection_with_llm" or a Callable
            "summary_args": Optional arguments for the summary method

        Supported carryover 'summary_methods' are:
            "all" - all messages will be incorporated
            "last_msg" - the last message will be incorporated
            "reflection_with_llm" - an llm will summarise all the messages and the summary will be incorporated as a single message
            Callable - a callable with the signature: my_method(agent: ConversableAgent, messages: List[Dict[str, Any]]) -> str

        Args:
            chat: The chat dictionary containing the carryover configuration
            recipient: The recipient agent
            messages: The messages from the parent chat
            sender: The sender agent
            config: The LLM configuration
            trim_n_messages: The number of latest messages to trim from the messages list
        """

        def concat_carryover(chat_message: str, carryover_message: Union[str, list[dict[str, Any]]]) -> str:
            """Concatenate the carryover message to the chat message."""
            prefix = f"{chat_message}\n" if chat_message else ""

            if isinstance(carryover_message, str):
                content = carryover_message
            elif isinstance(carryover_message, list):
                content = "\n".join(
                    msg["content"] for msg in carryover_message if "content" in msg and msg["content"] is not None
                )
            else:
                raise ValueError("Carryover message must be a string or a list of dictionaries")

            return f"{prefix}Context:\n{content}"

        carryover_config = chat["carryover_config"]

        if "summary_method" not in carryover_config:
            raise ValueError("Carryover configuration must contain a 'summary_method' key")

        carryover_summary_method = carryover_config["summary_method"]
        carryover_summary_args = carryover_config.get("summary_args") or {}

        chat_message = ""
        message = chat.get("message")

        # If the message is a callable, run it and get the result
        if message:
            chat_message = message(recipient, messages, sender, config) if callable(message) else message

        # deep copy and trim the latest messages
        content_messages = copy.deepcopy(messages)
        content_messages = content_messages[:-trim_n_messages]

        if carryover_summary_method == "all":
            # Put a string concatenated value of all parent messages into the first message
            # (e.g. message = <first nested chat message>\nContext: \n<chat message 1>\n<chat message 2>\n...)
            carry_over_message = concat_carryover(chat_message, content_messages)

        elif carryover_summary_method == "last_msg":
            # (e.g. message = <first nested chat message>\nContext: \n<last chat message>)
            carry_over_message = concat_carryover(chat_message, content_messages[-1]["content"])

        elif carryover_summary_method == "reflection_with_llm":
            # (e.g. message = <first nested chat message>\nContext: \n<llm summary>)

            # Add the messages to the nested chat agent for reflection (we'll clear after reflection)
            chat["recipient"]._oai_messages[sender] = content_messages

            carry_over_message_llm = ConversableAgent._reflection_with_llm_as_summary(
                sender=sender,
                recipient=chat["recipient"],  # Chat recipient LLM config will be used for the reflection
                summary_args=carryover_summary_args,
            )

            recipient._oai_messages[sender] = []

            carry_over_message = concat_carryover(chat_message, carry_over_message_llm)

        elif isinstance(carryover_summary_method, Callable):
            # (e.g. message = <first nested chat message>\nContext: \n<function's return string>)
            carry_over_message_result = carryover_summary_method(recipient, content_messages, carryover_summary_args)

            carry_over_message = concat_carryover(chat_message, carry_over_message_result)

        chat["message"] = carry_over_message

    @staticmethod
    def _process_chat_queue_carryover(
        chat_queue: list[dict[str, Any]],
        recipient: Agent,
        messages: Union[str, Callable[..., Any]],
        sender: Agent,
        config: Any,
        trim_messages: int = 2,
    ) -> tuple[bool, Optional[str]]:
        """Process carryover configuration for the first chat in the queue.

        Args:
            chat_queue: List of chat configurations
            recipient: Receiving agent
            messages: Chat messages
            sender: Sending agent
            config: LLM configuration
            trim_messages: Number of messages to trim for nested chat carryover (default 2 for nested chat in group chats)

        Returns:
            Tuple containing:
                - restore_flag: Whether the original message needs to be restored
                - original_message: The original message to restore (if any)
        """
        restore_chat_queue_message = False
        original_chat_queue_message = None

        # Carryover configuration allowed on the first chat in the queue only, trim the last two messages specifically for group chat nested chat carryover as these are the messages for the transition to the nested chat agent
        if len(chat_queue) > 0 and "carryover_config" in chat_queue[0]:
            if "message" in chat_queue[0]:
                # As we're updating the message in the nested chat queue, we need to restore it after finishing this nested chat.
                restore_chat_queue_message = True
                original_chat_queue_message = chat_queue[0]["message"]

            # TODO Check the trimming required if not a group chat, it may not be 2 because other chats don't have the group transition messages. We may need to add as a carryover_config parameter.
            ConversableAgent._process_nested_chat_carryover(
                chat=chat_queue[0],
                recipient=recipient,
                messages=messages,
                sender=sender,
                config=config,
                trim_n_messages=trim_messages,
            )

        return restore_chat_queue_message, original_chat_queue_message

    @staticmethod
    def _summary_from_nested_chats(
        chat_queue: list[dict[str, Any]],
        recipient: Agent,
        messages: Optional[list[dict[str, Any]]],
        sender: Agent,
        config: Any,
    ) -> tuple[bool, Union[str, None]]:
        """A simple chat reply function.
        This function initiate one or a sequence of chats between the "recipient" and the agents in the
        chat_queue.

        It extracts and returns a summary from the nested chat based on the "summary_method" in each chat in chat_queue.

        The first chat in the queue can contain a 'carryover_config' which is a dictionary that denotes how to carryover messages from the parent chat into the first chat of the nested chats). Only applies to the first chat.
            e.g.: carryover_summarize_chat_config = {"summary_method": "reflection_with_llm", "summary_args": None}
            summary_method can be "last_msg", "all", "reflection_with_llm", Callable
            The Callable signature: my_method(agent: ConversableAgent, messages: List[Dict[str, Any]]) -> str
            The summary will be concatenated to the message of the first chat in the queue.

        Returns:
            Tuple[bool, str]: A tuple where the first element indicates the completion of the chat, and the second element contains the summary of the last chat if any chats were initiated.
        """
        # Process carryover configuration
        restore_chat_queue_message, original_chat_queue_message = ConversableAgent._process_chat_queue_carryover(
            chat_queue, recipient, messages, sender, config
        )

        chat_to_run = ConversableAgent._get_chats_to_run(chat_queue, recipient, messages, sender, config)
        if not chat_to_run:
            return True, None
        res = initiate_chats(chat_to_run)

        # We need to restore the chat queue message if it has been modified so that it will be the original message for subsequent uses
        if restore_chat_queue_message:
            chat_queue[0]["message"] = original_chat_queue_message

        return True, res[-1].summary

    @staticmethod
    async def _a_summary_from_nested_chats(
        chat_queue: list[dict[str, Any]],
        recipient: Agent,
        messages: Optional[list[dict[str, Any]]],
        sender: Agent,
        config: Any,
    ) -> tuple[bool, Union[str, None]]:
        """A simple chat reply function.
        This function initiate one or a sequence of chats between the "recipient" and the agents in the
        chat_queue.

        It extracts and returns a summary from the nested chat based on the "summary_method" in each chat in chat_queue.

        The first chat in the queue can contain a 'carryover_config' which is a dictionary that denotes how to carryover messages from the parent chat into the first chat of the nested chats). Only applies to the first chat.
            e.g.: carryover_summarize_chat_config = {"summary_method": "reflection_with_llm", "summary_args": None}
            summary_method can be "last_msg", "all", "reflection_with_llm", Callable
            The Callable signature: my_method(agent: ConversableAgent, messages: List[Dict[str, Any]]) -> str
            The summary will be concatenated to the message of the first chat in the queue.

        Returns:
            Tuple[bool, str]: A tuple where the first element indicates the completion of the chat, and the second element contains the summary of the last chat if any chats were initiated.
        """
        # Process carryover configuration
        restore_chat_queue_message, original_chat_queue_message = ConversableAgent._process_chat_queue_carryover(
            chat_queue, recipient, messages, sender, config
        )

        chat_to_run = ConversableAgent._get_chats_to_run(chat_queue, recipient, messages, sender, config)
        if not chat_to_run:
            return True, None
        res = await a_initiate_chats(chat_to_run)
        index_of_last_chat = chat_to_run[-1]["chat_id"]

        # We need to restore the chat queue message if it has been modified so that it will be the original message for subsequent uses
        if restore_chat_queue_message:
            chat_queue[0]["message"] = original_chat_queue_message

        return True, res[index_of_last_chat].summary

    def register_nested_chats(
        self,
        chat_queue: list[dict[str, Any]],
        trigger: Union[type[Agent], str, Agent, Callable[[Agent], bool], list],
        reply_func_from_nested_chats: Union[str, Callable[..., Any]] = "summary_from_nested_chats",
        position: int = 2,
        use_async: Union[bool, None] = None,
        **kwargs: Any,
    ) -> None:
        """Register a nested chat reply function.

        Args:
            chat_queue (list): a list of chat objects to be initiated. If use_async is used, then all messages in chat_queue must have a chat-id associated with them.
            trigger (Agent class, str, Agent instance, callable, or list): refer to `register_reply` for details.
            reply_func_from_nested_chats (Callable, str): the reply function for the nested chat.
                The function takes a chat_queue for nested chat, recipient agent, a list of messages, a sender agent and a config as input and returns a reply message.
                Default to "summary_from_nested_chats", which corresponds to a built-in reply function that get summary from the nested chat_queue.
                ```python
                def reply_func_from_nested_chats(
                    chat_queue: List[Dict],
                    recipient: ConversableAgent,
                    messages: Optional[List[Dict]] = None,
                    sender: Optional[Agent] = None,
                    config: Optional[Any] = None,
                ) -> Tuple[bool, Union[str, Dict, None]]:
                ```
            position (int): Ref to `register_reply` for details. Default to 2. It means we first check the termination and human reply, then check the registered nested chat reply.
            use_async: Uses a_initiate_chats internally to start nested chats. If the original chat is initiated with a_initiate_chats, you may set this to true so nested chats do not run in sync.
            kwargs: Ref to `register_reply` for details.
        """
        if use_async:
            for chat in chat_queue:
                if chat.get("chat_id") is None:
                    raise ValueError("chat_id is required for async nested chats")

        if use_async:
            if reply_func_from_nested_chats == "summary_from_nested_chats":
                reply_func_from_nested_chats = self._a_summary_from_nested_chats
            if not callable(reply_func_from_nested_chats) or not inspect.iscoroutinefunction(
                reply_func_from_nested_chats
            ):
                raise ValueError("reply_func_from_nested_chats must be a callable and a coroutine")

            async def wrapped_reply_func(recipient, messages=None, sender=None, config=None):
                return await reply_func_from_nested_chats(chat_queue, recipient, messages, sender, config)

        else:
            if reply_func_from_nested_chats == "summary_from_nested_chats":
                reply_func_from_nested_chats = self._summary_from_nested_chats
            if not callable(reply_func_from_nested_chats):
                raise ValueError("reply_func_from_nested_chats must be a callable")

            def wrapped_reply_func(recipient, messages=None, sender=None, config=None):
                return reply_func_from_nested_chats(chat_queue, recipient, messages, sender, config)

        functools.update_wrapper(wrapped_reply_func, reply_func_from_nested_chats)

        self.register_reply(
            trigger,
            wrapped_reply_func,
            position,
            kwargs.get("config"),
            kwargs.get("reset_config"),
            ignore_async_in_sync_chat=(
                not use_async if use_async is not None else kwargs.get("ignore_async_in_sync_chat")
            ),
        )

    @property
    def system_message(self) -> str:
        """Return the system message."""
        return self._oai_system_message[0]["content"]

    def update_system_message(self, system_message: str) -> None:
        """Update the system message.

        Args:
            system_message (str): system message for the ChatCompletion inference.
        """
        self._oai_system_message[0]["content"] = system_message

    def update_max_consecutive_auto_reply(self, value: int, sender: Optional[Agent] = None):
        """Update the maximum number of consecutive auto replies.

        Args:
            value (int): the maximum number of consecutive auto replies.
            sender (Agent): when the sender is provided, only update the max_consecutive_auto_reply for that sender.
        """
        if sender is None:
            self._max_consecutive_auto_reply = value
            for k in self._max_consecutive_auto_reply_dict:
                self._max_consecutive_auto_reply_dict[k] = value
        else:
            self._max_consecutive_auto_reply_dict[sender] = value

    def max_consecutive_auto_reply(self, sender: Optional[Agent] = None) -> int:
        """The maximum number of consecutive auto replies."""
        return self._max_consecutive_auto_reply if sender is None else self._max_consecutive_auto_reply_dict[sender]

    @property
    def chat_messages(self) -> dict[Agent, list[dict[str, Any]]]:
        """A dictionary of conversations from agent to list of messages."""
        return self._oai_messages

    def chat_messages_for_summary(self, agent: Agent) -> list[dict[str, Any]]:
        """A list of messages as a conversation to summarize."""
        return self._oai_messages[agent]

    def last_message(self, agent: Optional[Agent] = None) -> Optional[dict[str, Any]]:
        """The last message exchanged with the agent.

        Args:
            agent (Agent): The agent in the conversation.
                If None and more than one agent's conversations are found, an error will be raised.
                If None and only one conversation is found, the last message of the only conversation will be returned.

        Returns:
            The last message exchanged with the agent.
        """
        if agent is None:
            n_conversations = len(self._oai_messages)
            if n_conversations == 0:
                return None
            if n_conversations == 1:
                for conversation in self._oai_messages.values():
                    return conversation[-1]
            raise ValueError("More than one conversation is found. Please specify the sender to get the last message.")
        if agent not in self._oai_messages:
            raise KeyError(
                f"The agent '{agent.name}' is not present in any conversation. No history available for this agent."
            )
        return self._oai_messages[agent][-1]

    @property
    def use_docker(self) -> Union[bool, str, None]:
        """Bool value of whether to use docker to execute the code,
        or str value of the docker image name to use, or None when code execution is disabled.
        """
        return None if self._code_execution_config is False else self._code_execution_config.get("use_docker")

    @staticmethod
    def _message_to_dict(message: Union[dict[str, Any], str]) -> dict:
        """Convert a message to a dictionary.

        The message can be a string or a dictionary. The string will be put in the "content" field of the new dictionary.
        """
        if isinstance(message, str):
            return {"content": message}
        elif isinstance(message, dict):
            return message
        else:
            return dict(message)

    @staticmethod
    def _normalize_name(name):
        """LLMs sometimes ask functions while ignoring their own format requirements, this function should be used to replace invalid characters with "_".

        Prefer _assert_valid_name for validating user configuration or input
        """
        return re.sub(r"[^a-zA-Z0-9_-]", "_", name)[:64]

    @staticmethod
    def _assert_valid_name(name):
        """Ensure that configured names are valid, raises ValueError if not.

        For munging LLM responses use _normalize_name to ensure LLM specified names don't break the API.
        """
        if not re.match(r"^[a-zA-Z0-9_-]+$", name):
            raise ValueError(f"Invalid name: {name}. Only letters, numbers, '_' and '-' are allowed.")
        if len(name) > 64:
            raise ValueError(f"Invalid name: {name}. Name must be less than 64 characters.")
        return name

    def _append_oai_message(
        self, message: Union[dict[str, Any], str], role, conversation_id: Agent, is_sending: bool
    ) -> bool:
        """Append a message to the ChatCompletion conversation.

        If the message received is a string, it will be put in the "content" field of the new dictionary.
        If the message received is a dictionary but does not have any of the three fields "content", "function_call", or "tool_calls",
            this message is not a valid ChatCompletion message.
        If only "function_call" or "tool_calls" is provided, "content" will be set to None if not provided, and the role of the message will be forced "assistant".

        Args:
            message (dict or str): message to be appended to the ChatCompletion conversation.
            role (str): role of the message, can be "assistant" or "function".
            conversation_id (Agent): id of the conversation, should be the recipient or sender.
            is_sending (bool): If the agent (aka self) is sending to the conversation_id agent, otherwise receiving.

        Returns:
            bool: whether the message is appended to the ChatCompletion conversation.
        """
        message = self._message_to_dict(message)
        # create oai message to be appended to the oai conversation that can be passed to oai directly.
        oai_message = {
            k: message[k]
            for k in ("content", "function_call", "tool_calls", "tool_responses", "tool_call_id", "name", "context")
            if k in message and message[k] is not None
        }
        if "content" not in oai_message:
            if "function_call" in oai_message or "tool_calls" in oai_message:
                oai_message["content"] = None  # if only function_call is provided, content will be set to None.
            else:
                return False

        if message.get("role") in ["function", "tool"]:
            oai_message["role"] = message.get("role")
            if "tool_responses" in oai_message:
                for tool_response in oai_message["tool_responses"]:
                    tool_response["content"] = str(tool_response["content"])
        elif "override_role" in message:
            # If we have a direction to override the role then set the
            # role accordingly. Used to customise the role for the
            # select speaker prompt.
            oai_message["role"] = message.get("override_role")
        else:
            oai_message["role"] = role

        if oai_message.get("function_call", False) or oai_message.get("tool_calls", False):
            oai_message["role"] = "assistant"  # only messages with role 'assistant' can have a function call.
        elif "name" not in oai_message:
            # If we don't have a name field, append it
            if is_sending:
                oai_message["name"] = self.name
            else:
                oai_message["name"] = conversation_id.name

        self._oai_messages[conversation_id].append(oai_message)

        return True

    def _process_message_before_send(
        self, message: Union[dict[str, Any], str], recipient: Agent, silent: bool
    ) -> Union[dict[str, Any], str]:
        """Process the message before sending it to the recipient."""
        hook_list = self.hook_lists["process_message_before_send"]
        for hook in hook_list:
            message = hook(
                sender=self, message=message, recipient=recipient, silent=ConversableAgent._is_silent(self, silent)
            )
        return message

    def send(
        self,
        message: Union[dict[str, Any], str],
        recipient: Agent,
        request_reply: Optional[bool] = None,
        silent: Optional[bool] = False,
    ):
        """Send a message to another agent.

        Args:
            message (dict or str): message to be sent.
                The message could contain the following fields:
                - content (str or List): Required, the content of the message. (Can be None)
                - function_call (str): the name of the function to be called.
                - name (str): the name of the function to be called.
                - role (str): the role of the message, any role that is not "function"
                    will be modified to "assistant".
                - context (dict): the context of the message, which will be passed to
                    [OpenAIWrapper.create](https://docs.ag2.ai/latest/docs/api-reference/autogen/OpenAIWrapper/#autogen.OpenAIWrapper.create).
                    For example, one agent can send a message A as:
        ```python
        {
            "content": lambda context: context["use_tool_msg"],
            "context": {"use_tool_msg": "Use tool X if they are relevant."},
        }
        ```
                    Next time, one agent can send a message B with a different "use_tool_msg".
                    Then the content of message A will be refreshed to the new "use_tool_msg".
                    So effectively, this provides a way for an agent to send a "link" and modify
                    the content of the "link" later.
            recipient (Agent): the recipient of the message.
            request_reply (bool or None): whether to request a reply from the recipient.
            silent (bool or None): (Experimental) whether to print the message sent.

        Raises:
            ValueError: if the message can't be converted into a valid ChatCompletion message.
        """
        message = self._process_message_before_send(message, recipient, ConversableAgent._is_silent(self, silent))
        # When the agent composes and sends the message, the role of the message is "assistant"
        # unless it's "function".
        valid = self._append_oai_message(message, "assistant", recipient, is_sending=True)
        if valid:
            recipient.receive(message, self, request_reply, silent)
        else:
            raise ValueError(
                "Message can't be converted into a valid ChatCompletion message. Either content or function_call must be provided."
            )

    async def a_send(
        self,
        message: Union[dict[str, Any], str],
        recipient: Agent,
        request_reply: Optional[bool] = None,
        silent: Optional[bool] = False,
    ):
        """(async) Send a message to another agent.

        Args:
            message (dict or str): message to be sent.
                The message could contain the following fields:
                - content (str or List): Required, the content of the message. (Can be None)
                - function_call (str): the name of the function to be called.
                - name (str): the name of the function to be called.
                - role (str): the role of the message, any role that is not "function"
                    will be modified to "assistant".
                - context (dict): the context of the message, which will be passed to
                    [OpenAIWrapper.create](https://docs.ag2.ai/latest/docs/api-reference/autogen/OpenAIWrapper/#autogen.OpenAIWrapper.create).
                    For example, one agent can send a message A as:
        ```python
        {
            "content": lambda context: context["use_tool_msg"],
            "context": {"use_tool_msg": "Use tool X if they are relevant."},
        }
        ```
                    Next time, one agent can send a message B with a different "use_tool_msg".
                    Then the content of message A will be refreshed to the new "use_tool_msg".
                    So effectively, this provides a way for an agent to send a "link" and modify
                    the content of the "link" later.
            recipient (Agent): the recipient of the message.
            request_reply (bool or None): whether to request a reply from the recipient.
            silent (bool or None): (Experimental) whether to print the message sent.

        Raises:
            ValueError: if the message can't be converted into a valid ChatCompletion message.
        """
        message = self._process_message_before_send(message, recipient, ConversableAgent._is_silent(self, silent))
        # When the agent composes and sends the message, the role of the message is "assistant"
        # unless it's "function".
        valid = self._append_oai_message(message, "assistant", recipient, is_sending=True)
        if valid:
            await recipient.a_receive(message, self, request_reply, silent)
        else:
            raise ValueError(
                "Message can't be converted into a valid ChatCompletion message. Either content or function_call must be provided."
            )

    def _print_received_message(self, message: Union[dict[str, Any], str], sender: Agent, skip_head: bool = False):
        message = self._message_to_dict(message)
        message_model = create_received_event_model(event=message, sender=sender, recipient=self)
        iostream = IOStream.get_default()
        # message_model.print(iostream.print)
        iostream.send(message_model)

    def _process_received_message(self, message: Union[dict[str, Any], str], sender: Agent, silent: bool):
        # When the agent receives a message, the role of the message is "user". (If 'role' exists and is 'function', it will remain unchanged.)
        valid = self._append_oai_message(message, "user", sender, is_sending=False)
        if logging_enabled():
            log_event(self, "received_message", message=message, sender=sender.name, valid=valid)

        if not valid:
            raise ValueError(
                "Received message can't be converted into a valid ChatCompletion message. Either content or function_call must be provided."
            )

        if not ConversableAgent._is_silent(sender, silent):
            self._print_received_message(message, sender)

    def receive(
        self,
        message: Union[dict[str, Any], str],
        sender: Agent,
        request_reply: Optional[bool] = None,
        silent: Optional[bool] = False,
    ):
        """Receive a message from another agent.

        Once a message is received, this function sends a reply to the sender or stop.
        The reply can be generated automatically or entered manually by a human.

        Args:
            message (dict or str): message from the sender. If the type is dict, it may contain the following reserved fields (either content or function_call need to be provided).
                1. "content": content of the message, can be None.
                2. "function_call": a dictionary containing the function name and arguments. (deprecated in favor of "tool_calls")
                3. "tool_calls": a list of dictionaries containing the function name and arguments.
                4. "role": role of the message, can be "assistant", "user", "function", "tool".
                    This field is only needed to distinguish between "function" or "assistant"/"user".
                5. "name": In most cases, this field is not needed. When the role is "function", this field is needed to indicate the function name.
                6. "context" (dict): the context of the message, which will be passed to
                    [OpenAIWrapper.create](https://docs.ag2.ai/latest/docs/api-reference/autogen/OpenAIWrapper/#autogen.OpenAIWrapper.create).
            sender: sender of an Agent instance.
            request_reply (bool or None): whether a reply is requested from the sender.
                If None, the value is determined by `self.reply_at_receive[sender]`.
            silent (bool or None): (Experimental) whether to print the message received.

        Raises:
            ValueError: if the message can't be converted into a valid ChatCompletion message.
        """
        self._process_received_message(message, sender, silent)
        if request_reply is False or (request_reply is None and self.reply_at_receive[sender] is False):
            return
        reply = self.generate_reply(messages=self.chat_messages[sender], sender=sender)
        if reply is not None:
            self.send(reply, sender, silent=silent)

    async def a_receive(
        self,
        message: Union[dict[str, Any], str],
        sender: Agent,
        request_reply: Optional[bool] = None,
        silent: Optional[bool] = False,
    ):
        """(async) Receive a message from another agent.

        Once a message is received, this function sends a reply to the sender or stop.
        The reply can be generated automatically or entered manually by a human.

        Args:
            message (dict or str): message from the sender. If the type is dict, it may contain the following reserved fields (either content or function_call need to be provided).
                1. "content": content of the message, can be None.
                2. "function_call": a dictionary containing the function name and arguments. (deprecated in favor of "tool_calls")
                3. "tool_calls": a list of dictionaries containing the function name and arguments.
                4. "role": role of the message, can be "assistant", "user", "function".
                    This field is only needed to distinguish between "function" or "assistant"/"user".
                5. "name": In most cases, this field is not needed. When the role is "function", this field is needed to indicate the function name.
                6. "context" (dict): the context of the message, which will be passed to
                    [OpenAIWrapper.create](https://docs.ag2.ai/latest/docs/api-reference/autogen/OpenAIWrapper/#autogen.OpenAIWrapper.create).
            sender: sender of an Agent instance.
            request_reply (bool or None): whether a reply is requested from the sender.
                If None, the value is determined by `self.reply_at_receive[sender]`.
            silent (bool or None): (Experimental) whether to print the message received.

        Raises:
            ValueError: if the message can't be converted into a valid ChatCompletion message.
        """
        self._process_received_message(message, sender, silent)
        if request_reply is False or (request_reply is None and self.reply_at_receive[sender] is False):
            return
        reply = await self.a_generate_reply(messages=self.chat_messages[sender], sender=sender)
        if reply is not None:
            await self.a_send(reply, sender, silent=silent)

    def _prepare_chat(
        self,
        recipient: "ConversableAgent",
        clear_history: bool,
        prepare_recipient: bool = True,
        reply_at_receive: bool = True,
    ) -> None:
        self.reset_consecutive_auto_reply_counter(recipient)
        self.reply_at_receive[recipient] = reply_at_receive
        if clear_history:
            self.clear_history(recipient)
            self._human_input = []
        if prepare_recipient:
            recipient._prepare_chat(self, clear_history, False, reply_at_receive)

    def _raise_exception_on_async_reply_functions(self) -> None:
        """Raise an exception if any async reply functions are registered.

        Raises:
            RuntimeError: if any async reply functions are registered.
        """
        reply_functions = {
            f["reply_func"] for f in self._reply_func_list if not f.get("ignore_async_in_sync_chat", False)
        }

        async_reply_functions = [f for f in reply_functions if inspect.iscoroutinefunction(f)]
        if async_reply_functions:
            msg = (
                "Async reply functions can only be used with ConversableAgent.a_initiate_chat(). The following async reply functions are found: "
                + ", ".join([f.__name__ for f in async_reply_functions])
            )

            raise RuntimeError(msg)

    def initiate_chat(
        self,
        recipient: "ConversableAgent",
        clear_history: bool = True,
        silent: Optional[bool] = False,
        cache: Optional[AbstractCache] = None,
        max_turns: Optional[int] = None,
        summary_method: Optional[Union[str, Callable[..., Any]]] = DEFAULT_SUMMARY_METHOD,
        summary_args: Optional[dict[str, Any]] = {},
        message: Optional[Union[dict[str, Any], str, Callable[..., Any]]] = None,
        **kwargs: Any,
    ) -> ChatResult:
        """Initiate a chat with the recipient agent.

        Reset the consecutive auto reply counter.
        If `clear_history` is True, the chat history with the recipient agent will be cleared.


        Args:
            recipient: the recipient agent.
            clear_history (bool): whether to clear the chat history with the agent. Default is True.
            silent (bool or None): (Experimental) whether to print the messages for this conversation. Default is False.
            cache (AbstractCache or None): the cache client to be used for this conversation. Default is None.
            max_turns (int or None): the maximum number of turns for the chat between the two agents. One turn means one conversation round trip. Note that this is different from
                `max_consecutive_auto_reply` which is the maximum number of consecutive auto replies; and it is also different from `max_rounds` in GroupChat which is the maximum number of rounds in a group chat session.
                If max_turns is set to None, the chat will continue until a termination condition is met. Default is None.
            summary_method (str or callable): a method to get a summary from the chat. Default is DEFAULT_SUMMARY_METHOD, i.e., "last_msg".
                Supported strings are "last_msg" and "reflection_with_llm":
                    - when set to "last_msg", it returns the last message of the dialog as the summary.
                    - when set to "reflection_with_llm", it returns a summary extracted using an llm client.
                        `llm_config` must be set in either the recipient or sender.

                A callable summary_method should take the recipient and sender agent in a chat as input and return a string of summary. E.g.,

                ```python
                def my_summary_method(
                    sender: ConversableAgent,
                    recipient: ConversableAgent,
                    summary_args: dict,
                ):
                    return recipient.last_message(sender)["content"]
                ```
            summary_args (dict): a dictionary of arguments to be passed to the summary_method.
                One example key is "summary_prompt", and value is a string of text used to prompt a LLM-based agent (the sender or recipient agent) to reflect
                on the conversation and extract a summary when summary_method is "reflection_with_llm".
                The default summary_prompt is DEFAULT_SUMMARY_PROMPT, i.e., "Summarize takeaway from the conversation. Do not add any introductory phrases. If the intended request is NOT properly addressed, please point it out."
                Another available key is "summary_role", which is the role of the message sent to the agent in charge of summarizing. Default is "system".
            message (str, dict or Callable): the initial message to be sent to the recipient. Needs to be provided. Otherwise, input() will be called to get the initial message.
                - If a string or a dict is provided, it will be used as the initial message.        `generate_init_message` is called to generate the initial message for the agent based on this string and the context.
                    If dict, it may contain the following reserved fields (either content or tool_calls need to be provided).

                        1. "content": content of the message, can be None.
                        2. "function_call": a dictionary containing the function name and arguments. (deprecated in favor of "tool_calls")
                        3. "tool_calls": a list of dictionaries containing the function name and arguments.
                        4. "role": role of the message, can be "assistant", "user", "function".
                            This field is only needed to distinguish between "function" or "assistant"/"user".
                        5. "name": In most cases, this field is not needed. When the role is "function", this field is needed to indicate the function name.
                        6. "context" (dict): the context of the message, which will be passed to
                            `OpenAIWrapper.create`.

                - If a callable is provided, it will be called to get the initial message in the form of a string or a dict.
                    If the returned type is dict, it may contain the reserved fields mentioned above.

                    Example of a callable message (returning a string):

                    ```python
                    def my_message(
                        sender: ConversableAgent, recipient: ConversableAgent, context: dict
                    ) -> Union[str, Dict]:
                        carryover = context.get("carryover", "")
                        if isinstance(message, list):
                            carryover = carryover[-1]
                        final_msg = "Write a blogpost." + "\\nContext: \\n" + carryover
                        return final_msg
                    ```

                    Example of a callable message (returning a dict):

                    ```python
                    def my_message(
                        sender: ConversableAgent, recipient: ConversableAgent, context: dict
                    ) -> Union[str, Dict]:
                        final_msg = {}
                        carryover = context.get("carryover", "")
                        if isinstance(message, list):
                            carryover = carryover[-1]
                        final_msg["content"] = "Write a blogpost." + "\\nContext: \\n" + carryover
                        final_msg["context"] = {"prefix": "Today I feel"}
                        return final_msg
                    ```
            **kwargs: any additional information. It has the following reserved fields:
                - "carryover": a string or a list of string to specify the carryover information to be passed to this chat.
                    If provided, we will combine this carryover (by attaching a "context: " string and the carryover content after the message content) with the "message" content when generating the initial chat
                    message in `generate_init_message`.
                - "verbose": a boolean to specify whether to print the message and carryover in a chat. Default is False.

        Raises:
            RuntimeError: if any async reply functions are registered and not ignored in sync chat.

        Returns:
            ChatResult: an ChatResult object.
        """
        iostream = IOStream.get_default()

        _chat_info = locals().copy()
        _chat_info["sender"] = self
        consolidate_chat_info(_chat_info, uniform_sender=self)
        for agent in [self, recipient]:
            agent._raise_exception_on_async_reply_functions()
            agent.previous_cache = agent.client_cache
            agent.client_cache = cache
        if isinstance(max_turns, int):
            self._prepare_chat(recipient, clear_history, reply_at_receive=False)
            for i in range(max_turns):
                # check recipient max consecutive auto reply limit
                if self._consecutive_auto_reply_counter[recipient] >= recipient._max_consecutive_auto_reply:
                    break
                if i == 0:
                    if isinstance(message, Callable):
                        msg2send = message(_chat_info["sender"], _chat_info["recipient"], kwargs)
                    else:
                        msg2send = self.generate_init_message(message, **kwargs)
                else:
                    msg2send = self.generate_reply(messages=self.chat_messages[recipient], sender=recipient)
                if msg2send is None:
                    break
                self.send(msg2send, recipient, request_reply=True, silent=silent)

            else:  # No breaks in the for loop, so we have reached max turns
                iostream.send(TerminationEvent(termination_reason=f"Maximum turns ({max_turns}) reached"))
        else:
            self._prepare_chat(recipient, clear_history)
            if isinstance(message, Callable):
                msg2send = message(_chat_info["sender"], _chat_info["recipient"], kwargs)
            else:
                msg2send = self.generate_init_message(message, **kwargs)
            self.send(msg2send, recipient, silent=silent)
        summary = self._summarize_chat(
            summary_method,
            summary_args,
            recipient,
            cache=cache,
        )
        for agent in [self, recipient]:
            agent.client_cache = agent.previous_cache
            agent.previous_cache = None
        chat_result = ChatResult(
            chat_history=self.chat_messages[recipient],
            summary=summary,
            cost=gather_usage_summary([self, recipient]),
            human_input=self._human_input,
        )
        return chat_result

    def run(
        self,
        recipient: Optional["ConversableAgent"] = None,
        clear_history: bool = True,
        silent: Optional[bool] = False,
        cache: Optional[AbstractCache] = None,
        max_turns: Optional[int] = None,
        summary_method: Optional[Union[str, Callable[..., Any]]] = DEFAULT_SUMMARY_METHOD,
        summary_args: Optional[dict[str, Any]] = {},
        message: Optional[Union[dict[str, Any], str, Callable[..., Any]]] = None,
        executor_kwargs: Optional[dict[str, Any]] = None,
        tools: Optional[Union[Tool, Iterable[Tool]]] = None,
        user_input: Optional[bool] = False,
        msg_to: Optional[str] = "agent",
        **kwargs: Any,
    ) -> RunResponseProtocol:
        iostream = ThreadIOStream()
        response = RunResponse(iostream)

        if recipient is None:

            def initiate_chat(
                self=self,
                iostream: ThreadIOStream = iostream,
                response: RunResponse = response,
            ) -> None:
                with (
                    IOStream.set_default(iostream),
                    self._create_or_get_executor(
                        executor_kwargs=executor_kwargs,
                        tools=tools,
                        agent_name="user",
                        agent_human_input_mode="ALWAYS" if user_input else "NEVER",
                    ) as executor,
                ):
                    if msg_to == "agent":
                        chat_result = executor.initiate_chat(
                            self,
                            message=message,
                            clear_history=clear_history,
                            max_turns=max_turns,
                            summary_method=summary_method,
                        )
                    else:
                        chat_result = self.initiate_chat(
                            executor,
                            message=message,
                            clear_history=clear_history,
                            max_turns=max_turns,
                            summary_method=summary_method,
                        )

                    response._summary = chat_result.summary
                    response._messages = chat_result.chat_history
                    response._last_speaker = self

        else:

            def initiate_chat(
                self=self,
                iostream: ThreadIOStream = iostream,
                response: RunResponse = response,
            ) -> None:
                with IOStream.set_default(iostream):  # type: ignore[arg-type]
                    try:
                        chat_result = self.initiate_chat(
                            recipient,
                            clear_history=clear_history,
                            silent=silent,
                            cache=cache,
                            max_turns=max_turns,
                            summary_method=summary_method,
                            summary_args=summary_args,
                            message=message,
                            **kwargs,
                        )

                        response._summary = chat_result.summary
                        response._messages = chat_result.chat_history
                        if hasattr(recipient, "last_speaker"):
                            response._last_speaker = recipient.last_speaker
                        else:
                            response._last_speaker = (
                                recipient if chat_result.chat_history[-1]["name"] == recipient.name else self
                            )
                    except Exception as e:
                        response.iostream.send(ErrorEvent(error=e))

        threading.Thread(
            target=initiate_chat,
        ).start()

        return response

    async def a_initiate_chat(
        self,
        recipient: "ConversableAgent",
        clear_history: bool = True,
        silent: Optional[bool] = False,
        cache: Optional[AbstractCache] = None,
        max_turns: Optional[int] = None,
        summary_method: Optional[Union[str, Callable[..., Any]]] = DEFAULT_SUMMARY_METHOD,
        summary_args: Optional[dict[str, Any]] = {},
        message: Optional[Union[str, Callable[..., Any]]] = None,
        **kwargs: Any,
    ) -> ChatResult:
        """(async) Initiate a chat with the recipient agent.

        Reset the consecutive auto reply counter.
        If `clear_history` is True, the chat history with the recipient agent will be cleared.
        `a_generate_init_message` is called to generate the initial message for the agent.

        Args: Please refer to `initiate_chat`.

        Returns:
            ChatResult: an ChatResult object.
        """
        iostream = IOStream.get_default()

        _chat_info = locals().copy()
        _chat_info["sender"] = self
        consolidate_chat_info(_chat_info, uniform_sender=self)
        for agent in [self, recipient]:
            agent.previous_cache = agent.client_cache
            agent.client_cache = cache
        if isinstance(max_turns, int):
            self._prepare_chat(recipient, clear_history, reply_at_receive=False)
            for _ in range(max_turns):
                if _ == 0:
                    if isinstance(message, Callable):
                        msg2send = message(_chat_info["sender"], _chat_info["recipient"], kwargs)
                    else:
                        msg2send = await self.a_generate_init_message(message, **kwargs)
                else:
                    msg2send = await self.a_generate_reply(messages=self.chat_messages[recipient], sender=recipient)
                if msg2send is None:
                    break
                await self.a_send(msg2send, recipient, request_reply=True, silent=silent)
            else:  # No breaks in the for loop, so we have reached max turns
                iostream.send(TerminationEvent(termination_reason=f"Maximum turns ({max_turns}) reached"))
        else:
            self._prepare_chat(recipient, clear_history)
            if isinstance(message, Callable):
                msg2send = message(_chat_info["sender"], _chat_info["recipient"], kwargs)
            else:
                msg2send = await self.a_generate_init_message(message, **kwargs)
            await self.a_send(msg2send, recipient, silent=silent)
        summary = self._summarize_chat(
            summary_method,
            summary_args,
            recipient,
            cache=cache,
        )
        for agent in [self, recipient]:
            agent.client_cache = agent.previous_cache
            agent.previous_cache = None
        chat_result = ChatResult(
            chat_history=self.chat_messages[recipient],
            summary=summary,
            cost=gather_usage_summary([self, recipient]),
            human_input=self._human_input,
        )
        return chat_result

    async def a_run(
        self,
        recipient: Optional["ConversableAgent"] = None,
        clear_history: bool = True,
        silent: Optional[bool] = False,
        cache: Optional[AbstractCache] = None,
        max_turns: Optional[int] = None,
        summary_method: Optional[Union[str, Callable[..., Any]]] = DEFAULT_SUMMARY_METHOD,
        summary_args: Optional[dict[str, Any]] = {},
        message: Optional[Union[dict[str, Any], str, Callable[..., Any]]] = None,
        executor_kwargs: Optional[dict[str, Any]] = None,
        tools: Optional[Union[Tool, Iterable[Tool]]] = None,
        user_input: Optional[bool] = False,
        msg_to: Optional[str] = "agent",
        **kwargs: Any,
    ) -> AsyncRunResponseProtocol:
        iostream = AsyncThreadIOStream()
        response = AsyncRunResponse(iostream)

        if recipient is None:

            async def initiate_chat(
                self=self,
                iostream: AsyncThreadIOStream = iostream,
                response: AsyncRunResponseProtocol = response,
            ) -> None:
                with (
                    IOStream.set_default(iostream),
                    self._create_or_get_executor(
                        executor_kwargs=executor_kwargs,
                        tools=tools,
                        agent_name="user",
                        agent_human_input_mode="ALWAYS" if user_input else "NEVER",
                    ) as executor,
                ):
                    if msg_to == "agent":
                        chat_result = await executor.a_initiate_chat(
                            self,
                            message=message,
                            clear_history=clear_history,
                            max_turns=max_turns,
                            summary_method=summary_method,
                        )
                    else:
                        chat_result = await self.a_initiate_chat(
                            executor,
                            message=message,
                            clear_history=clear_history,
                            max_turns=max_turns,
                            summary_method=summary_method,
                        )

                    response._summary = chat_result.summary
                    response._messages = chat_result.chat_history
                    response._last_speaker = self

        else:

            async def initiate_chat(
                self=self,
                iostream: AsyncThreadIOStream = iostream,
                response: AsyncRunResponseProtocol = response,
            ) -> None:
                with IOStream.set_default(iostream):  # type: ignore[arg-type]
                    try:
                        chat_result = await self.a_initiate_chat(
                            recipient,
                            clear_history=clear_history,
                            silent=silent,
                            cache=cache,
                            max_turns=max_turns,
                            summary_method=summary_method,
                            summary_args=summary_args,
                            message=message,
                            **kwargs,
                        )

                        response._summary = chat_result.summary
                        response._messages = chat_result.chat_history
                        if hasattr(recipient, "last_speaker"):
                            print("!" * 100)
                            print(recipient.last_speaker)
                            response._last_speaker = recipient.last_speaker
                        else:
                            print("!" * 100)
                            response._last_speaker = (
                                recipient if chat_result.chat_history[-1]["name"] == recipient.name else self
                            )
                    except Exception as e:
                        response.iostream.send(ErrorEvent(error=e))

        asyncio.create_task(initiate_chat())

        return response

    def _summarize_chat(
        self,
        summary_method,
        summary_args,
        recipient: Optional[Agent] = None,
        cache: Optional[AbstractCache] = None,
    ) -> str:
        """Get a chat summary from an agent participating in a chat.

        Args:
            summary_method (str or callable): the summary_method to get the summary.
                The callable summary_method should take the recipient and sender agent in a chat as input and return a string of summary. E.g,
                ```python
                def my_summary_method(
                    sender: ConversableAgent,
                    recipient: ConversableAgent,
                    summary_args: dict,
                ):
                    return recipient.last_message(sender)["content"]
                ```
            summary_args (dict): a dictionary of arguments to be passed to the summary_method.
            recipient: the recipient agent in a chat.
            cache: the cache client to be used for this conversation. When provided,
                the cache will be used to store and retrieve LLM responses when generating
                summaries, which can improve performance and reduce API costs for
                repetitive summary requests. The cache is passed to the summary_method
                via summary_args['cache'].

        Returns:
            str: a chat summary from the agent.
        """
        summary = ""
        if summary_method is None:
            return summary
        if "cache" not in summary_args:
            summary_args["cache"] = cache
        if summary_method == "reflection_with_llm":
            summary_method = self._reflection_with_llm_as_summary
        elif summary_method == "last_msg":
            summary_method = self._last_msg_as_summary

        if isinstance(summary_method, Callable):
            summary = summary_method(self, recipient, summary_args)
        else:
            raise ValueError(
                "If not None, the summary_method must be a string from [`reflection_with_llm`, `last_msg`] or a callable."
            )
        return summary

    @staticmethod
    def _last_msg_as_summary(sender, recipient, summary_args) -> str:
        """Get a chat summary from the last message of the recipient."""
        summary = ""
        try:
            content = recipient.last_message(sender)["content"]
            if isinstance(content, str):
                summary = content.replace("TERMINATE", "")
            elif isinstance(content, list):
                # Remove the `TERMINATE` word in the content list.
                summary = "\n".join(
                    x["text"].replace("TERMINATE", "") for x in content if isinstance(x, dict) and "text" in x
                )
        except (IndexError, AttributeError) as e:
            warnings.warn(f"Cannot extract summary using last_msg: {e}. Using an empty str as summary.", UserWarning)
        return summary

    @staticmethod
    def _reflection_with_llm_as_summary(sender, recipient, summary_args):
        prompt = summary_args.get("summary_prompt")
        prompt = ConversableAgent.DEFAULT_SUMMARY_PROMPT if prompt is None else prompt
        if not isinstance(prompt, str):
            raise ValueError("The summary_prompt must be a string.")
        msg_list = recipient.chat_messages_for_summary(sender)
        agent = sender if recipient is None else recipient
        role = summary_args.get("summary_role", None)
        if role and not isinstance(role, str):
            raise ValueError("The summary_role in summary_arg must be a string.")
        try:
            summary = sender._reflection_with_llm(
                prompt, msg_list, llm_agent=agent, cache=summary_args.get("cache"), role=role
            )
        except Exception as e:
            warnings.warn(
                f"Cannot extract summary using reflection_with_llm: {e}. Using an empty str as summary.", UserWarning
            )
            summary = ""
        return summary

    def _reflection_with_llm(
        self,
        prompt,
        messages,
        llm_agent: Optional[Agent] = None,
        cache: Optional[AbstractCache] = None,
        role: Union[str, None] = None,
    ) -> str:
        """Get a chat summary using reflection with an llm client based on the conversation history.

        Args:
            prompt (str): The prompt (in this method it is used as system prompt) used to get the summary.
            messages (list): The messages generated as part of a chat conversation.
            llm_agent: the agent with an llm client.
            cache (AbstractCache or None): the cache client to be used for this conversation.
            role (str): the role of the message, usually "system" or "user". Default is "system".
        """
        if not role:
            role = "system"

        system_msg = [
            {
                "role": role,
                "content": prompt,
            }
        ]

        messages = messages + system_msg
        if llm_agent and llm_agent.client is not None:
            llm_client = llm_agent.client
        elif self.client is not None:
            llm_client = self.client
        else:
            raise ValueError("No OpenAIWrapper client is found.")
        response = self._generate_oai_reply_from_client(llm_client=llm_client, messages=messages, cache=cache)
        return response

    def _check_chat_queue_for_sender(self, chat_queue: list[dict[str, Any]]) -> list[dict[str, Any]]:
        """Check the chat queue and add the "sender" key if it's missing.

        Args:
            chat_queue (List[Dict[str, Any]]): A list of dictionaries containing chat information.

        Returns:
            List[Dict[str, Any]]: A new list of dictionaries with the "sender" key added if it was missing.
        """
        chat_queue_with_sender = []
        for chat_info in chat_queue:
            if chat_info.get("sender") is None:
                chat_info["sender"] = self
            chat_queue_with_sender.append(chat_info)
        return chat_queue_with_sender

    def initiate_chats(self, chat_queue: list[dict[str, Any]]) -> list[ChatResult]:
        """(Experimental) Initiate chats with multiple agents.

        Args:
            chat_queue (List[Dict]): a list of dictionaries containing the information of the chats.
                Each dictionary should contain the input arguments for [`initiate_chat`](#initiate-chat)

        Returns: a list of ChatResult objects corresponding to the finished chats in the chat_queue.
        """
        _chat_queue = self._check_chat_queue_for_sender(chat_queue)
        self._finished_chats = initiate_chats(_chat_queue)

        return self._finished_chats

    def sequential_run(
        self,
        chat_queue: list[dict[str, Any]],
    ) -> list[RunResponseProtocol]:
        """(Experimental) Initiate chats with multiple agents sequentially.

        Args:
            chat_queue (List[Dict]): a list of dictionaries containing the information of the chats.
                Each dictionary should contain the input arguments for [`initiate_chat`](#initiate-chat)

        Returns: a list of ChatResult objects corresponding to the finished chats in the chat_queue.
        """
        iostreams = [ThreadIOStream() for _ in range(len(chat_queue))]
        responses = [RunResponse(iostream) for iostream in iostreams]

        def _initiate_chats(
            iostreams: list[ThreadIOStream] = iostreams,
            responses: list[RunResponseProtocol] = responses,
        ) -> None:
            response = responses[0]
            try:
                _chat_queue = self._check_chat_queue_for_sender(chat_queue)

                consolidate_chat_info(_chat_queue)
                _validate_recipients(_chat_queue)
                finished_chats = []
                for chat_info, response, iostream in zip(_chat_queue, responses, iostreams):
                    with IOStream.set_default(iostream):
                        _chat_carryover = chat_info.get("carryover", [])
                        finished_chat_indexes_to_exclude_from_carryover = chat_info.get(
                            "finished_chat_indexes_to_exclude_from_carryover", []
                        )

                        if isinstance(_chat_carryover, str):
                            _chat_carryover = [_chat_carryover]
                        chat_info["carryover"] = _chat_carryover + [
                            r.summary
                            for i, r in enumerate(finished_chats)
                            if i not in finished_chat_indexes_to_exclude_from_carryover
                        ]

                        if not chat_info.get("silent", False):
                            IOStream.get_default().send(PostCarryoverProcessingEvent(chat_info=chat_info))

                        sender = chat_info["sender"]
                        chat_res = sender.initiate_chat(**chat_info)

                        response._summary = chat_res.summary
                        response._messages = chat_res.chat_history
                        response._last_speaker = self if chat_res.chat_history[-1]["name"] == self.name else sender
                        finished_chats.append(chat_res)
            except Exception as e:
                response.iostream.send(ErrorEvent(error=e))

        threading.Thread(target=_initiate_chats).start()

        return responses

    async def a_initiate_chats(self, chat_queue: list[dict[str, Any]]) -> dict[int, ChatResult]:
        _chat_queue = self._check_chat_queue_for_sender(chat_queue)
        self._finished_chats = await a_initiate_chats(_chat_queue)
        return self._finished_chats

    async def a_sequential_run(
        self,
        chat_queue: list[dict[str, Any]],
    ) -> list[AsyncRunResponseProtocol]:
        """(Experimental) Initiate chats with multiple agents sequentially.

        Args:
            chat_queue (List[Dict]): a list of dictionaries containing the information of the chats.
                Each dictionary should contain the input arguments for [`initiate_chat`](#initiate-chat)

        Returns: a list of ChatResult objects corresponding to the finished chats in the chat_queue.
        """
        iostreams = [AsyncThreadIOStream() for _ in range(len(chat_queue))]
        responses = [AsyncRunResponse(iostream) for iostream in iostreams]

        async def _a_initiate_chats(
            iostreams: list[AsyncThreadIOStream] = iostreams,
            responses: list[AsyncRunResponseProtocol] = responses,
        ) -> None:
            response = responses[0]
            try:
                _chat_queue = self._check_chat_queue_for_sender(chat_queue)

                consolidate_chat_info(_chat_queue)
                _validate_recipients(_chat_queue)
                finished_chats = []
                for chat_info, response, iostream in zip(_chat_queue, responses, iostreams):
                    with IOStream.set_default(iostream):
                        _chat_carryover = chat_info.get("carryover", [])
                        finished_chat_indexes_to_exclude_from_carryover = chat_info.get(
                            "finished_chat_indexes_to_exclude_from_carryover", []
                        )

                        if isinstance(_chat_carryover, str):
                            _chat_carryover = [_chat_carryover]
                        chat_info["carryover"] = _chat_carryover + [
                            r.summary
                            for i, r in enumerate(finished_chats)
                            if i not in finished_chat_indexes_to_exclude_from_carryover
                        ]

                        if not chat_info.get("silent", False):
                            IOStream.get_default().send(PostCarryoverProcessingEvent(chat_info=chat_info))

                        sender = chat_info["sender"]
                        chat_res = await sender.a_initiate_chat(**chat_info)

                        response._summary = chat_res.summary
                        response._messages = chat_res.chat_history
                        response._last_speaker = self if chat_res.chat_history[-1]["name"] == self.name else sender
                        finished_chats.append(chat_res)

            except Exception as e:
                response.iostream.send(ErrorEvent(error=e))

        asyncio.create_task(_a_initiate_chats())

        return responses

    def get_chat_results(self, chat_index: Optional[int] = None) -> Union[list[ChatResult], ChatResult]:
        """A summary from the finished chats of particular agents."""
        if chat_index is not None:
            return self._finished_chats[chat_index]
        else:
            return self._finished_chats

    def reset(self) -> None:
        """Reset the agent."""
        self.clear_history()
        self.reset_consecutive_auto_reply_counter()
        self.stop_reply_at_receive()
        if self.client is not None:
            self.client.clear_usage_summary()
        for reply_func_tuple in self._reply_func_list:
            if reply_func_tuple["reset_config"] is not None:
                reply_func_tuple["reset_config"](reply_func_tuple["config"])
            else:
                reply_func_tuple["config"] = copy.copy(reply_func_tuple["init_config"])

    def stop_reply_at_receive(self, sender: Optional[Agent] = None):
        """Reset the reply_at_receive of the sender."""
        if sender is None:
            self.reply_at_receive.clear()
        else:
            self.reply_at_receive[sender] = False

    def reset_consecutive_auto_reply_counter(self, sender: Optional[Agent] = None):
        """Reset the consecutive_auto_reply_counter of the sender."""
        if sender is None:
            self._consecutive_auto_reply_counter.clear()
        else:
            self._consecutive_auto_reply_counter[sender] = 0

    def clear_history(self, recipient: Optional[Agent] = None, nr_messages_to_preserve: Optional[int] = None):
        """Clear the chat history of the agent.

        Args:
            recipient: the agent with whom the chat history to clear. If None, clear the chat history with all agents.
            nr_messages_to_preserve: the number of newest messages to preserve in the chat history.
        """
        iostream = IOStream.get_default()
        if recipient is None:
            no_messages_preserved = 0
            if nr_messages_to_preserve:
                for key in self._oai_messages:
                    nr_messages_to_preserve_internal = nr_messages_to_preserve
                    # if breaking history between function call and function response, save function call message
                    # additionally, otherwise openai will return error
                    first_msg_to_save = self._oai_messages[key][-nr_messages_to_preserve_internal]
                    if "tool_responses" in first_msg_to_save:
                        nr_messages_to_preserve_internal += 1
                        # clear_conversable_agent_history.print_preserving_message(iostream.print)
                        no_messages_preserved += 1
                    # Remove messages from history except last `nr_messages_to_preserve` messages.
                    self._oai_messages[key] = self._oai_messages[key][-nr_messages_to_preserve_internal:]
                iostream.send(ClearConversableAgentHistoryEvent(agent=self, no_events_preserved=no_messages_preserved))
            else:
                self._oai_messages.clear()
        else:
            self._oai_messages[recipient].clear()
            # clear_conversable_agent_history.print_warning(iostream.print)
            if nr_messages_to_preserve:
                iostream.send(ClearConversableAgentHistoryWarningEvent(recipient=self))

    def generate_oai_reply(
        self,
        messages: Optional[list[dict[str, Any]]] = None,
        sender: Optional[Agent] = None,
        config: Optional[OpenAIWrapper] = None,
    ) -> tuple[bool, Optional[Union[str, dict[str, Any]]]]:
        """Generate a reply using autogen.oai."""
        client = self.client if config is None else config
        if client is None:
            return False, None
        if messages is None:
            messages = self._oai_messages[sender]
        extracted_response = self._generate_oai_reply_from_client(
            client, self._oai_system_message + messages, self.client_cache
        )
        return (False, None) if extracted_response is None else (True, extracted_response)

    def _generate_oai_reply_from_client(self, llm_client, messages, cache) -> Optional[Union[str, dict[str, Any]]]:
        # unroll tool_responses
        all_messages = []
        for message in messages:
            tool_responses = message.get("tool_responses", [])
            if tool_responses:
                all_messages += tool_responses
                # tool role on the parent message means the content is just concatenation of all of the tool_responses
                if message.get("role") != "tool":
                    all_messages.append({key: message[key] for key in message if key != "tool_responses"})
            else:
                all_messages.append(message)

        # TODO: #1143 handle token limit exceeded error
        response = llm_client.create(
            context=messages[-1].pop("context", None),
            messages=all_messages,
            cache=cache,
            agent=self,
        )
        extracted_response = llm_client.extract_text_or_completion_object(response)[0]

        if extracted_response is None:
            warnings.warn(f"Extracted_response from {response} is None.", UserWarning)
            return None
        # ensure function and tool calls will be accepted when sent back to the LLM
        if not isinstance(extracted_response, str) and hasattr(extracted_response, "model_dump"):
            extracted_response = extracted_response.model_dump()
        if isinstance(extracted_response, dict):
            if extracted_response.get("function_call"):
                extracted_response["function_call"]["name"] = self._normalize_name(
                    extracted_response["function_call"]["name"]
                )
            for tool_call in extracted_response.get("tool_calls") or []:
                tool_call["function"]["name"] = self._normalize_name(tool_call["function"]["name"])
                # Remove id and type if they are not present.
                # This is to make the tool call object compatible with Mistral API.
                if tool_call.get("id") is None:
                    tool_call.pop("id")
                if tool_call.get("type") is None:
                    tool_call.pop("type")
        return extracted_response

    async def a_generate_oai_reply(
        self,
        messages: Optional[list[dict[str, Any]]] = None,
        sender: Optional[Agent] = None,
        config: Optional[Any] = None,
    ) -> tuple[bool, Optional[Union[str, dict[str, Any]]]]:
        """Generate a reply using autogen.oai asynchronously."""
        iostream = IOStream.get_default()

        def _generate_oai_reply(
            self, iostream: IOStream, *args: Any, **kwargs: Any
        ) -> tuple[bool, Optional[Union[str, dict[str, Any]]]]:
            with IOStream.set_default(iostream):
                return self.generate_oai_reply(*args, **kwargs)

        return await asyncio.get_event_loop().run_in_executor(
            None,
            functools.partial(
                _generate_oai_reply, self=self, iostream=iostream, messages=messages, sender=sender, config=config
            ),
        )

    def _generate_code_execution_reply_using_executor(
        self,
        messages: Optional[list[dict[str, Any]]] = None,
        sender: Optional[Agent] = None,
        config: Optional[Union[dict[str, Any], Literal[False]]] = None,
    ):
        """Generate a reply using code executor."""
        iostream = IOStream.get_default()

        if config is not None:
            raise ValueError("config is not supported for _generate_code_execution_reply_using_executor.")
        if self._code_execution_config is False:
            return False, None
        if messages is None:
            messages = self._oai_messages[sender]
        last_n_messages = self._code_execution_config.get("last_n_messages", "auto")

        if not (isinstance(last_n_messages, (int, float)) and last_n_messages >= 0) and last_n_messages != "auto":
            raise ValueError("last_n_messages must be either a non-negative integer, or the string 'auto'.")

        num_messages_to_scan = last_n_messages
        if last_n_messages == "auto":
            # Find when the agent last spoke
            num_messages_to_scan = 0
            for message in reversed(messages):
                if "role" not in message or message["role"] != "user":
                    break
                else:
                    num_messages_to_scan += 1
        num_messages_to_scan = min(len(messages), num_messages_to_scan)
        messages_to_scan = messages[-num_messages_to_scan:]

        # iterate through the last n messages in reverse
        # if code blocks are found, execute the code blocks and return the output
        # if no code blocks are found, continue
        for message in reversed(messages_to_scan):
            if not message["content"]:
                continue
            code_blocks = self._code_executor.code_extractor.extract_code_blocks(message["content"])
            if len(code_blocks) == 0:
                continue

            iostream.send(GenerateCodeExecutionReplyEvent(code_blocks=code_blocks, sender=sender, recipient=self))

            # found code blocks, execute code.
            code_result = self._code_executor.execute_code_blocks(code_blocks)
            exitcode2str = "execution succeeded" if code_result.exit_code == 0 else "execution failed"
            return True, f"exitcode: {code_result.exit_code} ({exitcode2str})\nCode output: {code_result.output}"

        return False, None

    def generate_code_execution_reply(
        self,
        messages: Optional[list[dict[str, Any]]] = None,
        sender: Optional[Agent] = None,
        config: Optional[Union[dict[str, Any], Literal[False]]] = None,
    ):
        """Generate a reply using code execution."""
        code_execution_config = config if config is not None else self._code_execution_config
        if code_execution_config is False:
            return False, None
        if messages is None:
            messages = self._oai_messages[sender]
        last_n_messages = code_execution_config.pop("last_n_messages", "auto")

        if not (isinstance(last_n_messages, (int, float)) and last_n_messages >= 0) and last_n_messages != "auto":
            raise ValueError("last_n_messages must be either a non-negative integer, or the string 'auto'.")

        messages_to_scan = last_n_messages
        if last_n_messages == "auto":
            # Find when the agent last spoke
            messages_to_scan = 0
            for i in range(len(messages)):
                message = messages[-(i + 1)]
                if "role" not in message or message["role"] != "user":
                    break
                else:
                    messages_to_scan += 1

        # iterate through the last n messages in reverse
        # if code blocks are found, execute the code blocks and return the output
        # if no code blocks are found, continue
        for i in range(min(len(messages), messages_to_scan)):
            message = messages[-(i + 1)]
            if not message["content"]:
                continue
            code_blocks = extract_code(message["content"])
            if len(code_blocks) == 1 and code_blocks[0][0] == UNKNOWN:
                continue

            # found code blocks, execute code and push "last_n_messages" back
            exitcode, logs = self.execute_code_blocks(code_blocks)
            code_execution_config["last_n_messages"] = last_n_messages
            exitcode2str = "execution succeeded" if exitcode == 0 else "execution failed"
            return True, f"exitcode: {exitcode} ({exitcode2str})\nCode output: {logs}"

        # no code blocks are found, push last_n_messages back and return.
        code_execution_config["last_n_messages"] = last_n_messages

        return False, None

    def generate_function_call_reply(
        self,
        messages: Optional[list[dict[str, Any]]] = None,
        sender: Optional[Agent] = None,
        config: Optional[Any] = None,
    ) -> tuple[bool, Optional[dict[str, Any]]]:
        """Generate a reply using function call.

        "function_call" replaced by "tool_calls" as of [OpenAI API v1.1.0](https://github.com/openai/openai-python/releases/tag/v1.1.0)
        See https://platform.openai.com/docs/api-reference/chat/create#chat-create-functions
        """
        if config is None:
            config = self
        if messages is None:
            messages = self._oai_messages[sender]
        message = messages[-1]
        if message.get("function_call"):
            call_id = message.get("id", None)
            func_call = message["function_call"]
            func = self._function_map.get(func_call.get("name", None), None)
            if inspect.iscoroutinefunction(func):
                try:
                    # get the running loop if it was already created
                    loop = asyncio.get_running_loop()
                    close_loop = False
                except RuntimeError:
                    # create a loop if there is no running loop
                    loop = asyncio.new_event_loop()
                    close_loop = True

                _, func_return = loop.run_until_complete(self.a_execute_function(func_call, call_id=call_id))
                if close_loop:
                    loop.close()
            else:
                _, func_return = self.execute_function(message["function_call"], call_id=call_id)
            return True, func_return
        return False, None

    async def a_generate_function_call_reply(
        self,
        messages: Optional[list[dict[str, Any]]] = None,
        sender: Optional[Agent] = None,
        config: Optional[Any] = None,
    ) -> tuple[bool, Optional[dict[str, Any]]]:
        """Generate a reply using async function call.

        "function_call" replaced by "tool_calls" as of [OpenAI API v1.1.0](https://github.com/openai/openai-python/releases/tag/v1.1.0)
        See https://platform.openai.com/docs/api-reference/chat/create#chat-create-functions
        """
        if config is None:
            config = self
        if messages is None:
            messages = self._oai_messages[sender]
        message = messages[-1]
        if "function_call" in message:
            call_id = message.get("id", None)
            func_call = message["function_call"]
            func_name = func_call.get("name", "")
            func = self._function_map.get(func_name, None)
            if func and inspect.iscoroutinefunction(func):
                _, func_return = await self.a_execute_function(func_call, call_id=call_id)
            else:
                _, func_return = self.execute_function(func_call, call_id=call_id)
            return True, func_return

        return False, None

    def _str_for_tool_response(self, tool_response):
        return str(tool_response.get("content", ""))

    def generate_tool_calls_reply(
        self,
        messages: Optional[list[dict[str, Any]]] = None,
        sender: Optional[Agent] = None,
        config: Optional[Any] = None,
    ) -> tuple[bool, Optional[dict[str, Any]]]:
        """Generate a reply using tool call."""
        if config is None:
            config = self
        if messages is None:
            messages = self._oai_messages[sender]
        message = messages[-1]
        tool_returns = []
        for tool_call in message.get("tool_calls", []):
            function_call = tool_call.get("function", {})
            tool_call_id = tool_call.get("id", None)
            func = self._function_map.get(function_call.get("name", None), None)
            if inspect.iscoroutinefunction(func):
                try:
                    # get the running loop if it was already created
                    loop = asyncio.get_running_loop()
                    close_loop = False
                except RuntimeError:
                    # create a loop if there is no running loop
                    loop = asyncio.new_event_loop()
                    close_loop = True

                _, func_return = loop.run_until_complete(self.a_execute_function(function_call, call_id=tool_call_id))
                if close_loop:
                    loop.close()
            else:
                _, func_return = self.execute_function(function_call, call_id=tool_call_id)
            content = func_return.get("content", "")
            if content is None:
                content = ""

            if tool_call_id is not None:
                tool_call_response = {
                    "tool_call_id": tool_call_id,
                    "role": "tool",
                    "content": content,
                }
            else:
                # Do not include tool_call_id if it is not present.
                # This is to make the tool call object compatible with Mistral API.
                tool_call_response = {
                    "role": "tool",
                    "content": content,
                }
            tool_returns.append(tool_call_response)
        if tool_returns:
            return True, {
                "role": "tool",
                "tool_responses": tool_returns,
                "content": "\n\n".join([self._str_for_tool_response(tool_return) for tool_return in tool_returns]),
            }
        return False, None

    async def _a_execute_tool_call(self, tool_call):
        tool_call_id = tool_call["id"]
        function_call = tool_call.get("function", {})
        _, func_return = await self.a_execute_function(function_call, call_id=tool_call_id)
        return {
            "tool_call_id": tool_call_id,
            "role": "tool",
            "content": func_return.get("content", ""),
        }

    async def a_generate_tool_calls_reply(
        self,
        messages: Optional[list[dict[str, Any]]] = None,
        sender: Optional[Agent] = None,
        config: Optional[Any] = None,
    ) -> tuple[bool, Optional[dict[str, Any]]]:
        """Generate a reply using async function call."""
        if config is None:
            config = self
        if messages is None:
            messages = self._oai_messages[sender]
        message = messages[-1]
        async_tool_calls = []
        for tool_call in message.get("tool_calls", []):
            async_tool_calls.append(self._a_execute_tool_call(tool_call))
        if async_tool_calls:
            tool_returns = await asyncio.gather(*async_tool_calls)
            return True, {
                "role": "tool",
                "tool_responses": tool_returns,
                "content": "\n\n".join([self._str_for_tool_response(tool_return) for tool_return in tool_returns]),
            }

        return False, None

    def check_termination_and_human_reply(
        self,
        messages: Optional[list[dict[str, Any]]] = None,
        sender: Optional[Agent] = None,
        config: Optional[Any] = None,
    ) -> tuple[bool, Union[str, None]]:
        """Check if the conversation should be terminated, and if human reply is provided.

        This method checks for conditions that require the conversation to be terminated, such as reaching
        a maximum number of consecutive auto-replies or encountering a termination message. Additionally,
        it prompts for and processes human input based on the configured human input mode, which can be
        'ALWAYS', 'NEVER', or 'TERMINATE'. The method also manages the consecutive auto-reply counter
        for the conversation and prints relevant messages based on the human input received.

        Args:
            messages: A list of message dictionaries, representing the conversation history.
            sender: The agent object representing the sender of the message.
            config: Configuration object, defaults to the current instance if not provided.

        Returns:
            A tuple containing a boolean indicating if the conversation
            should be terminated, and a human reply which can be a string, a dictionary, or None.
        """
        iostream = IOStream.get_default()

        if config is None:
            config = self
        if messages is None:
            messages = self._oai_messages[sender] if sender else []

        termination_reason = None

        # if there are no messages, continue the conversation
        if not messages:
            return False, None
        message = messages[-1]

        reply = ""
        no_human_input_msg = ""
        sender_name = "the sender" if sender is None else sender.name
        if self.human_input_mode == "ALWAYS":
            reply = self.get_human_input(
                f"Replying as {self.name}. Provide feedback to {sender_name}. Press enter to skip and use auto-reply, or type 'exit' to end the conversation: "
            )
            no_human_input_msg = "NO HUMAN INPUT RECEIVED." if not reply else ""
            # if the human input is empty, and the message is a termination message, then we will terminate the conversation
            if not reply and self._is_termination_msg(message):
                termination_reason = f"Termination message condition on agent '{self.name}' met"
            elif reply == "exit":
                termination_reason = "User requested to end the conversation"

            reply = reply if reply or not self._is_termination_msg(message) else "exit"
        else:
            if self._consecutive_auto_reply_counter[sender] >= self._max_consecutive_auto_reply_dict[sender]:
                if self.human_input_mode == "NEVER":
                    termination_reason = "Maximum number of consecutive auto-replies reached"
                    reply = "exit"
                else:
                    # self.human_input_mode == "TERMINATE":
                    terminate = self._is_termination_msg(message)
                    reply = self.get_human_input(
                        f"Please give feedback to {sender_name}. Press enter or type 'exit' to stop the conversation: "
                        if terminate
                        else f"Please give feedback to {sender_name}. Press enter to skip and use auto-reply, or type 'exit' to stop the conversation: "
                    )
                    no_human_input_msg = "NO HUMAN INPUT RECEIVED." if not reply else ""
                    # if the human input is empty, and the message is a termination message, then we will terminate the conversation
                    if reply != "exit" and terminate:
                        termination_reason = (
                            f"Termination message condition on agent '{self.name}' met and no human input provided"
                        )
                    elif reply == "exit":
                        termination_reason = "User requested to end the conversation"

                    reply = reply if reply or not terminate else "exit"
            elif self._is_termination_msg(message):
                if self.human_input_mode == "NEVER":
                    termination_reason = f"Termination message condition on agent '{self.name}' met"
                    reply = "exit"
                else:
                    # self.human_input_mode == "TERMINATE":
                    reply = self.get_human_input(
                        f"Please give feedback to {sender_name}. Press enter or type 'exit' to stop the conversation: "
                    )
                    no_human_input_msg = "NO HUMAN INPUT RECEIVED." if not reply else ""

                    # if the human input is empty, and the message is a termination message, then we will terminate the conversation
                    if not reply or reply == "exit":
                        termination_reason = (
                            f"Termination message condition on agent '{self.name}' met and no human input provided"
                        )

                    reply = reply or "exit"

        # print the no_human_input_msg
        if no_human_input_msg:
            iostream.send(
                TerminationAndHumanReplyNoInputEvent(
                    no_human_input_msg=no_human_input_msg, sender=sender, recipient=self
                )
            )

        # stop the conversation
        if reply == "exit":
            # reset the consecutive_auto_reply_counter
            self._consecutive_auto_reply_counter[sender] = 0

            if termination_reason:
                iostream.send(TerminationEvent(termination_reason=termination_reason))

            return True, None

        # send the human reply
        if reply or self._max_consecutive_auto_reply_dict[sender] == 0:
            # reset the consecutive_auto_reply_counter
            self._consecutive_auto_reply_counter[sender] = 0
            # User provided a custom response, return function and tool failures indicating user interruption
            tool_returns = []
            if message.get("function_call", False):
                tool_returns.append({
                    "role": "function",
                    "name": message["function_call"].get("name", ""),
                    "content": "USER INTERRUPTED",
                })

            if message.get("tool_calls", False):
                tool_returns.extend([
                    {"role": "tool", "tool_call_id": tool_call.get("id", ""), "content": "USER INTERRUPTED"}
                    for tool_call in message["tool_calls"]
                ])

            response = {"role": "user", "content": reply}
            if tool_returns:
                response["tool_responses"] = tool_returns

            return True, response

        # increment the consecutive_auto_reply_counter
        self._consecutive_auto_reply_counter[sender] += 1
        if self.human_input_mode != "NEVER":
            iostream.send(UsingAutoReplyEvent(human_input_mode=self.human_input_mode, sender=sender, recipient=self))

        return False, None

    async def a_check_termination_and_human_reply(
        self,
        messages: Optional[list[dict[str, Any]]] = None,
        sender: Optional[Agent] = None,
        config: Optional[Any] = None,
    ) -> tuple[bool, Union[str, None]]:
        """(async) Check if the conversation should be terminated, and if human reply is provided.

        This method checks for conditions that require the conversation to be terminated, such as reaching
        a maximum number of consecutive auto-replies or encountering a termination message. Additionally,
        it prompts for and processes human input based on the configured human input mode, which can be
        'ALWAYS', 'NEVER', or 'TERMINATE'. The method also manages the consecutive auto-reply counter
        for the conversation and prints relevant messages based on the human input received.

        Args:
            messages (Optional[List[Dict]]): A list of message dictionaries, representing the conversation history.
            sender (Optional[Agent]): The agent object representing the sender of the message.
            config (Optional[Any]): Configuration object, defaults to the current instance if not provided.

        Returns:
            Tuple[bool, Union[str, Dict, None]]: A tuple containing a boolean indicating if the conversation
            should be terminated, and a human reply which can be a string, a dictionary, or None.
        """
        iostream = IOStream.get_default()

        if config is None:
            config = self
        if messages is None:
            messages = self._oai_messages[sender] if sender else []

        termination_reason = None

        message = messages[-1] if messages else {}
        reply = ""
        no_human_input_msg = ""
        sender_name = "the sender" if sender is None else sender.name
        if self.human_input_mode == "ALWAYS":
            reply = await self.a_get_human_input(
                f"Replying as {self.name}. Provide feedback to {sender_name}. Press enter to skip and use auto-reply, or type 'exit' to end the conversation: "
            )
            no_human_input_msg = "NO HUMAN INPUT RECEIVED." if not reply else ""
            # if the human input is empty, and the message is a termination message, then we will terminate the conversation
            if not reply and self._is_termination_msg(message):
                termination_reason = f"Termination message condition on agent '{self.name}' met"
            elif reply == "exit":
                termination_reason = "User requested to end the conversation"

            reply = reply if reply or not self._is_termination_msg(message) else "exit"
        else:
            if self._consecutive_auto_reply_counter[sender] >= self._max_consecutive_auto_reply_dict[sender]:
                if self.human_input_mode == "NEVER":
                    termination_reason = "Maximum number of consecutive auto-replies reached"
                    reply = "exit"
                else:
                    # self.human_input_mode == "TERMINATE":
                    terminate = self._is_termination_msg(message)
                    reply = await self.a_get_human_input(
                        f"Please give feedback to {sender_name}. Press enter or type 'exit' to stop the conversation: "
                        if terminate
                        else f"Please give feedback to {sender_name}. Press enter to skip and use auto-reply, or type 'exit' to stop the conversation: "
                    )
                    no_human_input_msg = "NO HUMAN INPUT RECEIVED." if not reply else ""
                    # if the human input is empty, and the message is a termination message, then we will terminate the conversation
                    if reply != "exit" and terminate:
                        termination_reason = (
                            f"Termination message condition on agent '{self.name}' met and no human input provided"
                        )
                    elif reply == "exit":
                        termination_reason = "User requested to end the conversation"

                    reply = reply if reply or not terminate else "exit"
            elif self._is_termination_msg(message):
                if self.human_input_mode == "NEVER":
                    termination_reason = f"Termination message condition on agent '{self.name}' met"
                    reply = "exit"
                else:
                    # self.human_input_mode == "TERMINATE":
                    reply = await self.a_get_human_input(
                        f"Please give feedback to {sender_name}. Press enter or type 'exit' to stop the conversation: "
                    )
                    no_human_input_msg = "NO HUMAN INPUT RECEIVED." if not reply else ""

                    # if the human input is empty, and the message is a termination message, then we will terminate the conversation
                    if not reply or reply == "exit":
                        termination_reason = (
                            f"Termination message condition on agent '{self.name}' met and no human input provided"
                        )

                    reply = reply or "exit"

        # print the no_human_input_msg
        if no_human_input_msg:
            iostream.send(
                TerminationAndHumanReplyNoInputEvent(
                    no_human_input_msg=no_human_input_msg, sender=sender, recipient=self
                )
            )

        # stop the conversation
        if reply == "exit":
            # reset the consecutive_auto_reply_counter
            self._consecutive_auto_reply_counter[sender] = 0

            if termination_reason:
                iostream.send(TerminationEvent(termination_reason=termination_reason))

            return True, None

        # send the human reply
        if reply or self._max_consecutive_auto_reply_dict[sender] == 0:
            # User provided a custom response, return function and tool results indicating user interruption
            # reset the consecutive_auto_reply_counter
            self._consecutive_auto_reply_counter[sender] = 0
            tool_returns = []
            if message.get("function_call", False):
                tool_returns.append({
                    "role": "function",
                    "name": message["function_call"].get("name", ""),
                    "content": "USER INTERRUPTED",
                })

            if message.get("tool_calls", False):
                tool_returns.extend([
                    {"role": "tool", "tool_call_id": tool_call.get("id", ""), "content": "USER INTERRUPTED"}
                    for tool_call in message["tool_calls"]
                ])

            response = {"role": "user", "content": reply}
            if tool_returns:
                response["tool_responses"] = tool_returns

            return True, response

        # increment the consecutive_auto_reply_counter
        self._consecutive_auto_reply_counter[sender] += 1
        if self.human_input_mode != "NEVER":
            iostream.send(UsingAutoReplyEvent(human_input_mode=self.human_input_mode, sender=sender, recipient=self))

        return False, None

    def generate_reply(
        self,
        messages: Optional[list[dict[str, Any]]] = None,
        sender: Optional["Agent"] = None,
        **kwargs: Any,
    ) -> Optional[Union[str, dict[str, Any]]]:
        """Reply based on the conversation history and the sender.

        Either messages or sender must be provided.
        Register a reply_func with `None` as one trigger for it to be activated when `messages` is non-empty and `sender` is `None`.
        Use registered auto reply functions to generate replies.
        By default, the following functions are checked in order:
        1. check_termination_and_human_reply
        2. generate_function_call_reply (deprecated in favor of tool_calls)
        3. generate_tool_calls_reply
        4. generate_code_execution_reply
        5. generate_oai_reply
        Every function returns a tuple (final, reply).
        When a function returns final=False, the next function will be checked.
        So by default, termination and human reply will be checked first.
        If not terminating and human reply is skipped, execute function or code and return the result.
        AI replies are generated only when no code execution is performed.

        Args:
            messages: a list of messages in the conversation history.
            sender: sender of an Agent instance.
            **kwargs (Any): Additional arguments to customize reply generation. Supported kwargs:
                - exclude (List[Callable[..., Any]]): A list of reply functions to exclude from
                the reply generation process. Functions in this list will be skipped even if
                they would normally be triggered.

        Returns:
            str or dict or None: reply. None if no reply is generated.
        """
        if all((messages is None, sender is None)):
            error_msg = f"Either {messages=} or {sender=} must be provided."
            logger.error(error_msg)
            raise AssertionError(error_msg)

        if messages is None:
            messages = self._oai_messages[sender]

        # Call the hookable method that gives registered hooks a chance to update agent state, used for their context variables.
        self.update_agent_state_before_reply(messages)

        # Call the hookable method that gives registered hooks a chance to process the last message.
        # Message modifications do not affect the incoming messages or self._oai_messages.
        messages = self.process_last_received_message(messages)

        # Call the hookable method that gives registered hooks a chance to process all messages.
        # Message modifications do not affect the incoming messages or self._oai_messages.
        messages = self.process_all_messages_before_reply(messages)

        for reply_func_tuple in self._reply_func_list:
            reply_func = reply_func_tuple["reply_func"]
            if "exclude" in kwargs and reply_func in kwargs["exclude"]:
                continue
            if inspect.iscoroutinefunction(reply_func):
                continue
            if self._match_trigger(reply_func_tuple["trigger"], sender):
                final, reply = reply_func(self, messages=messages, sender=sender, config=reply_func_tuple["config"])
                if logging_enabled():
                    log_event(
                        self,
                        "reply_func_executed",
                        reply_func_module=reply_func.__module__,
                        reply_func_name=reply_func.__name__,
                        final=final,
                        reply=reply,
                    )
                if final:
                    return reply
        return self._default_auto_reply

    async def a_generate_reply(
        self,
        messages: Optional[list[dict[str, Any]]] = None,
        sender: Optional["Agent"] = None,
        **kwargs: Any,
    ) -> Union[str, dict[str, Any], None]:
        """(async) Reply based on the conversation history and the sender.

        Either messages or sender must be provided.
        Register a reply_func with `None` as one trigger for it to be activated when `messages` is non-empty and `sender` is `None`.
        Use registered auto reply functions to generate replies.
        By default, the following functions are checked in order:
        1. check_termination_and_human_reply
        2. generate_function_call_reply
        3. generate_tool_calls_reply
        4. generate_code_execution_reply
        5. generate_oai_reply
        Every function returns a tuple (final, reply).
        When a function returns final=False, the next function will be checked.
        So by default, termination and human reply will be checked first.
        If not terminating and human reply is skipped, execute function or code and return the result.
        AI replies are generated only when no code execution is performed.

        Args:
            messages: a list of messages in the conversation history.
            sender: sender of an Agent instance.
            **kwargs (Any): Additional arguments to customize reply generation. Supported kwargs:
                - exclude (List[Callable[..., Any]]): A list of reply functions to exclude from
                the reply generation process. Functions in this list will be skipped even if
                they would normally be triggered.

        Returns:
            str or dict or None: reply. None if no reply is generated.
        """
        if all((messages is None, sender is None)):
            error_msg = f"Either {messages=} or {sender=} must be provided."
            logger.error(error_msg)
            raise AssertionError(error_msg)

        if messages is None:
            messages = self._oai_messages[sender]

        # Call the hookable method that gives registered hooks a chance to update agent state, used for their context variables.
        self.update_agent_state_before_reply(messages)

        # Call the hookable method that gives registered hooks a chance to process the last message.
        # Message modifications do not affect the incoming messages or self._oai_messages.
        messages = self.process_last_received_message(messages)

        # Call the hookable method that gives registered hooks a chance to process all messages.
        # Message modifications do not affect the incoming messages or self._oai_messages.
        messages = self.process_all_messages_before_reply(messages)

        for reply_func_tuple in self._reply_func_list:
            reply_func = reply_func_tuple["reply_func"]
            if "exclude" in kwargs and reply_func in kwargs["exclude"]:
                continue

            if self._match_trigger(reply_func_tuple["trigger"], sender):
                if inspect.iscoroutinefunction(reply_func):
                    final, reply = await reply_func(
                        self, messages=messages, sender=sender, config=reply_func_tuple["config"]
                    )
                else:
                    final, reply = reply_func(self, messages=messages, sender=sender, config=reply_func_tuple["config"])
                if final:
                    return reply
        return self._default_auto_reply

    def _match_trigger(self, trigger: Union[None, str, type, Agent, Callable, list], sender: Optional[Agent]) -> bool:
        """Check if the sender matches the trigger.

        Args:
            trigger (Union[None, str, type, Agent, Callable, List]): The condition to match against the sender.
            Can be `None`, string, type, `Agent` instance, callable, or a list of these.
            sender (Agent): The sender object or type to be matched against the trigger.

        Returns:
            `True` if the sender matches the trigger, otherwise `False`.

        Raises:
            ValueError: If the trigger type is unsupported.
        """
        if trigger is None:
            return sender is None
        elif isinstance(trigger, str):
            if sender is None:
                raise SenderRequiredError()
            return trigger == sender.name
        elif isinstance(trigger, type):
            return isinstance(sender, trigger)
        elif isinstance(trigger, Agent):
            # return True if the sender is the same type (class) as the trigger
            return trigger == sender
        elif isinstance(trigger, Callable):
            rst = trigger(sender)
            assert isinstance(rst, bool), f"trigger {trigger} must return a boolean value."
            return rst
        elif isinstance(trigger, list):
            return any(self._match_trigger(t, sender) for t in trigger)
        else:
            raise ValueError(f"Unsupported trigger type: {type(trigger)}")

    def get_human_input(self, prompt: str) -> str:
        """Get human input.

        Override this method to customize the way to get human input.

        Args:
            prompt (str): prompt for the human input.

        Returns:
            str: human input.
        """
        iostream = IOStream.get_default()

        reply = iostream.input(prompt)
        self._human_input.append(reply)
        return reply

    async def a_get_human_input(self, prompt: str) -> str:
        """(Async) Get human input.

        Override this method to customize the way to get human input.

        Args:
            prompt (str): prompt for the human input.

        Returns:
            str: human input.
        """
        iostream = IOStream.get_default()

        reply = await iostream.input(prompt)
        self._human_input.append(reply)
        return reply

        # def _get_human_input(
        #     self, iostream: IOStream, prompt: str,
        # ) -> tuple[bool, Optional[Union[str, dict[str, Any]]]]:
        #     with IOStream.set_default(iostream):
        #         print("!"*100)
        #         print("Getting human input...")
        #         return self.get_human_input(prompt)

        # return await asyncio.get_event_loop().run_in_executor(
        #     None,
        #     functools.partial(
        #         _get_human_input, self=self, iostream=iostream, prompt=prompt,
        #     ),
        # )

    def run_code(self, code: str, **kwargs: Any) -> tuple[int, str, Optional[str]]:
        """Run the code and return the result.

        Override this function to modify the way to run the code.

        Args:
            code (str): the code to be executed.
            **kwargs: other keyword arguments.

        Returns:
            A tuple of (exitcode, logs, image).
            exitcode (int): the exit code of the code execution.
            logs (str): the logs of the code execution.
            image (str or None): the docker image used for the code execution.
        """
        return execute_code(code, **kwargs)

    def execute_code_blocks(self, code_blocks):
        """Execute the code blocks and return the result."""
        iostream = IOStream.get_default()

        logs_all = ""
        for i, code_block in enumerate(code_blocks):
            lang, code = code_block
            if not lang:
                lang = infer_lang(code)

            iostream.send(ExecuteCodeBlockEvent(code=code, language=lang, code_block_count=i, recipient=self))

            if lang in ["bash", "shell", "sh"]:
                exitcode, logs, image = self.run_code(code, lang=lang, **self._code_execution_config)
            elif lang in PYTHON_VARIANTS:
                filename = code[11 : code.find("\n")].strip() if code.startswith("# filename: ") else None
                exitcode, logs, image = self.run_code(
                    code,
                    lang="python",
                    filename=filename,
                    **self._code_execution_config,
                )
            else:
                # In case the language is not supported, we return an error message.
                exitcode, logs, image = (
                    1,
                    f"unknown language {lang}",
                    None,
                )
                # raise NotImplementedError
            if image is not None:
                self._code_execution_config["use_docker"] = image
            logs_all += "\n" + logs
            if exitcode != 0:
                return exitcode, logs_all
        return exitcode, logs_all

    @staticmethod
    def _format_json_str(jstr):
        """Remove newlines outside of quotes, and handle JSON escape sequences.

        1. this function removes the newline in the query outside of quotes otherwise json.loads(s) will fail.
            Ex 1:
            "{\n"tool": "python",\n"query": "print('hello')\nprint('world')"\n}" -> "{"tool": "python","query": "print('hello')\nprint('world')"}"
            Ex 2:
            "{\n  \"location\": \"Boston, MA\"\n}" -> "{"location": "Boston, MA"}"

        2. this function also handles JSON escape sequences inside quotes.
            Ex 1:
            '{"args": "a\na\na\ta"}' -> '{"args": "a\\na\\na\\ta"}'
        """
        result = []
        inside_quotes = False
        last_char = " "
        for char in jstr:
            if last_char != "\\" and char == '"':
                inside_quotes = not inside_quotes
            last_char = char
            if not inside_quotes and char == "\n":
                continue
            if inside_quotes and char == "\n":
                char = "\\n"
            if inside_quotes and char == "\t":
                char = "\\t"
            result.append(char)
        return "".join(result)

    def execute_function(
        self, func_call: dict[str, Any], call_id: Optional[str] = None, verbose: bool = False
    ) -> tuple[bool, dict[str, Any]]:
        """Execute a function call and return the result.

        Override this function to modify the way to execute function and tool calls.

        Args:
            func_call: a dictionary extracted from openai message at "function_call" or "tool_calls" with keys "name" and "arguments".
            call_id: a string to identify the tool call.
            verbose (bool): Whether to send messages about the execution details to the
                output stream. When True, both the function call arguments and the execution
                result will be displayed. Defaults to False.


        Returns:
            A tuple of (is_exec_success, result_dict).
            is_exec_success (boolean): whether the execution is successful.
            result_dict: a dictionary with keys "name", "role", and "content". Value of "role" is "function".

        "function_call" deprecated as of [OpenAI API v1.1.0](https://github.com/openai/openai-python/releases/tag/v1.1.0)
        See https://platform.openai.com/docs/api-reference/chat/create#chat-create-function_call
        """
        iostream = IOStream.get_default()

        func_name = func_call.get("name", "")
        func = self._function_map.get(func_name, None)

        is_exec_success = False
        if func is not None:
            # Extract arguments from a json-like string and put it into a dict.
            input_string = self._format_json_str(func_call.get("arguments", "{}"))
            try:
                arguments = json.loads(input_string)
            except json.JSONDecodeError as e:
                arguments = None
                content = f"Error: {e}\n The argument must be in JSON format."

            # Try to execute the function
            if arguments is not None:
                iostream.send(
                    ExecuteFunctionEvent(func_name=func_name, call_id=call_id, arguments=arguments, recipient=self)
                )
                try:
                    content = func(**arguments)
                    is_exec_success = True
                except Exception as e:
                    content = f"Error: {e}"
        else:
            arguments = {}
            content = f"Error: Function {func_name} not found."

        if verbose:
            iostream.send(
                ExecutedFunctionEvent(
                    func_name=func_name, call_id=call_id, arguments=arguments, content=content, recipient=self
                )
            )

        return is_exec_success, {
            "name": func_name,
            "role": "function",
            "content": content,
        }

    async def a_execute_function(
        self, func_call: dict[str, Any], call_id: Optional[str] = None, verbose: bool = False
    ) -> tuple[bool, dict[str, Any]]:
        """Execute an async function call and return the result.

        Override this function to modify the way async functions and tools are executed.

        Args:
            func_call: a dictionary extracted from openai message at key "function_call" or "tool_calls" with keys "name" and "arguments".
            call_id: a string to identify the tool call.
            verbose (bool): Whether to send messages about the execution details to the
                output stream. When True, both the function call arguments and the execution
                result will be displayed. Defaults to False.

        Returns:
            A tuple of (is_exec_success, result_dict).
            is_exec_success (boolean): whether the execution is successful.
            result_dict: a dictionary with keys "name", "role", and "content". Value of "role" is "function".

        "function_call" deprecated as of [OpenAI API v1.1.0](https://github.com/openai/openai-python/releases/tag/v1.1.0)
        See https://platform.openai.com/docs/api-reference/chat/create#chat-create-function_call
        """
        iostream = IOStream.get_default()

        func_name = func_call.get("name", "")
        func = self._function_map.get(func_name, None)

        is_exec_success = False
        if func is not None:
            # Extract arguments from a json-like string and put it into a dict.
            input_string = self._format_json_str(func_call.get("arguments", "{}"))
            try:
                arguments = json.loads(input_string)
            except json.JSONDecodeError as e:
                arguments = None
                content = f"Error: {e}\n The argument must be in JSON format."

            # Try to execute the function
            if arguments is not None:
                iostream.send(
                    ExecuteFunctionEvent(func_name=func_name, call_id=call_id, arguments=arguments, recipient=self)
                )
                try:
                    if inspect.iscoroutinefunction(func):
                        content = await func(**arguments)
                    else:
                        # Fallback to sync function if the function is not async
                        content = func(**arguments)
                    is_exec_success = True
                except Exception as e:
                    content = f"Error: {e}"
        else:
            arguments = {}
            content = f"Error: Function {func_name} not found."

        if verbose:
            iostream.send(
                ExecutedFunctionEvent(
                    func_name=func_name, call_id=call_id, arguments=arguments, content=content, recipient=self
                )
            )

        return is_exec_success, {
            "name": func_name,
            "role": "function",
            "content": content,
        }

    def generate_init_message(
        self, message: Optional[Union[dict[str, Any], str]], **kwargs: Any
    ) -> Union[str, dict[str, Any]]:
        """Generate the initial message for the agent.
        If message is None, input() will be called to get the initial message.

        Args:
            message (str or None): the message to be processed.
            **kwargs: any additional information. It has the following reserved fields:
                "carryover": a string or a list of string to specify the carryover information to be passed to this chat. It can be a string or a list of string.
                    If provided, we will combine this carryover with the "message" content when generating the initial chat
                    message.

        Returns:
            str or dict: the processed message.
        """
        if message is None:
            message = self.get_human_input(">")

        return self._handle_carryover(message, kwargs)

    def _handle_carryover(self, message: Union[str, dict[str, Any]], kwargs: dict) -> Union[str, dict[str, Any]]:
        if not kwargs.get("carryover"):
            return message

        if isinstance(message, str):
            return self._process_carryover(message, kwargs)

        elif isinstance(message, dict):
            if isinstance(message.get("content"), str):
                # Makes sure the original message is not mutated
                message = message.copy()
                message["content"] = self._process_carryover(message["content"], kwargs)
            elif isinstance(message.get("content"), list):
                # Makes sure the original message is not mutated
                message = message.copy()
                message["content"] = self._process_multimodal_carryover(message["content"], kwargs)
        else:
            raise InvalidCarryOverTypeError("Carryover should be a string or a list of strings.")

        return message

    def _process_carryover(self, content: str, kwargs: dict) -> str:
        # Makes sure there's a carryover
        if not kwargs.get("carryover"):
            return content

        # if carryover is string
        if isinstance(kwargs["carryover"], str):
            content += "\nContext: \n" + kwargs["carryover"]
        elif isinstance(kwargs["carryover"], list):
            content += "\nContext: \n" + ("\n").join([_post_process_carryover_item(t) for t in kwargs["carryover"]])
        else:
            raise InvalidCarryOverTypeError(
                "Carryover should be a string or a list of strings. Not adding carryover to the message."
            )
        return content

    def _process_multimodal_carryover(self, content: list[dict[str, Any]], kwargs: dict) -> list[dict[str, Any]]:
        """Prepends the context to a multimodal message."""
        # Makes sure there's a carryover
        if not kwargs.get("carryover"):
            return content

        return [{"type": "text", "text": self._process_carryover("", kwargs)}] + content

    async def a_generate_init_message(
        self, message: Optional[Union[dict[str, Any], str]], **kwargs: Any
    ) -> Union[str, dict[str, Any]]:
        """Generate the initial message for the agent.
        If message is None, input() will be called to get the initial message.

        Args:
            message (str or None): the message to be processed.
            **kwargs: any additional information. It has the following reserved fields:
                "carryover": a string or a list of string to specify the carryover information to be passed to this chat. It can be a string or a list of string.
                    If provided, we will combine this carryover with the "message" content when generating the initial chat
                    message.

        Returns:
            str or dict: the processed message.
        """
        if message is None:
            message = await self.a_get_human_input(">")

        return self._handle_carryover(message, kwargs)

    @property
    def tools(self) -> list[Tool]:
        """Get the agent's tools (registered for LLM)

        Note this is a copy of the tools list, use add_tool and remove_tool to modify the tools list.
        """
        return self._tools.copy()

    def remove_tool_for_llm(self, tool: Tool) -> None:
        """Remove a tool (register for LLM tool)"""
        try:
            self._register_for_llm(tool=tool, api_style="tool", is_remove=True)
            self._tools.remove(tool)
        except ValueError:
            raise ValueError(f"Tool {tool} not found in collection")

    def register_function(self, function_map: dict[str, Union[Callable[..., Any]]], silent_override: bool = False):
        """Register functions to the agent.

        Args:
            function_map: a dictionary mapping function names to functions. if function_map[name] is None, the function will be removed from the function_map.
            silent_override: whether to print warnings when overriding functions.
        """
        for name, func in function_map.items():
            self._assert_valid_name(name)
            if func is None and name not in self._function_map:
                warnings.warn(f"The function {name} to remove doesn't exist", name)
            if not silent_override and name in self._function_map:
                warnings.warn(f"Function '{name}' is being overridden.", UserWarning)
        self._function_map.update(function_map)
        self._function_map = {k: v for k, v in self._function_map.items() if v is not None}

    def update_function_signature(
        self, func_sig: Union[str, dict[str, Any]], is_remove: None, silent_override: bool = False
    ):
        """Update a function_signature in the LLM configuration for function_call.

        Args:
            func_sig (str or dict): description/name of the function to update/remove to the model. See: https://platform.openai.com/docs/api-reference/chat/create#chat/create-functions
            is_remove: whether removing the function from llm_config with name 'func_sig'
            silent_override: whether to print warnings when overriding functions.

        Deprecated as of [OpenAI API v1.1.0](https://github.com/openai/openai-python/releases/tag/v1.1.0)
        See https://platform.openai.com/docs/api-reference/chat/create#chat-create-function_call
        """
        if not isinstance(self.llm_config, (dict, LLMConfig)):
            error_msg = "To update a function signature, agent must have an llm_config"
            logger.error(error_msg)
            raise AssertionError(error_msg)

        if is_remove:
            if "functions" not in self.llm_config or len(self.llm_config["functions"]) == 0:
                error_msg = f"The agent config doesn't have function {func_sig}."
                logger.error(error_msg)
                raise AssertionError(error_msg)
            else:
                self.llm_config["functions"] = [
                    func for func in self.llm_config["functions"] if func["name"] != func_sig
                ]
        else:
            if not isinstance(func_sig, dict):
                raise ValueError(
                    f"The function signature must be of the type dict. Received function signature type {type(func_sig)}"
                )
            if "name" not in func_sig:
                raise ValueError(f"The function signature must have a 'name' key. Received: {func_sig}")
            self._assert_valid_name(func_sig["name"]), func_sig
            if "functions" in self.llm_config:
                if not silent_override and any(
                    func["name"] == func_sig["name"] for func in self.llm_config["functions"]
                ):
                    warnings.warn(f"Function '{func_sig['name']}' is being overridden.", UserWarning)

                self.llm_config["functions"] = [
                    func for func in self.llm_config["functions"] if func.get("name") != func_sig["name"]
                ] + [func_sig]
            else:
                self.llm_config["functions"] = [func_sig]

        # Do this only if llm_config is a dict. If llm_config is LLMConfig, LLMConfig will handle this.
        if len(self.llm_config["functions"]) == 0 and isinstance(self.llm_config, dict):
            del self.llm_config["functions"]

        self.client = OpenAIWrapper(**self.llm_config)

    def update_tool_signature(
        self, tool_sig: Union[str, dict[str, Any]], is_remove: bool, silent_override: bool = False
    ):
        """Update a tool_signature in the LLM configuration for tool_call.

        Args:
            tool_sig (str or dict): description/name of the tool to update/remove to the model. See: https://platform.openai.com/docs/api-reference/chat/create#chat-create-tools
            is_remove: whether removing the tool from llm_config with name 'tool_sig'
            silent_override: whether to print warnings when overriding functions.
        """
        if not self.llm_config:
            error_msg = "To update a tool signature, agent must have an llm_config"
            logger.error(error_msg)
            raise AssertionError(error_msg)

        if is_remove:
            if "tools" not in self.llm_config or len(self.llm_config["tools"]) == 0:
                error_msg = f"The agent config doesn't have tool {tool_sig}."
                logger.error(error_msg)
                raise AssertionError(error_msg)
            else:
                current_tools = self.llm_config["tools"]
                filtered_tools = []

                # Loop through and rebuild tools list without the tool to remove
                for tool in current_tools:
                    tool_name = tool["function"]["name"]

                    # Match by tool name, or by tool signature
                    is_different = tool_name != tool_sig if isinstance(tool_sig, str) else tool != tool_sig

                    if is_different:
                        filtered_tools.append(tool)

                self.llm_config["tools"] = filtered_tools
        else:
            if not isinstance(tool_sig, dict):
                raise ValueError(
                    f"The tool signature must be of the type dict. Received tool signature type {type(tool_sig)}"
                )
            self._assert_valid_name(tool_sig["function"]["name"])
            if "tools" in self.llm_config and len(self.llm_config["tools"]) > 0:
                if not silent_override and any(
                    tool["function"]["name"] == tool_sig["function"]["name"] for tool in self.llm_config["tools"]
                ):
                    warnings.warn(f"Function '{tool_sig['function']['name']}' is being overridden.", UserWarning)
                self.llm_config["tools"] = [
                    tool
                    for tool in self.llm_config["tools"]
                    if tool.get("function", {}).get("name") != tool_sig["function"]["name"]
                ] + [tool_sig]
            else:
                self.llm_config["tools"] = [tool_sig]

        # Do this only if llm_config is a dict. If llm_config is LLMConfig, LLMConfig will handle this.
        if len(self.llm_config["tools"]) == 0 and isinstance(self.llm_config, dict):
            del self.llm_config["tools"]

        self.client = OpenAIWrapper(**self.llm_config)

    def can_execute_function(self, name: Union[list[str], str]) -> bool:
        """Whether the agent can execute the function."""
        names = name if isinstance(name, list) else [name]
        return all([n in self._function_map for n in names])

    @property
    def function_map(self) -> dict[str, Callable[..., Any]]:
        """Return the function map."""
        return self._function_map

    def _wrap_function(self, func: F, inject_params: dict[str, Any] = {}, *, serialize: bool = True) -> F:
        """Wrap the function inject chat context parameters and to dump the return value to json.

        Handles both sync and async functions.

        Args:
            func: the function to be wrapped.
            inject_params: the chat context parameters which will be passed to the function.
            serialize: whether to serialize the return value

        Returns:
            The wrapped function.
        """

        @load_basemodels_if_needed
        @functools.wraps(func)
        def _wrapped_func(*args, **kwargs):
            retval = func(*args, **kwargs, **inject_params)
            if logging_enabled():
                log_function_use(self, func, kwargs, retval)
            return serialize_to_str(retval) if serialize else retval

        @load_basemodels_if_needed
        @functools.wraps(func)
        async def _a_wrapped_func(*args, **kwargs):
            retval = await func(*args, **kwargs, **inject_params)
            if logging_enabled():
                log_function_use(self, func, kwargs, retval)
            return serialize_to_str(retval) if serialize else retval

        wrapped_func = _a_wrapped_func if inspect.iscoroutinefunction(func) else _wrapped_func

        # needed for testing
        wrapped_func._origin = func

        return wrapped_func

    @staticmethod
    def _create_tool_if_needed(
        func_or_tool: Union[F, Tool],
        name: Optional[str],
        description: Optional[str],
    ) -> Tool:
        if isinstance(func_or_tool, Tool):
            tool: Tool = func_or_tool
            # create new tool object if name or description is not None
            if name or description:
                tool = Tool(func_or_tool=tool, name=name, description=description)
        elif inspect.isfunction(func_or_tool):
            function: Callable[..., Any] = func_or_tool
            tool = Tool(func_or_tool=function, name=name, description=description)
        else:
            raise TypeError(f"'func_or_tool' must be a function or a Tool object, got '{type(func_or_tool)}' instead.")
        return tool

    def register_for_llm(
        self,
        *,
        name: Optional[str] = None,
        description: Optional[str] = None,
        api_style: Literal["function", "tool"] = "tool",
        silent_override: bool = False,
    ) -> Callable[[Union[F, Tool]], Tool]:
        """Decorator factory for registering a function to be used by an agent.

        It's return value is used to decorate a function to be registered to the agent. The function uses type hints to
        specify the arguments and return type. The function name is used as the default name for the function,
        but a custom name can be provided. The function description is used to describe the function in the
        agent's configuration.

        Args:
            name (optional(str)): name of the function. If None, the function name will be used (default: None).
            description (optional(str)): description of the function (default: None). It is mandatory
                for the initial decorator, but the following ones can omit it.
            api_style: (literal): the API style for function call.
                For Azure OpenAI API, use version 2023-12-01-preview or later.
                `"function"` style will be deprecated. For earlier version use
                `"function"` if `"tool"` doesn't work.
                See [Azure OpenAI documentation](https://learn.microsoft.com/en-us/azure/ai-services/openai/how-to/function-calling?tabs=python) for details.
            silent_override (bool): whether to suppress any override warning messages.

        Returns:
            The decorator for registering a function to be used by an agent.

        Examples:
            ```
            @user_proxy.register_for_execution()
            @agent2.register_for_llm()
            @agent1.register_for_llm(description="This is a very useful function")
            def my_function(a: Annotated[str, "description of a parameter"] = "a", b: int, c=3.14) -> str:
                 return a + str(b * c)
            ```

            For Azure OpenAI versions prior to 2023-12-01-preview, set `api_style`
            to `"function"` if `"tool"` doesn't work:
            ```
            @agent2.register_for_llm(api_style="function")
            def my_function(a: Annotated[str, "description of a parameter"] = "a", b: int, c=3.14) -> str:
                 return a + str(b * c)
            ```

        """

        def _decorator(
            func_or_tool: Union[F, Tool], name: Optional[str] = name, description: Optional[str] = description
        ) -> Tool:
            """Decorator for registering a function to be used by an agent.

            Args:
                func_or_tool: The function or the tool to be registered.
                name: The name of the function or the tool.
                description: The description of the function or the tool.

            Returns:
                The function to be registered, with the _description attribute set to the function description.

            Raises:
                ValueError: if the function description is not provided and not propagated by a previous decorator.
                RuntimeError: if the LLM config is not set up before registering a function.

            """
            tool = self._create_tool_if_needed(func_or_tool, name, description)

            self._register_for_llm(tool, api_style, silent_override=silent_override)
            self._tools.append(tool)

            return tool

        return _decorator

    def _register_for_llm(
        self, tool: Tool, api_style: Literal["tool", "function"], is_remove: bool = False, silent_override: bool = False
    ) -> None:
        """
        Register a tool for LLM.

        Args:
            tool: the tool to be registered.
            api_style: the API style for function call ("tool" or "function").
            is_remove: whether to remove the function or tool.
            silent_override: whether to suppress any override warning messages.

        Returns:
            None
        """
        # register the function to the agent if there is LLM config, raise an exception otherwise
        if self.llm_config is None:
            raise RuntimeError("LLM config must be setup before registering a function for LLM.")

        if api_style == "function":
            self.update_function_signature(tool.function_schema, is_remove=is_remove, silent_override=silent_override)
        elif api_style == "tool":
            self.update_tool_signature(tool.tool_schema, is_remove=is_remove, silent_override=silent_override)
        else:
            raise ValueError(f"Unsupported API style: {api_style}")

    def register_for_execution(
        self,
        name: Optional[str] = None,
        description: Optional[str] = None,
        *,
        serialize: bool = True,
        silent_override: bool = False,
    ) -> Callable[[Union[Tool, F]], Tool]:
        """Decorator factory for registering a function to be executed by an agent.

        It's return value is used to decorate a function to be registered to the agent.

        Args:
            name: name of the function. If None, the function name will be used (default: None).
            description: description of the function (default: None).
            serialize: whether to serialize the return value
            silent_override: whether to suppress any override warning messages

        Returns:
            The decorator for registering a function to be used by an agent.

        Examples:
            ```
            @user_proxy.register_for_execution()
            @agent2.register_for_llm()
            @agent1.register_for_llm(description="This is a very useful function")
            def my_function(a: Annotated[str, "description of a parameter"] = "a", b: int, c=3.14):
                 return a + str(b * c)
            ```

        """

        def _decorator(
            func_or_tool: Union[Tool, F], name: Optional[str] = name, description: Optional[str] = description
        ) -> Tool:
            """Decorator for registering a function to be used by an agent.

            Args:
                func_or_tool: the function or the tool to be registered.
                name: the name of the function.
                description: the description of the function.

            Returns:
                The tool to be registered.

            """

            tool = self._create_tool_if_needed(func_or_tool, name, description)
            chat_context = ChatContext(self)
            chat_context_params = {param: chat_context for param in tool._chat_context_param_names}

            self.register_function(
                {tool.name: self._wrap_function(tool.func, chat_context_params, serialize=serialize)},
                silent_override=silent_override,
            )

            return tool

        return _decorator

    def register_model_client(self, model_client_cls: ModelClient, **kwargs: Any):
        """Register a model client.

        Args:
            model_client_cls: A custom client class that follows the Client interface
            **kwargs: The kwargs for the custom client class to be initialized with
        """
        self.client.register_model_client(model_client_cls, **kwargs)

    def register_hook(self, hookable_method: str, hook: Callable):
        """Registers a hook to be called by a hookable method, in order to add a capability to the agent.
        Registered hooks are kept in lists (one per hookable method), and are called in their order of registration.

        Args:
            hookable_method: A hookable method name implemented by ConversableAgent.
            hook: A method implemented by a subclass of AgentCapability.
        """
        assert hookable_method in self.hook_lists, f"{hookable_method} is not a hookable method."
        hook_list = self.hook_lists[hookable_method]
        assert hook not in hook_list, f"{hook} is already registered as a hook."
        hook_list.append(hook)

    def update_agent_state_before_reply(self, messages: list[dict[str, Any]]) -> None:
        """Calls any registered capability hooks to update the agent's state.
        Primarily used to update context variables.
        Will, potentially, modify the messages.
        """
        hook_list = self.hook_lists["update_agent_state"]

        # Call each hook (in order of registration) to process the messages.
        for hook in hook_list:
            hook(self, messages)

    def process_all_messages_before_reply(self, messages: list[dict[str, Any]]) -> list[dict[str, Any]]:
        """Calls any registered capability hooks to process all messages, potentially modifying the messages."""
        hook_list = self.hook_lists["process_all_messages_before_reply"]
        # If no hooks are registered, or if there are no messages to process, return the original message list.
        if len(hook_list) == 0 or messages is None:
            return messages

        # Call each hook (in order of registration) to process the messages.
        processed_messages = messages
        for hook in hook_list:
            processed_messages = hook(processed_messages)
        return processed_messages

    def process_last_received_message(self, messages: list[dict[str, Any]]) -> list[dict[str, Any]]:
        """Calls any registered capability hooks to use and potentially modify the text of the last message,
        as long as the last message is not a function call or exit command.
        """
        # If any required condition is not met, return the original message list.
        hook_list = self.hook_lists["process_last_received_message"]
        if len(hook_list) == 0:
            return messages  # No hooks registered.
        if messages is None:
            return None  # No message to process.
        if len(messages) == 0:
            return messages  # No message to process.
        last_message = messages[-1]
        if "function_call" in last_message:
            return messages  # Last message is a function call.
        if "context" in last_message:
            return messages  # Last message contains a context key.
        if "content" not in last_message:
            return messages  # Last message has no content.

        user_content = last_message["content"]
        if not isinstance(user_content, str) and not isinstance(user_content, list):
            # if the user_content is a string, it is for regular LLM
            # if the user_content is a list, it should follow the multimodal LMM format.
            return messages
        if user_content == "exit":
            return messages  # Last message is an exit command.

        # Call each hook (in order of registration) to process the user's message.
        processed_user_content = user_content
        for hook in hook_list:
            processed_user_content = hook(processed_user_content)

        if processed_user_content == user_content:
            return messages  # No hooks actually modified the user's message.

        # Replace the last user message with the expanded one.
        messages = messages.copy()
        messages[-1]["content"] = processed_user_content
        return messages

    def print_usage_summary(self, mode: Union[str, list[str]] = ["actual", "total"]) -> None:
        """Print the usage summary."""
        iostream = IOStream.get_default()
        if self.client is None:
            iostream.send(ConversableAgentUsageSummaryNoCostIncurredEvent(recipient=self))
        else:
            iostream.send(ConversableAgentUsageSummaryEvent(recipient=self))

        if self.client is not None:
            self.client.print_usage_summary(mode)

    def get_actual_usage(self) -> Union[None, dict[str, int]]:
        """Get the actual usage summary."""
        if self.client is None:
            return None
        else:
            return self.client.actual_usage_summary

    def get_total_usage(self) -> Union[None, dict[str, int]]:
        """Get the total usage summary."""
        if self.client is None:
            return None
        else:
            return self.client.total_usage_summary

    @contextmanager
    def _create_or_get_executor(
        self,
        executor_kwargs: Optional[dict[str, Any]] = None,
        tools: Optional[Union[Tool, Iterable[Tool]]] = None,
        agent_name: str = "executor",
        agent_human_input_mode: str = "NEVER",
    ) -> Generator["ConversableAgent", None, None]:
        """Creates a user proxy / tool executor agent.

        Note: Code execution is not enabled by default. Pass the code execution config into executor_kwargs, if needed.

        Args:
            executor_kwargs: agent's arguments.
            tools: tools to register for execution with the agent.
            agent_name: agent's name, defaults to 'executor'.
            agent_human_input_mode: agent's human input mode, defaults to 'NEVER'.
        """
        if executor_kwargs is None:
            executor_kwargs = {}
        if "is_termination_msg" not in executor_kwargs:
            executor_kwargs["is_termination_msg"] = lambda x: (x["content"] is not None) and "TERMINATE" in x["content"]

        try:
            if not self.run_executor:
                self.run_executor = ConversableAgent(
                    name=agent_name,
                    human_input_mode=agent_human_input_mode,
                    **executor_kwargs,
                )

            tools = [] if tools is None else tools
            tools = [tools] if isinstance(tools, Tool) else tools
            for tool in tools:
                tool.register_for_execution(self.run_executor)
                tool.register_for_llm(self)
            yield self.run_executor
        finally:
            if tools is not None:
                for tool in tools:
                    self.update_tool_signature(tool_sig=tool.tool_schema["function"]["name"], is_remove=True)

    def _deprecated_run(
        self,
        message: str,
        *,
        tools: Optional[Union[Tool, Iterable[Tool]]] = None,
        executor_kwargs: Optional[dict[str, Any]] = None,
        max_turns: Optional[int] = None,
        msg_to: Literal["agent", "user"] = "agent",
        clear_history: bool = False,
        user_input: bool = True,
        summary_method: Optional[Union[str, Callable[..., Any]]] = DEFAULT_SUMMARY_METHOD,
    ) -> ChatResult:
        """Run a chat with the agent using the given message.

        A second agent will be created to represent the user, this agent will by known by the name 'user'. This agent does not have code execution enabled by default, if needed pass the code execution config in with the executor_kwargs parameter.

        The user can terminate the conversation when prompted or, if agent's reply contains 'TERMINATE', it will terminate.

        Args:
            message: the message to be processed.
            tools: the tools to be used by the agent.
            executor_kwargs: the keyword arguments for the executor.
            max_turns: maximum number of turns (a turn is equivalent to both agents having replied), defaults no None which means unlimited. The original message is included.
            msg_to: which agent is receiving the message and will be the first to reply, defaults to the agent.
            clear_history: whether to clear the chat history.
            user_input: the user will be asked for input at their turn.
            summary_method: the method to summarize the chat.
        """
        with self._create_or_get_executor(
            executor_kwargs=executor_kwargs,
            tools=tools,
            agent_name="user",
            agent_human_input_mode="ALWAYS" if user_input else "NEVER",
        ) as executor:
            if msg_to == "agent":
                return executor.initiate_chat(
                    self,
                    message=message,
                    clear_history=clear_history,
                    max_turns=max_turns,
                    summary_method=summary_method,
                )
            else:
                return self.initiate_chat(
                    executor,
                    message=message,
                    clear_history=clear_history,
                    max_turns=max_turns,
                    summary_method=summary_method,
                )

    async def _deprecated_a_run(
        self,
        message: str,
        *,
        tools: Optional[Union[Tool, Iterable[Tool]]] = None,
        executor_kwargs: Optional[dict[str, Any]] = None,
        max_turns: Optional[int] = None,
        msg_to: Literal["agent", "user"] = "agent",
        clear_history: bool = False,
        user_input: bool = True,
        summary_method: Optional[Union[str, Callable[..., Any]]] = DEFAULT_SUMMARY_METHOD,
    ) -> ChatResult:
        """Run a chat asynchronously with the agent using the given message.

        A second agent will be created to represent the user, this agent will by known by the name 'user'.

        The user can terminate the conversation when prompted or, if agent's reply contains 'TERMINATE', it will terminate.

        Args:
            message: the message to be processed.
            tools: the tools to be used by the agent.
            executor_kwargs: the keyword arguments for the executor.
            max_turns: maximum number of turns (a turn is equivalent to both agents having replied), defaults no None which means unlimited. The original message is included.
            msg_to: which agent is receiving the message and will be the first to reply, defaults to the agent.
            clear_history: whether to clear the chat history.
            user_input: the user will be asked for input at their turn.
            summary_method: the method to summarize the chat.
        """
        with self._create_or_get_executor(
            executor_kwargs=executor_kwargs,
            tools=tools,
            agent_name="user",
            agent_human_input_mode="ALWAYS" if user_input else "NEVER",
        ) as executor:
            if msg_to == "agent":
                return await executor.a_initiate_chat(
                    self,
                    message=message,
                    clear_history=clear_history,
                    max_turns=max_turns,
                    summary_method=summary_method,
                )
            else:
                return await self.a_initiate_chat(
                    executor,
                    message=message,
                    clear_history=clear_history,
                    max_turns=max_turns,
                    summary_method=summary_method,
                )

    def register_handoff(self, condition: Union["OnContextCondition", "OnCondition"]) -> None:
        """
        Register a single handoff condition (OnContextCondition or OnCondition).

        Args:
            condition: The condition to add (OnContextCondition, OnCondition)
        """
        self.handoffs.add(condition)

    def register_handoffs(self, conditions: list[Union["OnContextCondition", "OnCondition"]]) -> None:
        """
        Register multiple handoff conditions (OnContextCondition or OnCondition).

        Args:
            conditions: List of conditions to add
        """
        self.handoffs.add_many(conditions)


@export_module("autogen")
def register_function(
    f: Callable[..., Any],
    *,
    caller: ConversableAgent,
    executor: ConversableAgent,
    name: Optional[str] = None,
    description: str,
) -> None:
    """Register a function to be proposed by an agent and executed for an executor.

    This function can be used instead of function decorators `@ConversationAgent.register_for_llm` and
    `@ConversationAgent.register_for_execution`.

    Args:
        f: the function to be registered.
        caller: the agent calling the function, typically an instance of ConversableAgent.
        executor: the agent executing the function, typically an instance of UserProxy.
        name: name of the function. If None, the function name will be used (default: None).
        description: description of the function. The description is used by LLM to decode whether the function
            is called. Make sure the description is properly describing what the function does or it might not be
            called by LLM when needed.

    """
    f = caller.register_for_llm(name=name, description=description)(f)
    executor.register_for_execution(name=name)(f)<|MERGE_RESOLUTION|>--- conflicted
+++ resolved
@@ -68,11 +68,6 @@
 from ..runtime_logging import log_event, log_function_use, log_new_agent, logging_enabled
 from ..tools import ChatContext, Tool, load_basemodels_if_needed, serialize_to_str
 from .agent import Agent, LLMAgent
-<<<<<<< HEAD
-from .chat import ChatResult, _post_process_carryover_item, a_initiate_chats, initiate_chats
-from .group.context_variables import ContextVariables
-from .group.handoffs import Handoffs
-=======
 from .chat import (
     ChatResult,
     _post_process_carryover_item,
@@ -80,7 +75,8 @@
     a_initiate_chats,
     initiate_chats,
 )
->>>>>>> 77d216f4
+from .group.context_variables import ContextVariables
+from .group.handoffs import Handoffs
 from .utils import consolidate_chat_info, gather_usage_summary
 
 if TYPE_CHECKING:
