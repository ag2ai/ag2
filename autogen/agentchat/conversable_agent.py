# Copyright (c) 2023 - 2025, Owners of https://github.com/ag2ai
#
# SPDX-License-Identifier: Apache-2.0
#
# Portions derived from  https://github.com/microsoft/autogen are under the MIT License.
# SPDX-License-Identifier: MIT
import asyncio
import copy
import functools
import inspect
import json
import logging
import re
import warnings
from collections import defaultdict
from dataclasses import dataclass
from inspect import signature
from typing import (
    Any,
    Callable,
    Literal,
    Optional,
    TypeVar,
    Union,
)

from openai import BadRequestError

from .._pydantic import model_dump
from ..cache.cache import AbstractCache
from ..code_utils import (
    PYTHON_VARIANTS,
    UNKNOWN,
    check_can_use_docker_or_throw,
    content_str,
    decide_use_docker,
    execute_code,
    extract_code,
    infer_lang,
)
from ..coding.base import CodeExecutor
from ..coding.factory import CodeExecutorFactory
from ..exception_utils import InvalidCarryOverType, SenderRequired
from ..io.base import IOStream
from ..messages.agent_messages import (
    ClearConversableAgentHistoryMessage,
    ClearConversableAgentHistoryWarningMessage,
    ConversableAgentUsageSummaryMessage,
    ConversableAgentUsageSummaryNoCostIncurredMessage,
    ExecuteCodeBlockMessage,
    ExecuteFunctionMessage,
    ExecutedFunctionMessage,
    GenerateCodeExecutionReplyMessage,
    TerminationAndHumanReplyMessage,
    UsingAutoReplyMessage,
    create_received_message_model,
)
from ..oai.client import ModelClient, OpenAIWrapper
from ..runtime_logging import log_event, log_function_use, log_new_agent, logging_enabled
from ..tools import ChatContext, Tool, load_basemodels_if_needed, serialize_to_str
from .agent import Agent, LLMAgent
from .chat import ChatResult, _post_process_carryover_item, a_initiate_chats, initiate_chats
from .utils import consolidate_chat_info, gather_usage_summary

__all__ = ("ConversableAgent",)

logger = logging.getLogger(__name__)

F = TypeVar("F", bound=Callable[..., Any])

# Parameter name for context variables
# Use the value in functions and they will be substituted with the context variables:
# e.g. def my_function(context_variables: Dict[str, Any], my_other_parameters: Any) -> Any:
__CONTEXT_VARIABLES_PARAM_NAME__ = "context_variables"


@dataclass
class UpdateSystemMessage:
    """Update the agent's system message before they reply

    Args:
        update_function: The string or function to update the agent's system message. Can be a string or a Callable.
            If a string, it will be used as a template and substitute the context variables.
            If a Callable, it should have the signature:
                def my_update_function(agent: ConversableAgent, messages: List[Dict[str, Any]]) -> str
    """

    update_function: Union[Callable, str]

    def __post_init__(self):
        if isinstance(self.update_function, str):
            # find all {var} in the string
            vars = re.findall(r"\{(\w+)\}", self.update_function)
            if len(vars) == 0:
                warnings.warn("Update function string contains no variables. This is probably unintended.")

        elif isinstance(self.update_function, Callable):
            sig = signature(self.update_function)
            if len(sig.parameters) != 2:
                raise ValueError(
                    "Update function must accept two parameters of type ConversableAgent and List[Dict[str, Any]], respectively"
                )
            if sig.return_annotation != str:
                raise ValueError("Update function must return a string")
        else:
            raise ValueError("Update function must be either a string or a callable")


class UPDATE_SYSTEM_MESSAGE(UpdateSystemMessage):
    """Deprecated: Use UpdateSystemMessage instead. This class will be removed in a future version (TBD)."""

    def __init__(self, *args, **kwargs):
        warnings.warn(
            "UPDATE_SYSTEM_MESSAGE is deprecated and will be removed in a future version (TBD). Use UpdateSystemMessage instead.",
            DeprecationWarning,
            stacklevel=2,
        )
        super().__init__(*args, **kwargs)


class ConversableAgent(LLMAgent):
    """(In preview) A class for generic conversable agents which can be configured as assistant or user proxy.

    After receiving each message, the agent will send a reply to the sender unless the msg is a termination msg.
    For example, AssistantAgent and UserProxyAgent are subclasses of this class,
    configured with different default settings.

    To modify auto reply, override `generate_reply` method.
    To disable/enable human response in every turn, set `human_input_mode` to "NEVER" or "ALWAYS".
    To modify the way to get human input, override `get_human_input` method.
    To modify the way to execute code blocks, single code block, or function call, override `execute_code_blocks`,
    `run_code`, and `execute_function` methods respectively.
    """

    DEFAULT_CONFIG = False  # False or dict, the default config for llm inference
    MAX_CONSECUTIVE_AUTO_REPLY = 100  # maximum number of consecutive auto replies (subject to future change)

    DEFAULT_SUMMARY_PROMPT = "Summarize the takeaway from the conversation. Do not add any introductory phrases."
    DEFAULT_SUMMARY_METHOD = "last_msg"
    llm_config: Union[dict, Literal[False]]

    def __init__(
        self,
        name: str,
        system_message: Optional[Union[str, list]] = "You are a helpful AI Assistant.",
        is_termination_msg: Optional[Callable[[dict], bool]] = None,
        max_consecutive_auto_reply: Optional[int] = None,
        human_input_mode: Literal["ALWAYS", "NEVER", "TERMINATE"] = "TERMINATE",
        function_map: Optional[dict[str, Callable]] = None,
        code_execution_config: Union[dict, Literal[False]] = False,
        llm_config: Optional[Union[dict, Literal[False]]] = None,
        default_auto_reply: Union[str, dict] = "",
        description: Optional[str] = None,
        chat_messages: Optional[dict[Agent, list[dict]]] = None,
        silent: Optional[bool] = None,
        context_variables: Optional[dict[str, Any]] = None,
        functions: Union[list[Callable], Callable] = None,
        update_agent_state_before_reply: Optional[
            Union[list[Union[Callable, UpdateSystemMessage]], Callable, UpdateSystemMessage]
        ] = None,
    ):
<<<<<<< HEAD
        """
        Args:
            name (str): name of the agent.
            system_message (str or list): system message for the ChatCompletion inference.
            is_termination_msg (function): a function that takes a message in the form of a dictionary
                and returns a boolean value indicating if this received message is a termination message.
                The dict can contain the following keys: "content", "role", "name", "function_call".
            max_consecutive_auto_reply (int): the maximum number of consecutive auto replies.
                default to None (no limit provided, class attribute MAX_CONSECUTIVE_AUTO_REPLY will be used as the limit in this case).
                When set to 0, no auto reply will be generated.
            human_input_mode (str): whether to ask for human inputs every time a message is received.
                Possible values are "ALWAYS", "TERMINATE", "NEVER".
                (1) When "ALWAYS", the agent prompts for human input every time a message is received.
                    Under this mode, the conversation stops when the human input is "exit",
                    or when is_termination_msg is True and there is no human input.
                (2) When "TERMINATE", the agent only prompts for human input only when a termination message is received or
                    the number of auto reply reaches the max_consecutive_auto_reply.
                (3) When "NEVER", the agent will never prompt for human input. Under this mode, the conversation stops
                    when the number of auto reply reaches the max_consecutive_auto_reply or when is_termination_msg is True.
            function_map (dict[str, callable]): Mapping function names (passed to openai) to callable functions, also used for tool calls.
            code_execution_config (dict or False): config for the code execution.
                To disable code execution, set to False. Otherwise, set to a dictionary with the following keys:
                - work_dir (Optional, str): The working directory for the code execution.
                    If None, a default working directory will be used.
                    The default working directory is the "extensions" directory under
                    "path_to_autogen".
                - use_docker (Optional, list, str or bool): The docker image to use for code execution.
                    Default is True, which means the code will be executed in a docker container. A default list of images will be used.
                    If a list or a str of image name(s) is provided, the code will be executed in a docker container
                    with the first image successfully pulled.
                    If False, the code will be executed in the current environment.
                    We strongly recommend using docker for code execution.
                - timeout (Optional, int): The maximum execution time in seconds.
                - last_n_messages (Experimental, int or str): The number of messages to look back for code execution.
                    If set to 'auto', it will scan backwards through all messages arriving since the agent last spoke, which is typically the last time execution was attempted. (Default: auto)
            llm_config (dict or False or None): llm inference configuration.
                Please refer to [OpenAIWrapper.create](/docs/reference/oai/client#create)
                for available options.
                When using OpenAI or Azure OpenAI endpoints, please specify a non-empty 'model' either in `llm_config` or in each config of 'config_list' in `llm_config`.
                To disable llm-based auto reply, set to False.
                When set to None, will use self.DEFAULT_CONFIG, which defaults to False.
            default_auto_reply (str or dict): default auto reply when no code execution or llm-based reply is generated.
            description (str): a short description of the agent. This description is used by other agents
                (e.g. the GroupChatManager) to decide when to call upon this agent. (Default: system_message)
            chat_messages (dict or None): the previous chat messages that this agent had in the past with other agents.
                Can be used to give the agent a memory by providing the chat history. This will allow the agent to
                resume previous had conversations. Defaults to an empty chat history.
            silent (bool or None): (Experimental) whether to print the message sent. If None, will use the value of
                silent in each function.
            context_variables (dict or None): Context variables that provide a persistent context for the agent.
                Note: Will maintain a reference to the passed in context variables (enabling a shared context)
                Only used in Swarms at this stage:
                https://docs.ag2.ai/docs/reference/agentchat/contrib/swarm_agent
            functions (List[Callable]): A list of functions to register with the agent.
=======
        """Args:
        name (str): name of the agent.
        system_message (str or list): system message for the ChatCompletion inference.
        is_termination_msg (function): a function that takes a message in the form of a dictionary
            and returns a boolean value indicating if this received message is a termination message.
            The dict can contain the following keys: "content", "role", "name", "function_call".
        max_consecutive_auto_reply (int): the maximum number of consecutive auto replies.
            default to None (no limit provided, class attribute MAX_CONSECUTIVE_AUTO_REPLY will be used as the limit in this case).
            When set to 0, no auto reply will be generated.
        human_input_mode (str): whether to ask for human inputs every time a message is received.
            Possible values are "ALWAYS", "TERMINATE", "NEVER".
            (1) When "ALWAYS", the agent prompts for human input every time a message is received.
                Under this mode, the conversation stops when the human input is "exit",
                or when is_termination_msg is True and there is no human input.
            (2) When "TERMINATE", the agent only prompts for human input only when a termination message is received or
                the number of auto reply reaches the max_consecutive_auto_reply.
            (3) When "NEVER", the agent will never prompt for human input. Under this mode, the conversation stops
                when the number of auto reply reaches the max_consecutive_auto_reply or when is_termination_msg is True.
        function_map (dict[str, callable]): Mapping function names (passed to openai) to callable functions, also used for tool calls.
        code_execution_config (dict or False): config for the code execution.
            To disable code execution, set to False. Otherwise, set to a dictionary with the following keys:
            - work_dir (Optional, str): The working directory for the code execution.
                If None, a default working directory will be used.
                The default working directory is the "extensions" directory under
                "path_to_autogen".
            - use_docker (Optional, list, str or bool): The docker image to use for code execution.
                Default is True, which means the code will be executed in a docker container. A default list of images will be used.
                If a list or a str of image name(s) is provided, the code will be executed in a docker container
                with the first image successfully pulled.
                If False, the code will be executed in the current environment.
                We strongly recommend using docker for code execution.
            - timeout (Optional, int): The maximum execution time in seconds.
            - last_n_messages (Experimental, int or str): The number of messages to look back for code execution.
                If set to 'auto', it will scan backwards through all messages arriving since the agent last spoke, which is typically the last time execution was attempted. (Default: auto)
        llm_config (dict or False or None): llm inference configuration.
            Please refer to [OpenAIWrapper.create](/docs/reference/oai/client#create)
            for available options.
            When using OpenAI or Azure OpenAI endpoints, please specify a non-empty 'model' either in `llm_config` or in each config of 'config_list' in `llm_config`.
            To disable llm-based auto reply, set to False.
            When set to None, will use self.DEFAULT_CONFIG, which defaults to False.
        default_auto_reply (str or dict): default auto reply when no code execution or llm-based reply is generated.
        description (str): a short description of the agent. This description is used by other agents
            (e.g. the GroupChatManager) to decide when to call upon this agent. (Default: system_message)
        chat_messages (dict or None): the previous chat messages that this agent had in the past with other agents.
            Can be used to give the agent a memory by providing the chat history. This will allow the agent to
            resume previous had conversations. Defaults to an empty chat history.
        silent (bool or None): (Experimental) whether to print the message sent. If None, will use the value of
            silent in each function.
        context_variables (dict or None): Context variables that provide a persistent context for the agent.
            Note: Will maintain a reference to the passed in context variables (enabling a shared context)
            Only used in Swarms at this stage:
            https://docs.ag2.ai/docs/reference/agentchat/contrib/swarm_agent
>>>>>>> 73ec7f64
        """
        # we change code_execution_config below and we have to make sure we don't change the input
        # in case of UserProxyAgent, without this we could even change the default value {}
        code_execution_config = (
            code_execution_config.copy() if hasattr(code_execution_config, "copy") else code_execution_config
        )

        self._validate_name(name)
        self._name = name
        # a dictionary of conversations, default value is list
        if chat_messages is None:
            self._oai_messages = defaultdict(list)
        else:
            self._oai_messages = chat_messages

        self._oai_system_message = [{"content": system_message, "role": "system"}]
        self._description = description if description is not None else system_message
        self._is_termination_msg = (
            is_termination_msg
            if is_termination_msg is not None
            else (lambda x: content_str(x.get("content")) == "TERMINATE")
        )
        self.silent = silent

        # Take a copy to avoid modifying the given dict
        if isinstance(llm_config, dict):
            try:
                llm_config = copy.deepcopy(llm_config)
            except TypeError as e:
                raise TypeError(
                    "Please implement __deepcopy__ method for each value class in llm_config to support deepcopy."
                    " Refer to the docs for more details: https://docs.ag2.ai/docs/topics/llm_configuration#adding-http-client-in-llm-config-for-proxy"
                ) from e

        self._validate_llm_config(llm_config)

        if logging_enabled():
            log_new_agent(self, locals())

        # Initialize standalone client cache object.
        self.client_cache = None

        self.human_input_mode = human_input_mode
        self._max_consecutive_auto_reply = (
            max_consecutive_auto_reply if max_consecutive_auto_reply is not None else self.MAX_CONSECUTIVE_AUTO_REPLY
        )
        self._consecutive_auto_reply_counter = defaultdict(int)
        self._max_consecutive_auto_reply_dict = defaultdict(self.max_consecutive_auto_reply)
        self._function_map = (
            {}
            if function_map is None
            else {name: callable for name, callable in function_map.items() if self._assert_valid_name(name)}
        )
        self._default_auto_reply = default_auto_reply
        self._reply_func_list = []
        self._human_input = []
        self.reply_at_receive = defaultdict(bool)
        self.register_reply([Agent, None], ConversableAgent.generate_oai_reply)
        self.register_reply([Agent, None], ConversableAgent.a_generate_oai_reply, ignore_async_in_sync_chat=True)

        self._context_variables = context_variables if context_variables is not None else {}

        # Register functions to the agent
        if isinstance(functions, list):
            if not all(isinstance(func, Callable) for func in functions):
                raise TypeError("All elements in the functions list must be callable")
            self._add_functions(functions)
        elif isinstance(functions, Callable):
            self._add_single_function(functions)
        elif functions is not None:
            raise TypeError("Functions must be a callable or a list of callables")

        # Setting up code execution.
        # Do not register code execution reply if code execution is disabled.
        if code_execution_config is not False:
            # If code_execution_config is None, set it to an empty dict.
            if code_execution_config is None:
                warnings.warn(
                    "Using None to signal a default code_execution_config is deprecated. "
                    "Use {} to use default or False to disable code execution.",
                    stacklevel=2,
                )
                code_execution_config = {}
            if not isinstance(code_execution_config, dict):
                raise ValueError("code_execution_config must be a dict or False.")

            # We have got a valid code_execution_config.
            self._code_execution_config = code_execution_config

            if self._code_execution_config.get("executor") is not None:
                if "use_docker" in self._code_execution_config:
                    raise ValueError(
                        "'use_docker' in code_execution_config is not valid when 'executor' is set. Use the appropriate arg in the chosen executor instead."
                    )

                if "work_dir" in self._code_execution_config:
                    raise ValueError(
                        "'work_dir' in code_execution_config is not valid when 'executor' is set. Use the appropriate arg in the chosen executor instead."
                    )

                if "timeout" in self._code_execution_config:
                    raise ValueError(
                        "'timeout' in code_execution_config is not valid when 'executor' is set. Use the appropriate arg in the chosen executor instead."
                    )

                # Use the new code executor.
                self._code_executor = CodeExecutorFactory.create(self._code_execution_config)
                self.register_reply([Agent, None], ConversableAgent._generate_code_execution_reply_using_executor)
            else:
                # Legacy code execution using code_utils.
                use_docker = self._code_execution_config.get("use_docker", None)
                use_docker = decide_use_docker(use_docker)
                check_can_use_docker_or_throw(use_docker)
                self._code_execution_config["use_docker"] = use_docker
                self.register_reply([Agent, None], ConversableAgent.generate_code_execution_reply)
        else:
            # Code execution is disabled.
            self._code_execution_config = False

        self.register_reply([Agent, None], ConversableAgent.generate_tool_calls_reply)
        self.register_reply([Agent, None], ConversableAgent.a_generate_tool_calls_reply, ignore_async_in_sync_chat=True)
        self.register_reply([Agent, None], ConversableAgent.generate_function_call_reply)
        self.register_reply(
            [Agent, None], ConversableAgent.a_generate_function_call_reply, ignore_async_in_sync_chat=True
        )
        self.register_reply([Agent, None], ConversableAgent.check_termination_and_human_reply)
        self.register_reply(
            [Agent, None], ConversableAgent.a_check_termination_and_human_reply, ignore_async_in_sync_chat=True
        )

        # Registered hooks are kept in lists, indexed by hookable method, to be called in their order of registration.
        # New hookable methods should be added to this list as required to support new agent capabilities.
        self.hook_lists: dict[str, list[Callable]] = {
            "process_last_received_message": [],
            "process_all_messages_before_reply": [],
            "process_message_before_send": [],
            "update_agent_state": [],
        }

<<<<<<< HEAD
        # Associate agent update state hooks
        self._register_update_agent_state_before_reply(update_agent_state_before_reply)

    def _get_display_name(self):
        """Get the string representation of the agent.

        If you would like to change the standard string representation for an
        instance of ConversableAgent, you can point it to another function.
        In this example a function called _swarm_agent_str that returns a string:
        agent._get_display_name = MethodType(_swarm_agent_str, agent)
        """
        return self.name

    def __str__(self):
        return self._get_display_name()

    def _add_functions(self, func_list: list[Callable]):
        """Add (Register) a list of functions to the agent

        Args:
            func_list (list[Callable]): A list of functions to register with the agent."""
        for func in func_list:
            self._add_single_function(func)

    def _add_single_function(self, func: Callable, name: Optional[str] = None, description: Optional[str] = ""):
        """Add a single function to the agent, removing context variables for LLM use.

        Args:
            func (Callable): The function to register.
            name (str): The name of the function. If not provided, the function's name will be used.
            description (str): The description of the function, used by the LLM. If not provided, the function's docstring will be used.
        """
        if name:
            func._name = name
        else:
            func._name = func.__name__

        if description:
            func._description = description
        else:
            # Use function's docstring, strip whitespace, fall back to empty string
            func._description = (func.__doc__ or "").strip()

        f = get_function_schema(func, name=func._name, description=func._description)

        # Remove context_variables parameter from function schema
        f_no_context = f.copy()
        if __CONTEXT_VARIABLES_PARAM_NAME__ in f_no_context["function"]["parameters"]["properties"]:
            del f_no_context["function"]["parameters"]["properties"][__CONTEXT_VARIABLES_PARAM_NAME__]
        if "required" in f_no_context["function"]["parameters"]:
            required = f_no_context["function"]["parameters"]["required"]
            f_no_context["function"]["parameters"]["required"] = [
                param for param in required if param != __CONTEXT_VARIABLES_PARAM_NAME__
            ]
            # If required list is empty, remove it
            if not f_no_context["function"]["parameters"]["required"]:
                del f_no_context["function"]["parameters"]["required"]

        self.update_tool_signature(f_no_context, is_remove=False)
        self.register_function({func._name: func})

    def _register_update_agent_state_before_reply(self, functions: Optional[Union[list[Callable], Callable]]):
        """
        Register functions that will be called when the agent is selected and before it speaks.
        You can add your own validation or precondition functions here.

        Args:
            functions (List[Callable[[], None]]): A list of functions to be registered. Each function
                is called when the agent is selected and before it speaks.
        """
        if functions is None:
            return
        if not isinstance(functions, list) and type(functions) not in [UpdateSystemMessage, Callable]:
            raise ValueError("functions must be a list of callables")

        if not isinstance(functions, list):
            functions = [functions]

        for func in functions:
            if isinstance(func, UpdateSystemMessage):

                # Wrapper function that allows this to be used in the update_agent_state hook
                # Its primary purpose, however, is just to update the agent's system message
                # Outer function to create a closure with the update function
                def create_wrapper(update_func: UpdateSystemMessage):
                    def update_system_message_wrapper(
                        agent: ConversableAgent, messages: list[dict[str, Any]]
                    ) -> list[dict[str, Any]]:
                        if isinstance(update_func.update_function, str):
                            # Templates like "My context variable passport is {passport}" will
                            # use the context_variables for substitution
                            sys_message = OpenAIWrapper.instantiate(
                                template=update_func.update_function,
                                context=agent._context_variables,
                                allow_format_str_template=True,
                            )
                        else:
                            sys_message = update_func.update_function(agent, messages)

                        agent.update_system_message(sys_message)
                        return messages

                    return update_system_message_wrapper

                self.register_hook(hookable_method="update_agent_state", hook=create_wrapper(func))

            else:
                self.register_hook(hookable_method="update_agent_state", hook=func)
=======
    def _validate_name(self, name: str) -> None:
        # Validation for name using regex to detect any whitespace
        if re.search(r"\s", name):
            raise ValueError(f"The name of the agent cannot contain any whitespace. The name provided is: '{name}'")
>>>>>>> 73ec7f64

    def _validate_llm_config(self, llm_config):
        assert llm_config in (None, False) or isinstance(llm_config, dict), (
            "llm_config must be a dict or False or None."
        )
        if llm_config is None:
            llm_config = self.DEFAULT_CONFIG
        self.llm_config = self.DEFAULT_CONFIG if llm_config is None else llm_config
        # TODO: more complete validity check
        if self.llm_config in [{}, {"config_list": []}, {"config_list": [{"model": ""}]}]:
            raise ValueError(
                "When using OpenAI or Azure OpenAI endpoints, specify a non-empty 'model' either in 'llm_config' or in each config of 'config_list'."
            )
        self.client = None if self.llm_config is False else OpenAIWrapper(**self.llm_config)

    @staticmethod
    def _is_silent(agent: Agent, silent: Optional[bool] = False) -> bool:
        return agent.silent if agent.silent is not None else silent

    @property
    def name(self) -> str:
        """Get the name of the agent."""
        return self._name

    @property
    def description(self) -> str:
        """Get the description of the agent."""
        return self._description

    @description.setter
    def description(self, description: str):
        """Set the description of the agent."""
        self._description = description

    @property
    def code_executor(self) -> Optional[CodeExecutor]:
        """The code executor used by this agent. Returns None if code execution is disabled."""
        if not hasattr(self, "_code_executor"):
            return None
        return self._code_executor

    def register_reply(
        self,
        trigger: Union[type[Agent], str, Agent, Callable[[Agent], bool], list],
        reply_func: Callable,
        position: int = 0,
        config: Optional[Any] = None,
        reset_config: Optional[Callable] = None,
        *,
        ignore_async_in_sync_chat: bool = False,
        remove_other_reply_funcs: bool = False,
    ):
        """Register a reply function.

        The reply function will be called when the trigger matches the sender.
        The function registered later will be checked earlier by default.
        To change the order, set the position to a positive integer.

        Both sync and async reply functions can be registered. The sync reply function will be triggered
        from both sync and async chats. However, an async reply function will only be triggered from async
        chats (initiated with `ConversableAgent.a_initiate_chat`). If an `async` reply function is registered
        and a chat is initialized with a sync function, `ignore_async_in_sync_chat` determines the behaviour as follows:
                if `ignore_async_in_sync_chat` is set to `False` (default value), an exception will be raised, and
                if `ignore_async_in_sync_chat` is set to `True`, the reply function will be ignored.

        Args:
            trigger (Agent class, str, Agent instance, callable, or list): the trigger.
                    If a class is provided, the reply function will be called when the sender is an instance of the class.
                    If a string is provided, the reply function will be called when the sender's name matches the string.
                    If an agent instance is provided, the reply function will be called when the sender is the agent instance.
                    If a callable is provided, the reply function will be called when the callable returns True.
                    If a list is provided, the reply function will be called when any of the triggers in the list is activated.
                    If None is provided, the reply function will be called only when the sender is None.
                    Note: Be sure to register `None` as a trigger if you would like to trigger an auto-reply function with non-empty messages and `sender=None`.
            reply_func (Callable): the reply function.
                The function takes a recipient agent, a list of messages, a sender agent and a config as input and returns a reply message.

                ```python
                def reply_func(
                    recipient: ConversableAgent,
                    messages: Optional[List[Dict]] = None,
                    sender: Optional[Agent] = None,
                    config: Optional[Any] = None,
                ) -> Tuple[bool, Union[str, Dict, None]]:
                ```
            position (int): the position of the reply function in the reply function list.
                The function registered later will be checked earlier by default.
                To change the order, set the position to a positive integer.
            config (Any): the config to be passed to the reply function.
                When an agent is reset, the config will be reset to the original value.
            reset_config (Callable): the function to reset the config.
                The function returns None. Signature: ```def reset_config(config: Any)```
            ignore_async_in_sync_chat (bool): whether to ignore the async reply function in sync chats. If `False`, an exception
                will be raised if an async reply function is registered and a chat is initialized with a sync
                function.
            remove_other_reply_funcs (bool): whether to remove other reply functions when registering this reply function.
        """
        if not isinstance(trigger, (type, str, Agent, Callable, list)):
            raise ValueError("trigger must be a class, a string, an agent, a callable or a list.")
        if remove_other_reply_funcs:
            self._reply_func_list.clear()
        self._reply_func_list.insert(
            position,
            {
                "trigger": trigger,
                "reply_func": reply_func,
                "config": copy.copy(config),
                "init_config": config,
                "reset_config": reset_config,
                "ignore_async_in_sync_chat": ignore_async_in_sync_chat and inspect.iscoroutinefunction(reply_func),
            },
        )

    def replace_reply_func(self, old_reply_func: Callable, new_reply_func: Callable):
        """Replace a registered reply function with a new one.

        Args:
            old_reply_func (Callable): the old reply function to be replaced.
            new_reply_func (Callable): the new reply function to replace the old one.
        """
        for f in self._reply_func_list:
            if f["reply_func"] == old_reply_func:
                f["reply_func"] = new_reply_func

    @staticmethod
    def _get_chats_to_run(
        chat_queue: list[dict[str, Any]], recipient: Agent, messages: Union[str, Callable], sender: Agent, config: Any
    ) -> list[dict[str, Any]]:
        """A simple chat reply function.
        This function initiate one or a sequence of chats between the "recipient" and the agents in the
        chat_queue.

        It extracts and returns a summary from the nested chat based on the "summary_method" in each chat in chat_queue.

        Returns:
            Tuple[bool, str]: A tuple where the first element indicates the completion of the chat, and the second element contains the summary of the last chat if any chats were initiated.
        """
        last_msg = messages[-1].get("content")
        chat_to_run = []
        for i, c in enumerate(chat_queue):
            current_c = c.copy()
            if current_c.get("sender") is None:
                current_c["sender"] = recipient
            message = current_c.get("message")
            # If message is not provided in chat_queue, we by default use the last message from the original chat history as the first message in this nested chat (for the first chat in the chat queue).
            # NOTE: This setting is prone to change.
            if message is None and i == 0:
                message = last_msg
            if callable(message):
                message = message(recipient, messages, sender, config)
            # We only run chat that has a valid message. NOTE: This is prone to change depending on applications.
            if message:
                current_c["message"] = message
                chat_to_run.append(current_c)
        return chat_to_run

    @staticmethod
    def _process_nested_chat_carryover(
        chat: dict[str, Any],
        recipient: Agent,
        messages: list[dict[str, Any]],
        sender: Agent,
        config: Any,
        trim_n_messages: int = 0,
    ) -> None:
        """Process carryover messages for a nested chat (typically for the first chat of a swarm)

        The carryover_config key is a dictionary containing:
            "summary_method": The method to use to summarise the messages, can be "all", "last_msg", "reflection_with_llm" or a Callable
            "summary_args": Optional arguments for the summary method

        Supported carryover 'summary_methods' are:
            "all" - all messages will be incorporated
            "last_msg" - the last message will be incorporated
            "reflection_with_llm" - an llm will summarise all the messages and the summary will be incorporated as a single message
            Callable - a callable with the signature: my_method(agent: ConversableAgent, messages: List[Dict[str, Any]]) -> str

        Args:
            chat: The chat dictionary containing the carryover configuration
            recipient: The recipient agent
            messages: The messages from the parent chat
            sender: The sender agent
            trim_n_messages: The number of latest messages to trim from the messages list
        """

        def concat_carryover(chat_message: str, carryover_message: Union[str, list[dict[str, Any]]]) -> str:
            """Concatenate the carryover message to the chat message."""
            prefix = f"{chat_message}\n" if chat_message else ""

            if isinstance(carryover_message, str):
                content = carryover_message
            elif isinstance(carryover_message, list):
                content = "\n".join(
                    msg["content"] for msg in carryover_message if "content" in msg and msg["content"] is not None
                )
            else:
                raise ValueError("Carryover message must be a string or a list of dictionaries")

            return f"{prefix}Context:\n{content}"

        carryover_config = chat["carryover_config"]

        if "summary_method" not in carryover_config:
            raise ValueError("Carryover configuration must contain a 'summary_method' key")

        carryover_summary_method = carryover_config["summary_method"]
        carryover_summary_args = carryover_config.get("summary_args") or {}

        chat_message = ""
        message = chat.get("message")

        # If the message is a callable, run it and get the result
        if message:
            chat_message = message(recipient, messages, sender, config) if callable(message) else message

        # deep copy and trim the latest messages
        content_messages = copy.deepcopy(messages)
        content_messages = content_messages[:-trim_n_messages]

        if carryover_summary_method == "all":
            # Put a string concatenated value of all parent messages into the first message
            # (e.g. message = <first nested chat message>\nContext: \n<chat message 1>\n<chat message 2>\n...)
            carry_over_message = concat_carryover(chat_message, content_messages)

        elif carryover_summary_method == "last_msg":
            # (e.g. message = <first nested chat message>\nContext: \n<last chat message>)
            carry_over_message = concat_carryover(chat_message, content_messages[-1]["content"])

        elif carryover_summary_method == "reflection_with_llm":
            # (e.g. message = <first nested chat message>\nContext: \n<llm summary>)

            # Add the messages to the nested chat agent for reflection (we'll clear after reflection)
            chat["recipient"]._oai_messages[sender] = content_messages

            carry_over_message_llm = ConversableAgent._reflection_with_llm_as_summary(
                sender=sender,
                recipient=chat["recipient"],  # Chat recipient LLM config will be used for the reflection
                summary_args=carryover_summary_args,
            )

            recipient._oai_messages[sender] = []

            carry_over_message = concat_carryover(chat_message, carry_over_message_llm)

        elif isinstance(carryover_summary_method, Callable):
            # (e.g. message = <first nested chat message>\nContext: \n<function's return string>)
            carry_over_message_result = carryover_summary_method(recipient, content_messages, carryover_summary_args)

            carry_over_message = concat_carryover(chat_message, carry_over_message_result)

        chat["message"] = carry_over_message

    @staticmethod
    def _process_chat_queue_carryover(
        chat_queue: list[dict[str, Any]],
        recipient: Agent,
        messages: Union[str, Callable],
        sender: Agent,
        config: Any,
        trim_messages: int = 2,
    ) -> tuple[bool, Optional[str]]:
        """Process carryover configuration for the first chat in the queue.

        Args:
            chat_queue: List of chat configurations
            recipient: Receiving agent
            messages: Chat messages
            sender: Sending agent
            config: LLM configuration
            trim_messages: Number of messages to trim for nested chat carryover (default 2 for swarm chats)

        Returns:
            Tuple containing:
                - restore_flag: Whether the original message needs to be restored
                - original_message: The original message to restore (if any)
        """
        restore_chat_queue_message = False
        original_chat_queue_message = None

        # Carryover configuration allowed on the first chat in the queue only, trim the last two messages specifically for swarm nested chat carryover as these are the messages for the transition to the nested chat agent
        if len(chat_queue) > 0 and "carryover_config" in chat_queue[0]:
            if "message" in chat_queue[0]:
                # As we're updating the message in the nested chat queue, we need to restore it after finishing this nested chat.
                restore_chat_queue_message = True
                original_chat_queue_message = chat_queue[0]["message"]

            # TODO Check the trimming required if not a swarm chat, it may not be 2 because other chats don't have the swarm transition messages. We may need to add as a carryover_config parameter.
            ConversableAgent._process_nested_chat_carryover(
                chat=chat_queue[0],
                recipient=recipient,
                messages=messages,
                sender=sender,
                config=config,
                trim_n_messages=trim_messages,
            )

        return restore_chat_queue_message, original_chat_queue_message

    @staticmethod
    def _summary_from_nested_chats(
        chat_queue: list[dict[str, Any]], recipient: Agent, messages: Union[str, Callable], sender: Agent, config: Any
    ) -> tuple[bool, Union[str, None]]:
        """A simple chat reply function.
        This function initiate one or a sequence of chats between the "recipient" and the agents in the
        chat_queue.

        It extracts and returns a summary from the nested chat based on the "summary_method" in each chat in chat_queue.

        The first chat in the queue can contain a 'carryover_config' which is a dictionary that denotes how to carryover messages from the parent chat into the first chat of the nested chats). Only applies to the first chat.
            e.g.: carryover_summarize_chat_config = {"summary_method": "reflection_with_llm", "summary_args": None}
            summary_method can be "last_msg", "all", "reflection_with_llm", Callable
            The Callable signature: my_method(agent: ConversableAgent, messages: List[Dict[str, Any]]) -> str
            The summary will be concatenated to the message of the first chat in the queue.

        Returns:
            Tuple[bool, str]: A tuple where the first element indicates the completion of the chat, and the second element contains the summary of the last chat if any chats were initiated.
        """
        # Process carryover configuration
        restore_chat_queue_message, original_chat_queue_message = ConversableAgent._process_chat_queue_carryover(
            chat_queue, recipient, messages, sender, config
        )

        chat_to_run = ConversableAgent._get_chats_to_run(chat_queue, recipient, messages, sender, config)
        if not chat_to_run:
            return True, None
        res = initiate_chats(chat_to_run)

        # We need to restore the chat queue message if it has been modified so that it will be the original message for subsequent uses
        if restore_chat_queue_message:
            chat_queue[0]["message"] = original_chat_queue_message

        return True, res[-1].summary

    @staticmethod
    async def _a_summary_from_nested_chats(
        chat_queue: list[dict[str, Any]], recipient: Agent, messages: Union[str, Callable], sender: Agent, config: Any
    ) -> tuple[bool, Union[str, None]]:
        """A simple chat reply function.
        This function initiate one or a sequence of chats between the "recipient" and the agents in the
        chat_queue.

        It extracts and returns a summary from the nested chat based on the "summary_method" in each chat in chat_queue.

        The first chat in the queue can contain a 'carryover_config' which is a dictionary that denotes how to carryover messages from the parent chat into the first chat of the nested chats). Only applies to the first chat.
            e.g.: carryover_summarize_chat_config = {"summary_method": "reflection_with_llm", "summary_args": None}
            summary_method can be "last_msg", "all", "reflection_with_llm", Callable
            The Callable signature: my_method(agent: ConversableAgent, messages: List[Dict[str, Any]]) -> str
            The summary will be concatenated to the message of the first chat in the queue.

        Returns:
            Tuple[bool, str]: A tuple where the first element indicates the completion of the chat, and the second element contains the summary of the last chat if any chats were initiated.
        """
        # Process carryover configuration
        restore_chat_queue_message, original_chat_queue_message = ConversableAgent._process_chat_queue_carryover(
            chat_queue, recipient, messages, sender, config
        )

        chat_to_run = ConversableAgent._get_chats_to_run(chat_queue, recipient, messages, sender, config)
        if not chat_to_run:
            return True, None
        res = await a_initiate_chats(chat_to_run)
        index_of_last_chat = chat_to_run[-1]["chat_id"]

        # We need to restore the chat queue message if it has been modified so that it will be the original message for subsequent uses
        if restore_chat_queue_message:
            chat_queue[0]["message"] = original_chat_queue_message

        return True, res[index_of_last_chat].summary

    def register_nested_chats(
        self,
        chat_queue: list[dict[str, Any]],
        trigger: Union[type[Agent], str, Agent, Callable[[Agent], bool], list],
        reply_func_from_nested_chats: Union[str, Callable] = "summary_from_nested_chats",
        position: int = 2,
        use_async: Union[bool, None] = None,
        **kwargs,
    ) -> None:
        """Register a nested chat reply function.

        Args:
            chat_queue (list): a list of chat objects to be initiated. If use_async is used, then all messages in chat_queue must have a chat-id associated with them.
            trigger (Agent class, str, Agent instance, callable, or list): refer to `register_reply` for details.
            reply_func_from_nested_chats (Callable, str): the reply function for the nested chat.
                The function takes a chat_queue for nested chat, recipient agent, a list of messages, a sender agent and a config as input and returns a reply message.
                Default to "summary_from_nested_chats", which corresponds to a built-in reply function that get summary from the nested chat_queue.
            ```python
            def reply_func_from_nested_chats(
                chat_queue: List[Dict],
                recipient: ConversableAgent,
                messages: Optional[List[Dict]] = None,
                sender: Optional[Agent] = None,
                config: Optional[Any] = None,
            ) -> Tuple[bool, Union[str, Dict, None]]:
            ```
            position (int): Ref to `register_reply` for details. Default to 2. It means we first check the termination and human reply, then check the registered nested chat reply.
            use_async: Uses a_initiate_chats internally to start nested chats. If the original chat is initiated with a_initiate_chats, you may set this to true so nested chats do not run in sync.
            kwargs: Ref to `register_reply` for details.
        """
        if use_async:
            for chat in chat_queue:
                if chat.get("chat_id") is None:
                    raise ValueError("chat_id is required for async nested chats")

        if use_async:
            if reply_func_from_nested_chats == "summary_from_nested_chats":
                reply_func_from_nested_chats = self._a_summary_from_nested_chats
            if not callable(reply_func_from_nested_chats) or not inspect.iscoroutinefunction(
                reply_func_from_nested_chats
            ):
                raise ValueError("reply_func_from_nested_chats must be a callable and a coroutine")

            async def wrapped_reply_func(recipient, messages=None, sender=None, config=None):
                return await reply_func_from_nested_chats(chat_queue, recipient, messages, sender, config)

        else:
            if reply_func_from_nested_chats == "summary_from_nested_chats":
                reply_func_from_nested_chats = self._summary_from_nested_chats
            if not callable(reply_func_from_nested_chats):
                raise ValueError("reply_func_from_nested_chats must be a callable")

            def wrapped_reply_func(recipient, messages=None, sender=None, config=None):
                return reply_func_from_nested_chats(chat_queue, recipient, messages, sender, config)

        functools.update_wrapper(wrapped_reply_func, reply_func_from_nested_chats)

        self.register_reply(
            trigger,
            wrapped_reply_func,
            position,
            kwargs.get("config"),
            kwargs.get("reset_config"),
            ignore_async_in_sync_chat=(
                not use_async if use_async is not None else kwargs.get("ignore_async_in_sync_chat")
            ),
        )

    def get_context(self, key: str, default: Any = None) -> Any:
        """Get a context variable by key.

        Args:
            key: The key to look up
            default: Value to return if key doesn't exist
        Returns:
            The value associated with the key, or default if not found
        """
        return self._context_variables.get(key, default)

    def set_context(self, key: str, value: Any) -> None:
        """Set a context variable.

        Args:
            key: The key to set
            value: The value to associate with the key
        """
        self._context_variables[key] = value

    def update_context(self, context_variables: dict[str, Any]) -> None:
        """Update multiple context variables at once.

        Args:
            context_variables: Dictionary of variables to update/add
        """
        self._context_variables.update(context_variables)

    def pop_context(self, key: str, default: Any = None) -> Any:
        """Remove and return a context variable.

        Args:
            key: The key to remove
            default: Value to return if key doesn't exist
        Returns:
            The value that was removed, or default if key not found
        """
        return self._context_variables.pop(key, default)

    @property
    def system_message(self) -> str:
        """Return the system message."""
        return self._oai_system_message[0]["content"]

    def update_system_message(self, system_message: str) -> None:
        """Update the system message.

        Args:
            system_message (str): system message for the ChatCompletion inference.
        """
        self._oai_system_message[0]["content"] = system_message

    def update_max_consecutive_auto_reply(self, value: int, sender: Optional[Agent] = None):
        """Update the maximum number of consecutive auto replies.

        Args:
            value (int): the maximum number of consecutive auto replies.
            sender (Agent): when the sender is provided, only update the max_consecutive_auto_reply for that sender.
        """
        if sender is None:
            self._max_consecutive_auto_reply = value
            for k in self._max_consecutive_auto_reply_dict:
                self._max_consecutive_auto_reply_dict[k] = value
        else:
            self._max_consecutive_auto_reply_dict[sender] = value

    def max_consecutive_auto_reply(self, sender: Optional[Agent] = None) -> int:
        """The maximum number of consecutive auto replies."""
        return self._max_consecutive_auto_reply if sender is None else self._max_consecutive_auto_reply_dict[sender]

    @property
    def chat_messages(self) -> dict[Agent, list[dict]]:
        """A dictionary of conversations from agent to list of messages."""
        return self._oai_messages

    def chat_messages_for_summary(self, agent: Agent) -> list[dict]:
        """A list of messages as a conversation to summarize."""
        return self._oai_messages[agent]

    def last_message(self, agent: Optional[Agent] = None) -> Optional[dict]:
        """The last message exchanged with the agent.

        Args:
            agent (Agent): The agent in the conversation.
                If None and more than one agent's conversations are found, an error will be raised.
                If None and only one conversation is found, the last message of the only conversation will be returned.

        Returns:
            The last message exchanged with the agent.
        """
        if agent is None:
            n_conversations = len(self._oai_messages)
            if n_conversations == 0:
                return None
            if n_conversations == 1:
                for conversation in self._oai_messages.values():
                    return conversation[-1]
            raise ValueError("More than one conversation is found. Please specify the sender to get the last message.")
        if agent not in self._oai_messages.keys():
            raise KeyError(
                f"The agent '{agent.name}' is not present in any conversation. No history available for this agent."
            )
        return self._oai_messages[agent][-1]

    @property
    def use_docker(self) -> Union[bool, str, None]:
        """Bool value of whether to use docker to execute the code,
        or str value of the docker image name to use, or None when code execution is disabled.
        """
        return None if self._code_execution_config is False else self._code_execution_config.get("use_docker")

    @staticmethod
    def _message_to_dict(message: Union[dict, str]) -> dict:
        """Convert a message to a dictionary.

        The message can be a string or a dictionary. The string will be put in the "content" field of the new dictionary.
        """
        if isinstance(message, str):
            return {"content": message}
        elif isinstance(message, dict):
            return message
        else:
            return dict(message)

    @staticmethod
    def _normalize_name(name):
        """LLMs sometimes ask functions while ignoring their own format requirements, this function should be used to replace invalid characters with "_".

        Prefer _assert_valid_name for validating user configuration or input
        """
        return re.sub(r"[^a-zA-Z0-9_-]", "_", name)[:64]

    @staticmethod
    def _assert_valid_name(name):
        """Ensure that configured names are valid, raises ValueError if not.

        For munging LLM responses use _normalize_name to ensure LLM specified names don't break the API.
        """
        if not re.match(r"^[a-zA-Z0-9_-]+$", name):
            raise ValueError(f"Invalid name: {name}. Only letters, numbers, '_' and '-' are allowed.")
        if len(name) > 64:
            raise ValueError(f"Invalid name: {name}. Name must be less than 64 characters.")
        return name

    def _append_oai_message(self, message: Union[dict, str], role, conversation_id: Agent, is_sending: bool) -> bool:
        """Append a message to the ChatCompletion conversation.

        If the message received is a string, it will be put in the "content" field of the new dictionary.
        If the message received is a dictionary but does not have any of the three fields "content", "function_call", or "tool_calls",
            this message is not a valid ChatCompletion message.
        If only "function_call" or "tool_calls" is provided, "content" will be set to None if not provided, and the role of the message will be forced "assistant".

        Args:
            message (dict or str): message to be appended to the ChatCompletion conversation.
            role (str): role of the message, can be "assistant" or "function".
            conversation_id (Agent): id of the conversation, should be the recipient or sender.
            is_sending (bool): If the agent (aka self) is sending to the conversation_id agent, otherwise receiving.

        Returns:
            bool: whether the message is appended to the ChatCompletion conversation.
        """
        message = self._message_to_dict(message)
        # create oai message to be appended to the oai conversation that can be passed to oai directly.
        oai_message = {
            k: message[k]
            for k in ("content", "function_call", "tool_calls", "tool_responses", "tool_call_id", "name", "context")
            if k in message and message[k] is not None
        }
        if "content" not in oai_message:
            if "function_call" in oai_message or "tool_calls" in oai_message:
                oai_message["content"] = None  # if only function_call is provided, content will be set to None.
            else:
                return False

        if message.get("role") in ["function", "tool"]:
            oai_message["role"] = message.get("role")
            if "tool_responses" in oai_message:
                for tool_response in oai_message["tool_responses"]:
                    tool_response["content"] = str(tool_response["content"])
        elif "override_role" in message:
            # If we have a direction to override the role then set the
            # role accordingly. Used to customise the role for the
            # select speaker prompt.
            oai_message["role"] = message.get("override_role")
        else:
            oai_message["role"] = role

        if oai_message.get("function_call", False) or oai_message.get("tool_calls", False):
            oai_message["role"] = "assistant"  # only messages with role 'assistant' can have a function call.
        elif "name" not in oai_message:
            # If we don't have a name field, append it
            if is_sending:
                oai_message["name"] = self.name
            else:
                oai_message["name"] = conversation_id.name

        self._oai_messages[conversation_id].append(oai_message)

        return True

    def _process_message_before_send(
        self, message: Union[dict, str], recipient: Agent, silent: bool
    ) -> Union[dict, str]:
        """Process the message before sending it to the recipient."""
        hook_list = self.hook_lists["process_message_before_send"]
        for hook in hook_list:
            message = hook(
                sender=self, message=message, recipient=recipient, silent=ConversableAgent._is_silent(self, silent)
            )
        return message

    def send(
        self,
        message: Union[dict, str],
        recipient: Agent,
        request_reply: Optional[bool] = None,
        silent: Optional[bool] = False,
    ):
        """Send a message to another agent.

        Args:
            message (dict or str): message to be sent.
                The message could contain the following fields:
                - content (str or List): Required, the content of the message. (Can be None)
                - function_call (str): the name of the function to be called.
                - name (str): the name of the function to be called.
                - role (str): the role of the message, any role that is not "function"
                    will be modified to "assistant".
                - context (dict): the context of the message, which will be passed to
                    [OpenAIWrapper.create](../oai/client#create).
                    For example, one agent can send a message A as:
        ```python
        {
            "content": lambda context: context["use_tool_msg"],
            "context": {"use_tool_msg": "Use tool X if they are relevant."},
        }
        ```
                    Next time, one agent can send a message B with a different "use_tool_msg".
                    Then the content of message A will be refreshed to the new "use_tool_msg".
                    So effectively, this provides a way for an agent to send a "link" and modify
                    the content of the "link" later.
            recipient (Agent): the recipient of the message.
            request_reply (bool or None): whether to request a reply from the recipient.
            silent (bool or None): (Experimental) whether to print the message sent.

        Raises:
            ValueError: if the message can't be converted into a valid ChatCompletion message.
        """
        message = self._process_message_before_send(message, recipient, ConversableAgent._is_silent(self, silent))
        # When the agent composes and sends the message, the role of the message is "assistant"
        # unless it's "function".
        valid = self._append_oai_message(message, "assistant", recipient, is_sending=True)
        if valid:
            recipient.receive(message, self, request_reply, silent)
        else:
            raise ValueError(
                "Message can't be converted into a valid ChatCompletion message. Either content or function_call must be provided."
            )

    async def a_send(
        self,
        message: Union[dict, str],
        recipient: Agent,
        request_reply: Optional[bool] = None,
        silent: Optional[bool] = False,
    ):
        """(async) Send a message to another agent.

        Args:
            message (dict or str): message to be sent.
                The message could contain the following fields:
                - content (str or List): Required, the content of the message. (Can be None)
                - function_call (str): the name of the function to be called.
                - name (str): the name of the function to be called.
                - role (str): the role of the message, any role that is not "function"
                    will be modified to "assistant".
                - context (dict): the context of the message, which will be passed to
                    [OpenAIWrapper.create](../oai/client#create).
                    For example, one agent can send a message A as:
        ```python
        {
            "content": lambda context: context["use_tool_msg"],
            "context": {"use_tool_msg": "Use tool X if they are relevant."},
        }
        ```
                    Next time, one agent can send a message B with a different "use_tool_msg".
                    Then the content of message A will be refreshed to the new "use_tool_msg".
                    So effectively, this provides a way for an agent to send a "link" and modify
                    the content of the "link" later.
            recipient (Agent): the recipient of the message.
            request_reply (bool or None): whether to request a reply from the recipient.
            silent (bool or None): (Experimental) whether to print the message sent.

        Raises:
            ValueError: if the message can't be converted into a valid ChatCompletion message.
        """
        message = self._process_message_before_send(message, recipient, ConversableAgent._is_silent(self, silent))
        # When the agent composes and sends the message, the role of the message is "assistant"
        # unless it's "function".
        valid = self._append_oai_message(message, "assistant", recipient, is_sending=True)
        if valid:
            await recipient.a_receive(message, self, request_reply, silent)
        else:
            raise ValueError(
                "Message can't be converted into a valid ChatCompletion message. Either content or function_call must be provided."
            )

    def _print_received_message(self, message: Union[dict, str], sender: Agent, skip_head: bool = False):
        message = self._message_to_dict(message)
        message_model = create_received_message_model(message=message, sender=sender, recipient=self)
        iostream = IOStream.get_default()
        # message_model.print(iostream.print)
        iostream.send(message_model)

    def _process_received_message(self, message: Union[dict, str], sender: Agent, silent: bool):
        # When the agent receives a message, the role of the message is "user". (If 'role' exists and is 'function', it will remain unchanged.)
        valid = self._append_oai_message(message, "user", sender, is_sending=False)
        if logging_enabled():
            log_event(self, "received_message", message=message, sender=sender.name, valid=valid)

        if not valid:
            raise ValueError(
                "Received message can't be converted into a valid ChatCompletion message. Either content or function_call must be provided."
            )

        if not ConversableAgent._is_silent(sender, silent):
            self._print_received_message(message, sender)

    def receive(
        self,
        message: Union[dict, str],
        sender: Agent,
        request_reply: Optional[bool] = None,
        silent: Optional[bool] = False,
    ):
        """Receive a message from another agent.

        Once a message is received, this function sends a reply to the sender or stop.
        The reply can be generated automatically or entered manually by a human.

        Args:
            message (dict or str): message from the sender. If the type is dict, it may contain the following reserved fields (either content or function_call need to be provided).
                1. "content": content of the message, can be None.
                2. "function_call": a dictionary containing the function name and arguments. (deprecated in favor of "tool_calls")
                3. "tool_calls": a list of dictionaries containing the function name and arguments.
                4. "role": role of the message, can be "assistant", "user", "function", "tool".
                    This field is only needed to distinguish between "function" or "assistant"/"user".
                5. "name": In most cases, this field is not needed. When the role is "function", this field is needed to indicate the function name.
                6. "context" (dict): the context of the message, which will be passed to
                    [OpenAIWrapper.create](../oai/client#create).
            sender: sender of an Agent instance.
            request_reply (bool or None): whether a reply is requested from the sender.
                If None, the value is determined by `self.reply_at_receive[sender]`.
            silent (bool or None): (Experimental) whether to print the message received.

        Raises:
            ValueError: if the message can't be converted into a valid ChatCompletion message.
        """
        self._process_received_message(message, sender, silent)
        if request_reply is False or (request_reply is None and self.reply_at_receive[sender] is False):
            return
        reply = self.generate_reply(messages=self.chat_messages[sender], sender=sender)
        if reply is not None:
            self.send(reply, sender, silent=silent)

    async def a_receive(
        self,
        message: Union[dict, str],
        sender: Agent,
        request_reply: Optional[bool] = None,
        silent: Optional[bool] = False,
    ):
        """(async) Receive a message from another agent.

        Once a message is received, this function sends a reply to the sender or stop.
        The reply can be generated automatically or entered manually by a human.

        Args:
            message (dict or str): message from the sender. If the type is dict, it may contain the following reserved fields (either content or function_call need to be provided).
                1. "content": content of the message, can be None.
                2. "function_call": a dictionary containing the function name and arguments. (deprecated in favor of "tool_calls")
                3. "tool_calls": a list of dictionaries containing the function name and arguments.
                4. "role": role of the message, can be "assistant", "user", "function".
                    This field is only needed to distinguish between "function" or "assistant"/"user".
                5. "name": In most cases, this field is not needed. When the role is "function", this field is needed to indicate the function name.
                6. "context" (dict): the context of the message, which will be passed to
                    [OpenAIWrapper.create](../oai/client#create).
            sender: sender of an Agent instance.
            request_reply (bool or None): whether a reply is requested from the sender.
                If None, the value is determined by `self.reply_at_receive[sender]`.
            silent (bool or None): (Experimental) whether to print the message received.

        Raises:
            ValueError: if the message can't be converted into a valid ChatCompletion message.
        """
        self._process_received_message(message, sender, silent)
        if request_reply is False or (request_reply is None and self.reply_at_receive[sender] is False):
            return
        reply = await self.a_generate_reply(sender=sender)
        if reply is not None:
            await self.a_send(reply, sender, silent=silent)

    def _prepare_chat(
        self,
        recipient: "ConversableAgent",
        clear_history: bool,
        prepare_recipient: bool = True,
        reply_at_receive: bool = True,
    ) -> None:
        self.reset_consecutive_auto_reply_counter(recipient)
        self.reply_at_receive[recipient] = reply_at_receive
        if clear_history:
            self.clear_history(recipient)
            self._human_input = []
        if prepare_recipient:
            recipient._prepare_chat(self, clear_history, False, reply_at_receive)

    def _raise_exception_on_async_reply_functions(self) -> None:
        """Raise an exception if any async reply functions are registered.

        Raises:
            RuntimeError: if any async reply functions are registered.
        """
        reply_functions = {
            f["reply_func"] for f in self._reply_func_list if not f.get("ignore_async_in_sync_chat", False)
        }

        async_reply_functions = [f for f in reply_functions if inspect.iscoroutinefunction(f)]
        if async_reply_functions:
            msg = (
                "Async reply functions can only be used with ConversableAgent.a_initiate_chat(). The following async reply functions are found: "
                + ", ".join([f.__name__ for f in async_reply_functions])
            )

            raise RuntimeError(msg)

    def initiate_chat(
        self,
        recipient: "ConversableAgent",
        clear_history: bool = True,
        silent: Optional[bool] = False,
        cache: Optional[AbstractCache] = None,
        max_turns: Optional[int] = None,
        summary_method: Optional[Union[str, Callable]] = DEFAULT_SUMMARY_METHOD,
        summary_args: Optional[dict] = {},
        message: Optional[Union[dict, str, Callable]] = None,
        **kwargs,
    ) -> ChatResult:
        """Initiate a chat with the recipient agent.

        Reset the consecutive auto reply counter.
        If `clear_history` is True, the chat history with the recipient agent will be cleared.


        Args:
            recipient: the recipient agent.
            clear_history (bool): whether to clear the chat history with the agent. Default is True.
            silent (bool or None): (Experimental) whether to print the messages for this conversation. Default is False.
            cache (AbstractCache or None): the cache client to be used for this conversation. Default is None.
            max_turns (int or None): the maximum number of turns for the chat between the two agents. One turn means one conversation round trip. Note that this is different from
                [max_consecutive_auto_reply](#max-consecutive-auto-reply) which is the maximum number of consecutive auto replies; and it is also different from [max_rounds in GroupChat](./groupchat) which is the maximum number of rounds in a group chat session.
                If max_turns is set to None, the chat will continue until a termination condition is met. Default is None.
            summary_method (str or callable): a method to get a summary from the chat. Default is DEFAULT_SUMMARY_METHOD, i.e., "last_msg".

            Supported strings are "last_msg" and "reflection_with_llm":
                - when set to "last_msg", it returns the last message of the dialog as the summary.
                - when set to "reflection_with_llm", it returns a summary extracted using an llm client.
                    `llm_config` must be set in either the recipient or sender.

            A callable summary_method should take the recipient and sender agent in a chat as input and return a string of summary. E.g.,

            ```python
            def my_summary_method(
                sender: ConversableAgent,
                recipient: ConversableAgent,
                summary_args: dict,
            ):
                return recipient.last_message(sender)["content"]
            ```
            summary_args (dict): a dictionary of arguments to be passed to the summary_method.
                One example key is "summary_prompt", and value is a string of text used to prompt a LLM-based agent (the sender or recipient agent) to reflect
                on the conversation and extract a summary when summary_method is "reflection_with_llm".
                The default summary_prompt is DEFAULT_SUMMARY_PROMPT, i.e., "Summarize takeaway from the conversation. Do not add any introductory phrases. If the intended request is NOT properly addressed, please point it out."
                Another available key is "summary_role", which is the role of the message sent to the agent in charge of summarizing. Default is "system".
            message (str, dict or Callable): the initial message to be sent to the recipient. Needs to be provided. Otherwise, input() will be called to get the initial message.
                - If a string or a dict is provided, it will be used as the initial message.        `generate_init_message` is called to generate the initial message for the agent based on this string and the context.
                    If dict, it may contain the following reserved fields (either content or tool_calls need to be provided).

                        1. "content": content of the message, can be None.
                        2. "function_call": a dictionary containing the function name and arguments. (deprecated in favor of "tool_calls")
                        3. "tool_calls": a list of dictionaries containing the function name and arguments.
                        4. "role": role of the message, can be "assistant", "user", "function".
                            This field is only needed to distinguish between "function" or "assistant"/"user".
                        5. "name": In most cases, this field is not needed. When the role is "function", this field is needed to indicate the function name.
                        6. "context" (dict): the context of the message, which will be passed to
                            [OpenAIWrapper.create](../oai/client#create).

                - If a callable is provided, it will be called to get the initial message in the form of a string or a dict.
                    If the returned type is dict, it may contain the reserved fields mentioned above.

                    Example of a callable message (returning a string):

            ```python
            def my_message(sender: ConversableAgent, recipient: ConversableAgent, context: dict) -> Union[str, Dict]:
                carryover = context.get("carryover", "")
                if isinstance(message, list):
                    carryover = carryover[-1]
                final_msg = "Write a blogpost." + "\\nContext: \\n" + carryover
                return final_msg
            ```

                    Example of a callable message (returning a dict):

            ```python
            def my_message(sender: ConversableAgent, recipient: ConversableAgent, context: dict) -> Union[str, Dict]:
                final_msg = {}
                carryover = context.get("carryover", "")
                if isinstance(message, list):
                    carryover = carryover[-1]
                final_msg["content"] = "Write a blogpost." + "\\nContext: \\n" + carryover
                final_msg["context"] = {"prefix": "Today I feel"}
                return final_msg
            ```
            **kwargs: any additional information. It has the following reserved fields:
                - "carryover": a string or a list of string to specify the carryover information to be passed to this chat.
                    If provided, we will combine this carryover (by attaching a "context: " string and the carryover content after the message content) with the "message" content when generating the initial chat
                    message in `generate_init_message`.
                - "verbose": a boolean to specify whether to print the message and carryover in a chat. Default is False.

        Raises:
            RuntimeError: if any async reply functions are registered and not ignored in sync chat.

        Returns:
            ChatResult: an ChatResult object.
        """
        _chat_info = locals().copy()
        _chat_info["sender"] = self
        consolidate_chat_info(_chat_info, uniform_sender=self)
        for agent in [self, recipient]:
            agent._raise_exception_on_async_reply_functions()
            agent.previous_cache = agent.client_cache
            agent.client_cache = cache
        if isinstance(max_turns, int):
            self._prepare_chat(recipient, clear_history, reply_at_receive=False)
            for _ in range(max_turns):
                if _ == 0:
                    if isinstance(message, Callable):
                        msg2send = message(_chat_info["sender"], _chat_info["recipient"], kwargs)
                    else:
                        msg2send = self.generate_init_message(message, **kwargs)
                else:
                    msg2send = self.generate_reply(messages=self.chat_messages[recipient], sender=recipient)
                if msg2send is None:
                    break
                self.send(msg2send, recipient, request_reply=True, silent=silent)
        else:
            self._prepare_chat(recipient, clear_history)
            if isinstance(message, Callable):
                msg2send = message(_chat_info["sender"], _chat_info["recipient"], kwargs)
            else:
                msg2send = self.generate_init_message(message, **kwargs)
            self.send(msg2send, recipient, silent=silent)
        summary = self._summarize_chat(
            summary_method,
            summary_args,
            recipient,
            cache=cache,
        )
        for agent in [self, recipient]:
            agent.client_cache = agent.previous_cache
            agent.previous_cache = None
        chat_result = ChatResult(
            chat_history=self.chat_messages[recipient],
            summary=summary,
            cost=gather_usage_summary([self, recipient]),
            human_input=self._human_input,
        )
        return chat_result

    async def a_initiate_chat(
        self,
        recipient: "ConversableAgent",
        clear_history: bool = True,
        silent: Optional[bool] = False,
        cache: Optional[AbstractCache] = None,
        max_turns: Optional[int] = None,
        summary_method: Optional[Union[str, Callable]] = DEFAULT_SUMMARY_METHOD,
        summary_args: Optional[dict] = {},
        message: Optional[Union[str, Callable]] = None,
        **kwargs,
    ) -> ChatResult:
        """(async) Initiate a chat with the recipient agent.

        Reset the consecutive auto reply counter.
        If `clear_history` is True, the chat history with the recipient agent will be cleared.
        `a_generate_init_message` is called to generate the initial message for the agent.

        Args: Please refer to `initiate_chat`.

        Returns:
            ChatResult: an ChatResult object.
        """
        _chat_info = locals().copy()
        _chat_info["sender"] = self
        consolidate_chat_info(_chat_info, uniform_sender=self)
        for agent in [self, recipient]:
            agent.previous_cache = agent.client_cache
            agent.client_cache = cache
        if isinstance(max_turns, int):
            self._prepare_chat(recipient, clear_history, reply_at_receive=False)
            for _ in range(max_turns):
                if _ == 0:
                    if isinstance(message, Callable):
                        msg2send = message(_chat_info["sender"], _chat_info["recipient"], kwargs)
                    else:
                        msg2send = await self.a_generate_init_message(message, **kwargs)
                else:
                    msg2send = await self.a_generate_reply(messages=self.chat_messages[recipient], sender=recipient)
                if msg2send is None:
                    break
                await self.a_send(msg2send, recipient, request_reply=True, silent=silent)
        else:
            self._prepare_chat(recipient, clear_history)
            if isinstance(message, Callable):
                msg2send = message(_chat_info["sender"], _chat_info["recipient"], kwargs)
            else:
                msg2send = await self.a_generate_init_message(message, **kwargs)
            await self.a_send(msg2send, recipient, silent=silent)
        summary = self._summarize_chat(
            summary_method,
            summary_args,
            recipient,
            cache=cache,
        )
        for agent in [self, recipient]:
            agent.client_cache = agent.previous_cache
            agent.previous_cache = None
        chat_result = ChatResult(
            chat_history=self.chat_messages[recipient],
            summary=summary,
            cost=gather_usage_summary([self, recipient]),
            human_input=self._human_input,
        )
        return chat_result

    def _summarize_chat(
        self,
        summary_method,
        summary_args,
        recipient: Optional[Agent] = None,
        cache: Optional[AbstractCache] = None,
    ) -> str:
        """Get a chat summary from an agent participating in a chat.

        Args:
            summary_method (str or callable): the summary_method to get the summary.
                The callable summary_method should take the recipient and sender agent in a chat as input and return a string of summary. E.g,
                ```python
                def my_summary_method(
                    sender: ConversableAgent,
                    recipient: ConversableAgent,
                    summary_args: dict,
                ):
                    return recipient.last_message(sender)["content"]
                ```
            summary_args (dict): a dictionary of arguments to be passed to the summary_method.
            recipient: the recipient agent in a chat.
            prompt (str): the prompt used to get a summary when summary_method is "reflection_with_llm".

        Returns:
            str: a chat summary from the agent.
        """
        summary = ""
        if summary_method is None:
            return summary
        if "cache" not in summary_args:
            summary_args["cache"] = cache
        if summary_method == "reflection_with_llm":
            summary_method = self._reflection_with_llm_as_summary
        elif summary_method == "last_msg":
            summary_method = self._last_msg_as_summary

        if isinstance(summary_method, Callable):
            summary = summary_method(self, recipient, summary_args)
        else:
            raise ValueError(
                "If not None, the summary_method must be a string from [`reflection_with_llm`, `last_msg`] or a callable."
            )
        return summary

    @staticmethod
    def _last_msg_as_summary(sender, recipient, summary_args) -> str:
        """Get a chat summary from the last message of the recipient."""
        summary = ""
        try:
            content = recipient.last_message(sender)["content"]
            if isinstance(content, str):
                summary = content.replace("TERMINATE", "")
            elif isinstance(content, list):
                # Remove the `TERMINATE` word in the content list.
                summary = "\n".join(
                    x["text"].replace("TERMINATE", "") for x in content if isinstance(x, dict) and "text" in x
                )
        except (IndexError, AttributeError) as e:
            warnings.warn(f"Cannot extract summary using last_msg: {e}. Using an empty str as summary.", UserWarning)
        return summary

    @staticmethod
    def _reflection_with_llm_as_summary(sender, recipient, summary_args):
        prompt = summary_args.get("summary_prompt")
        prompt = ConversableAgent.DEFAULT_SUMMARY_PROMPT if prompt is None else prompt
        if not isinstance(prompt, str):
            raise ValueError("The summary_prompt must be a string.")
        msg_list = recipient.chat_messages_for_summary(sender)
        agent = sender if recipient is None else recipient
        role = summary_args.get("summary_role", None)
        if role and not isinstance(role, str):
            raise ValueError("The summary_role in summary_arg must be a string.")
        try:
            summary = sender._reflection_with_llm(
                prompt, msg_list, llm_agent=agent, cache=summary_args.get("cache"), role=role
            )
        except BadRequestError as e:
            warnings.warn(
                f"Cannot extract summary using reflection_with_llm: {e}. Using an empty str as summary.", UserWarning
            )
            summary = ""
        return summary

    def _reflection_with_llm(
        self,
        prompt,
        messages,
        llm_agent: Optional[Agent] = None,
        cache: Optional[AbstractCache] = None,
        role: Union[str, None] = None,
    ) -> str:
        """Get a chat summary using reflection with an llm client based on the conversation history.

        Args:
            prompt (str): The prompt (in this method it is used as system prompt) used to get the summary.
            messages (list): The messages generated as part of a chat conversation.
            llm_agent: the agent with an llm client.
            cache (AbstractCache or None): the cache client to be used for this conversation.
            role (str): the role of the message, usually "system" or "user". Default is "system".
        """
        if not role:
            role = "system"

        system_msg = [
            {
                "role": role,
                "content": prompt,
            }
        ]

        messages = messages + system_msg
        if llm_agent and llm_agent.client is not None:
            llm_client = llm_agent.client
        elif self.client is not None:
            llm_client = self.client
        else:
            raise ValueError("No OpenAIWrapper client is found.")
        response = self._generate_oai_reply_from_client(llm_client=llm_client, messages=messages, cache=cache)
        return response

    def _check_chat_queue_for_sender(self, chat_queue: list[dict[str, Any]]) -> list[dict[str, Any]]:
        """Check the chat queue and add the "sender" key if it's missing.

        Args:
            chat_queue (List[Dict[str, Any]]): A list of dictionaries containing chat information.

        Returns:
            List[Dict[str, Any]]: A new list of dictionaries with the "sender" key added if it was missing.
        """
        chat_queue_with_sender = []
        for chat_info in chat_queue:
            if chat_info.get("sender") is None:
                chat_info["sender"] = self
            chat_queue_with_sender.append(chat_info)
        return chat_queue_with_sender

    def initiate_chats(self, chat_queue: list[dict[str, Any]]) -> list[ChatResult]:
        """(Experimental) Initiate chats with multiple agents.

        Args:
            chat_queue (List[Dict]): a list of dictionaries containing the information of the chats.
                Each dictionary should contain the input arguments for [`initiate_chat`](conversable_agent#initiate-chat)

        Returns: a list of ChatResult objects corresponding to the finished chats in the chat_queue.
        """
        _chat_queue = self._check_chat_queue_for_sender(chat_queue)
        self._finished_chats = initiate_chats(_chat_queue)
        return self._finished_chats

    async def a_initiate_chats(self, chat_queue: list[dict[str, Any]]) -> dict[int, ChatResult]:
        _chat_queue = self._check_chat_queue_for_sender(chat_queue)
        self._finished_chats = await a_initiate_chats(_chat_queue)
        return self._finished_chats

    def get_chat_results(self, chat_index: Optional[int] = None) -> Union[list[ChatResult], ChatResult]:
        """A summary from the finished chats of particular agents."""
        if chat_index is not None:
            return self._finished_chats[chat_index]
        else:
            return self._finished_chats

    def reset(self):
        """Reset the agent."""
        self.clear_history()
        self.reset_consecutive_auto_reply_counter()
        self.stop_reply_at_receive()
        if self.client is not None:
            self.client.clear_usage_summary()
        for reply_func_tuple in self._reply_func_list:
            if reply_func_tuple["reset_config"] is not None:
                reply_func_tuple["reset_config"](reply_func_tuple["config"])
            else:
                reply_func_tuple["config"] = copy.copy(reply_func_tuple["init_config"])

    def stop_reply_at_receive(self, sender: Optional[Agent] = None):
        """Reset the reply_at_receive of the sender."""
        if sender is None:
            self.reply_at_receive.clear()
        else:
            self.reply_at_receive[sender] = False

    def reset_consecutive_auto_reply_counter(self, sender: Optional[Agent] = None):
        """Reset the consecutive_auto_reply_counter of the sender."""
        if sender is None:
            self._consecutive_auto_reply_counter.clear()
        else:
            self._consecutive_auto_reply_counter[sender] = 0

    def clear_history(self, recipient: Optional[Agent] = None, nr_messages_to_preserve: Optional[int] = None):
        """Clear the chat history of the agent.

        Args:
            recipient: the agent with whom the chat history to clear. If None, clear the chat history with all agents.
            nr_messages_to_preserve: the number of newest messages to preserve in the chat history.
        """
        iostream = IOStream.get_default()
        if recipient is None:
            no_messages_preserved = 0
            if nr_messages_to_preserve:
                for key in self._oai_messages:
                    nr_messages_to_preserve_internal = nr_messages_to_preserve
                    # if breaking history between function call and function response, save function call message
                    # additionally, otherwise openai will return error
                    first_msg_to_save = self._oai_messages[key][-nr_messages_to_preserve_internal]
                    if "tool_responses" in first_msg_to_save:
                        nr_messages_to_preserve_internal += 1
                        # clear_conversable_agent_history.print_preserving_message(iostream.print)
                        no_messages_preserved += 1
                    # Remove messages from history except last `nr_messages_to_preserve` messages.
                    self._oai_messages[key] = self._oai_messages[key][-nr_messages_to_preserve_internal:]
                iostream.send(
                    ClearConversableAgentHistoryMessage(agent=self, no_messages_preserved=no_messages_preserved)
                )
            else:
                self._oai_messages.clear()
        else:
            self._oai_messages[recipient].clear()
            # clear_conversable_agent_history.print_warning(iostream.print)
            if nr_messages_to_preserve:
                iostream.send(ClearConversableAgentHistoryWarningMessage(recipient=self))

    def generate_oai_reply(
        self,
        messages: Optional[list[dict]] = None,
        sender: Optional[Agent] = None,
        config: Optional[OpenAIWrapper] = None,
    ) -> tuple[bool, Union[str, dict, None]]:
        """Generate a reply using autogen.oai."""
        client = self.client if config is None else config
        if client is None:
            return False, None
        if messages is None:
            messages = self._oai_messages[sender]
        extracted_response = self._generate_oai_reply_from_client(
            client, self._oai_system_message + messages, self.client_cache
        )
        return (False, None) if extracted_response is None else (True, extracted_response)

    def _generate_oai_reply_from_client(self, llm_client, messages, cache) -> Union[str, dict, None]:
        # unroll tool_responses
        all_messages = []
        for message in messages:
            tool_responses = message.get("tool_responses", [])
            if tool_responses:
                all_messages += tool_responses
                # tool role on the parent message means the content is just concatenation of all of the tool_responses
                if message.get("role") != "tool":
                    all_messages.append({key: message[key] for key in message if key != "tool_responses"})
            else:
                all_messages.append(message)

        # TODO: #1143 handle token limit exceeded error
        response = llm_client.create(
            context=messages[-1].pop("context", None),
            messages=all_messages,
            cache=cache,
            agent=self,
        )
        extracted_response = llm_client.extract_text_or_completion_object(response)[0]

        if extracted_response is None:
            warnings.warn(f"Extracted_response from {response} is None.", UserWarning)
            return None
        # ensure function and tool calls will be accepted when sent back to the LLM
        if not isinstance(extracted_response, str) and hasattr(extracted_response, "model_dump"):
            extracted_response = model_dump(extracted_response)
        if isinstance(extracted_response, dict):
            if extracted_response.get("function_call"):
                extracted_response["function_call"]["name"] = self._normalize_name(
                    extracted_response["function_call"]["name"]
                )
            for tool_call in extracted_response.get("tool_calls") or []:
                tool_call["function"]["name"] = self._normalize_name(tool_call["function"]["name"])
                # Remove id and type if they are not present.
                # This is to make the tool call object compatible with Mistral API.
                if tool_call.get("id") is None:
                    tool_call.pop("id")
                if tool_call.get("type") is None:
                    tool_call.pop("type")
        return extracted_response

    async def a_generate_oai_reply(
        self,
        messages: Optional[list[dict]] = None,
        sender: Optional[Agent] = None,
        config: Optional[Any] = None,
    ) -> tuple[bool, Union[str, dict, None]]:
        """Generate a reply using autogen.oai asynchronously."""
        iostream = IOStream.get_default()

        def _generate_oai_reply(
            self, iostream: IOStream, *args: Any, **kwargs: Any
        ) -> tuple[bool, Union[str, dict, None]]:
            with IOStream.set_default(iostream):
                return self.generate_oai_reply(*args, **kwargs)

        return await asyncio.get_event_loop().run_in_executor(
            None,
            functools.partial(
                _generate_oai_reply, self=self, iostream=iostream, messages=messages, sender=sender, config=config
            ),
        )

    def _generate_code_execution_reply_using_executor(
        self,
        messages: Optional[list[dict]] = None,
        sender: Optional[Agent] = None,
        config: Optional[Union[dict, Literal[False]]] = None,
    ):
        """Generate a reply using code executor."""
        iostream = IOStream.get_default()

        if config is not None:
            raise ValueError("config is not supported for _generate_code_execution_reply_using_executor.")
        if self._code_execution_config is False:
            return False, None
        if messages is None:
            messages = self._oai_messages[sender]
        last_n_messages = self._code_execution_config.get("last_n_messages", "auto")

        if not (isinstance(last_n_messages, (int, float)) and last_n_messages >= 0) and last_n_messages != "auto":
            raise ValueError("last_n_messages must be either a non-negative integer, or the string 'auto'.")

        num_messages_to_scan = last_n_messages
        if last_n_messages == "auto":
            # Find when the agent last spoke
            num_messages_to_scan = 0
            for message in reversed(messages):
                if "role" not in message or message["role"] != "user":
                    break
                else:
                    num_messages_to_scan += 1
        num_messages_to_scan = min(len(messages), num_messages_to_scan)
        messages_to_scan = messages[-num_messages_to_scan:]

        # iterate through the last n messages in reverse
        # if code blocks are found, execute the code blocks and return the output
        # if no code blocks are found, continue
        for message in reversed(messages_to_scan):
            if not message["content"]:
                continue
            code_blocks = self._code_executor.code_extractor.extract_code_blocks(message["content"])
            if len(code_blocks) == 0:
                continue

            iostream.send(GenerateCodeExecutionReplyMessage(code_blocks=code_blocks, sender=sender, recipient=self))

            # found code blocks, execute code.
            code_result = self._code_executor.execute_code_blocks(code_blocks)
            exitcode2str = "execution succeeded" if code_result.exit_code == 0 else "execution failed"
            return True, f"exitcode: {code_result.exit_code} ({exitcode2str})\nCode output: {code_result.output}"

        return False, None

    def generate_code_execution_reply(
        self,
        messages: Optional[list[dict]] = None,
        sender: Optional[Agent] = None,
        config: Optional[Union[dict, Literal[False]]] = None,
    ):
        """Generate a reply using code execution."""
        code_execution_config = config if config is not None else self._code_execution_config
        if code_execution_config is False:
            return False, None
        if messages is None:
            messages = self._oai_messages[sender]
        last_n_messages = code_execution_config.pop("last_n_messages", "auto")

        if not (isinstance(last_n_messages, (int, float)) and last_n_messages >= 0) and last_n_messages != "auto":
            raise ValueError("last_n_messages must be either a non-negative integer, or the string 'auto'.")

        messages_to_scan = last_n_messages
        if last_n_messages == "auto":
            # Find when the agent last spoke
            messages_to_scan = 0
            for i in range(len(messages)):
                message = messages[-(i + 1)]
                if "role" not in message or message["role"] != "user":
                    break
                else:
                    messages_to_scan += 1

        # iterate through the last n messages in reverse
        # if code blocks are found, execute the code blocks and return the output
        # if no code blocks are found, continue
        for i in range(min(len(messages), messages_to_scan)):
            message = messages[-(i + 1)]
            if not message["content"]:
                continue
            code_blocks = extract_code(message["content"])
            if len(code_blocks) == 1 and code_blocks[0][0] == UNKNOWN:
                continue

            # found code blocks, execute code and push "last_n_messages" back
            exitcode, logs = self.execute_code_blocks(code_blocks)
            code_execution_config["last_n_messages"] = last_n_messages
            exitcode2str = "execution succeeded" if exitcode == 0 else "execution failed"
            return True, f"exitcode: {exitcode} ({exitcode2str})\nCode output: {logs}"

        # no code blocks are found, push last_n_messages back and return.
        code_execution_config["last_n_messages"] = last_n_messages

        return False, None

    def generate_function_call_reply(
        self,
        messages: Optional[list[dict]] = None,
        sender: Optional[Agent] = None,
        config: Optional[Any] = None,
    ) -> tuple[bool, Union[dict, None]]:
        """Generate a reply using function call.

        "function_call" replaced by "tool_calls" as of [OpenAI API v1.1.0](https://github.com/openai/openai-python/releases/tag/v1.1.0)
        See https://platform.openai.com/docs/api-reference/chat/create#chat-create-functions
        """
        if config is None:
            config = self
        if messages is None:
            messages = self._oai_messages[sender]
        message = messages[-1]
        if message.get("function_call"):
            call_id = message.get("id", None)
            func_call = message["function_call"]
            func = self._function_map.get(func_call.get("name", None), None)
            if inspect.iscoroutinefunction(func):
                try:
                    # get the running loop if it was already created
                    loop = asyncio.get_running_loop()
                    close_loop = False
                except RuntimeError:
                    # create a loop if there is no running loop
                    loop = asyncio.new_event_loop()
                    close_loop = True

                _, func_return = loop.run_until_complete(self.a_execute_function(func_call, call_id=call_id))
                if close_loop:
                    loop.close()
            else:
                _, func_return = self.execute_function(message["function_call"], call_id=call_id)
            return True, func_return
        return False, None

    async def a_generate_function_call_reply(
        self,
        messages: Optional[list[dict]] = None,
        sender: Optional[Agent] = None,
        config: Optional[Any] = None,
    ) -> tuple[bool, Union[dict, None]]:
        """Generate a reply using async function call.

        "function_call" replaced by "tool_calls" as of [OpenAI API v1.1.0](https://github.com/openai/openai-python/releases/tag/v1.1.0)
        See https://platform.openai.com/docs/api-reference/chat/create#chat-create-functions
        """
        if config is None:
            config = self
        if messages is None:
            messages = self._oai_messages[sender]
        message = messages[-1]
        if "function_call" in message:
            call_id = message.get("id", None)
            func_call = message["function_call"]
            func_name = func_call.get("name", "")
            func = self._function_map.get(func_name, None)
            if func and inspect.iscoroutinefunction(func):
                _, func_return = await self.a_execute_function(func_call, call_id=call_id)
            else:
                _, func_return = self.execute_function(func_call, call_id=call_id)
            return True, func_return

        return False, None

    def _str_for_tool_response(self, tool_response):
        return str(tool_response.get("content", ""))

    def generate_tool_calls_reply(
        self,
        messages: Optional[list[dict]] = None,
        sender: Optional[Agent] = None,
        config: Optional[Any] = None,
    ) -> tuple[bool, Union[dict, None]]:
        """Generate a reply using tool call."""
        if config is None:
            config = self
        if messages is None:
            messages = self._oai_messages[sender]
        message = messages[-1]
        tool_returns = []
        for tool_call in message.get("tool_calls", []):
            function_call = tool_call.get("function", {})
            tool_call_id = tool_call.get("id", None)
            func = self._function_map.get(function_call.get("name", None), None)
            if inspect.iscoroutinefunction(func):
                try:
                    # get the running loop if it was already created
                    loop = asyncio.get_running_loop()
                    close_loop = False
                except RuntimeError:
                    # create a loop if there is no running loop
                    loop = asyncio.new_event_loop()
                    close_loop = True

                _, func_return = loop.run_until_complete(self.a_execute_function(function_call, call_id=tool_call_id))
                if close_loop:
                    loop.close()
            else:
                _, func_return = self.execute_function(function_call, call_id=tool_call_id)
            content = func_return.get("content", "")
            if content is None:
                content = ""

            if tool_call_id is not None:
                tool_call_response = {
                    "tool_call_id": tool_call_id,
                    "role": "tool",
                    "content": content,
                }
            else:
                # Do not include tool_call_id if it is not present.
                # This is to make the tool call object compatible with Mistral API.
                tool_call_response = {
                    "role": "tool",
                    "content": content,
                }
            tool_returns.append(tool_call_response)
        if tool_returns:
            return True, {
                "role": "tool",
                "tool_responses": tool_returns,
                "content": "\n\n".join([self._str_for_tool_response(tool_return) for tool_return in tool_returns]),
            }
        return False, None

    async def _a_execute_tool_call(self, tool_call):
        tool_call_id = tool_call["id"]
        function_call = tool_call.get("function", {})
        _, func_return = await self.a_execute_function(function_call, call_id=tool_call_id)
        return {
            "tool_call_id": tool_call_id,
            "role": "tool",
            "content": func_return.get("content", ""),
        }

    async def a_generate_tool_calls_reply(
        self,
        messages: Optional[list[dict]] = None,
        sender: Optional[Agent] = None,
        config: Optional[Any] = None,
    ) -> tuple[bool, Union[dict, None]]:
        """Generate a reply using async function call."""
        if config is None:
            config = self
        if messages is None:
            messages = self._oai_messages[sender]
        message = messages[-1]
        async_tool_calls = []
        for tool_call in message.get("tool_calls", []):
            async_tool_calls.append(self._a_execute_tool_call(tool_call))
        if async_tool_calls:
            tool_returns = await asyncio.gather(*async_tool_calls)
            return True, {
                "role": "tool",
                "tool_responses": tool_returns,
                "content": "\n\n".join([self._str_for_tool_response(tool_return) for tool_return in tool_returns]),
            }

        return False, None

    def check_termination_and_human_reply(
        self,
        messages: Optional[list[dict]] = None,
        sender: Optional[Agent] = None,
        config: Optional[Any] = None,
    ) -> tuple[bool, Union[str, None]]:
        """Check if the conversation should be terminated, and if human reply is provided.

        This method checks for conditions that require the conversation to be terminated, such as reaching
        a maximum number of consecutive auto-replies or encountering a termination message. Additionally,
        it prompts for and processes human input based on the configured human input mode, which can be
        'ALWAYS', 'NEVER', or 'TERMINATE'. The method also manages the consecutive auto-reply counter
        for the conversation and prints relevant messages based on the human input received.

        Args:
            - messages (Optional[List[Dict]]): A list of message dictionaries, representing the conversation history.
            - sender (Optional[Agent]): The agent object representing the sender of the message.
            - config (Optional[Any]): Configuration object, defaults to the current instance if not provided.

        Returns:
            - Tuple[bool, Union[str, Dict, None]]: A tuple containing a boolean indicating if the conversation
            should be terminated, and a human reply which can be a string, a dictionary, or None.
        """
        iostream = IOStream.get_default()

        if config is None:
            config = self
        if messages is None:
            messages = self._oai_messages[sender] if sender else []
        message = messages[-1]
        reply = ""
        no_human_input_msg = ""
        sender_name = "the sender" if sender is None else sender.name
        if self.human_input_mode == "ALWAYS":
            reply = self.get_human_input(
                f"Replying as {self.name}. Provide feedback to {sender_name}. Press enter to skip and use auto-reply, or type 'exit' to end the conversation: "
            )
            no_human_input_msg = "NO HUMAN INPUT RECEIVED." if not reply else ""
            # if the human input is empty, and the message is a termination message, then we will terminate the conversation
            reply = reply if reply or not self._is_termination_msg(message) else "exit"
        else:
            if self._consecutive_auto_reply_counter[sender] >= self._max_consecutive_auto_reply_dict[sender]:
                if self.human_input_mode == "NEVER":
                    reply = "exit"
                else:
                    # self.human_input_mode == "TERMINATE":
                    terminate = self._is_termination_msg(message)
                    reply = self.get_human_input(
                        f"Please give feedback to {sender_name}. Press enter or type 'exit' to stop the conversation: "
                        if terminate
                        else f"Please give feedback to {sender_name}. Press enter to skip and use auto-reply, or type 'exit' to stop the conversation: "
                    )
                    no_human_input_msg = "NO HUMAN INPUT RECEIVED." if not reply else ""
                    # if the human input is empty, and the message is a termination message, then we will terminate the conversation
                    reply = reply if reply or not terminate else "exit"
            elif self._is_termination_msg(message):
                if self.human_input_mode == "NEVER":
                    reply = "exit"
                else:
                    # self.human_input_mode == "TERMINATE":
                    reply = self.get_human_input(
                        f"Please give feedback to {sender_name}. Press enter or type 'exit' to stop the conversation: "
                    )
                    no_human_input_msg = "NO HUMAN INPUT RECEIVED." if not reply else ""
                    # if the human input is empty, and the message is a termination message, then we will terminate the conversation
                    reply = reply or "exit"

        # print the no_human_input_msg
        if no_human_input_msg:
            iostream.send(
                TerminationAndHumanReplyMessage(no_human_input_msg=no_human_input_msg, sender=sender, recipient=self)
            )

        # stop the conversation
        if reply == "exit":
            # reset the consecutive_auto_reply_counter
            self._consecutive_auto_reply_counter[sender] = 0
            return True, None

        # send the human reply
        if reply or self._max_consecutive_auto_reply_dict[sender] == 0:
            # reset the consecutive_auto_reply_counter
            self._consecutive_auto_reply_counter[sender] = 0
            # User provided a custom response, return function and tool failures indicating user interruption
            tool_returns = []
            if message.get("function_call", False):
                tool_returns.append(
                    {
                        "role": "function",
                        "name": message["function_call"].get("name", ""),
                        "content": "USER INTERRUPTED",
                    }
                )

            if message.get("tool_calls", False):
                tool_returns.extend(
                    [
                        {"role": "tool", "tool_call_id": tool_call.get("id", ""), "content": "USER INTERRUPTED"}
                        for tool_call in message["tool_calls"]
                    ]
                )

            response = {"role": "user", "content": reply}
            if tool_returns:
                response["tool_responses"] = tool_returns

            return True, response

        # increment the consecutive_auto_reply_counter
        self._consecutive_auto_reply_counter[sender] += 1
        if self.human_input_mode != "NEVER":
            iostream.send(UsingAutoReplyMessage(human_input_mode=self.human_input_mode, sender=sender, recipient=self))

        return False, None

    async def a_check_termination_and_human_reply(
        self,
        messages: Optional[list[dict]] = None,
        sender: Optional[Agent] = None,
        config: Optional[Any] = None,
    ) -> tuple[bool, Union[str, None]]:
        """(async) Check if the conversation should be terminated, and if human reply is provided.

        This method checks for conditions that require the conversation to be terminated, such as reaching
        a maximum number of consecutive auto-replies or encountering a termination message. Additionally,
        it prompts for and processes human input based on the configured human input mode, which can be
        'ALWAYS', 'NEVER', or 'TERMINATE'. The method also manages the consecutive auto-reply counter
        for the conversation and prints relevant messages based on the human input received.

        Args:
            - messages (Optional[List[Dict]]): A list of message dictionaries, representing the conversation history.
            - sender (Optional[Agent]): The agent object representing the sender of the message.
            - config (Optional[Any]): Configuration object, defaults to the current instance if not provided.

        Returns:
            - Tuple[bool, Union[str, Dict, None]]: A tuple containing a boolean indicating if the conversation
            should be terminated, and a human reply which can be a string, a dictionary, or None.
        """
        iostream = IOStream.get_default()

        if config is None:
            config = self
        if messages is None:
            messages = self._oai_messages[sender] if sender else []
        message = messages[-1] if messages else {}
        reply = ""
        no_human_input_msg = ""
        sender_name = "the sender" if sender is None else sender.name
        if self.human_input_mode == "ALWAYS":
            reply = await self.a_get_human_input(
                f"Replying as {self.name}. Provide feedback to {sender_name}. Press enter to skip and use auto-reply, or type 'exit' to end the conversation: "
            )
            no_human_input_msg = "NO HUMAN INPUT RECEIVED." if not reply else ""
            # if the human input is empty, and the message is a termination message, then we will terminate the conversation
            reply = reply if reply or not self._is_termination_msg(message) else "exit"
        else:
            if self._consecutive_auto_reply_counter[sender] >= self._max_consecutive_auto_reply_dict[sender]:
                if self.human_input_mode == "NEVER":
                    reply = "exit"
                else:
                    # self.human_input_mode == "TERMINATE":
                    terminate = self._is_termination_msg(message)
                    reply = await self.a_get_human_input(
                        f"Please give feedback to {sender_name}. Press enter or type 'exit' to stop the conversation: "
                        if terminate
                        else f"Please give feedback to {sender_name}. Press enter to skip and use auto-reply, or type 'exit' to stop the conversation: "
                    )
                    no_human_input_msg = "NO HUMAN INPUT RECEIVED." if not reply else ""
                    # if the human input is empty, and the message is a termination message, then we will terminate the conversation
                    reply = reply if reply or not terminate else "exit"
            elif self._is_termination_msg(message):
                if self.human_input_mode == "NEVER":
                    reply = "exit"
                else:
                    # self.human_input_mode == "TERMINATE":
                    reply = await self.a_get_human_input(
                        f"Please give feedback to {sender_name}. Press enter or type 'exit' to stop the conversation: "
                    )
                    no_human_input_msg = "NO HUMAN INPUT RECEIVED." if not reply else ""
                    # if the human input is empty, and the message is a termination message, then we will terminate the conversation
                    reply = reply or "exit"

        # print the no_human_input_msg
        if no_human_input_msg:
            iostream.send(
                TerminationAndHumanReplyMessage(no_human_input_msg=no_human_input_msg, sender=sender, recipient=self)
            )

        # stop the conversation
        if reply == "exit":
            # reset the consecutive_auto_reply_counter
            self._consecutive_auto_reply_counter[sender] = 0
            return True, None

        # send the human reply
        if reply or self._max_consecutive_auto_reply_dict[sender] == 0:
            # User provided a custom response, return function and tool results indicating user interruption
            # reset the consecutive_auto_reply_counter
            self._consecutive_auto_reply_counter[sender] = 0
            tool_returns = []
            if message.get("function_call", False):
                tool_returns.append(
                    {
                        "role": "function",
                        "name": message["function_call"].get("name", ""),
                        "content": "USER INTERRUPTED",
                    }
                )

            if message.get("tool_calls", False):
                tool_returns.extend(
                    [
                        {"role": "tool", "tool_call_id": tool_call.get("id", ""), "content": "USER INTERRUPTED"}
                        for tool_call in message["tool_calls"]
                    ]
                )

            response = {"role": "user", "content": reply}
            if tool_returns:
                response["tool_responses"] = tool_returns

            return True, response

        # increment the consecutive_auto_reply_counter
        self._consecutive_auto_reply_counter[sender] += 1
        if self.human_input_mode != "NEVER":
            iostream.send(UsingAutoReplyMessage(human_input_mode=self.human_input_mode, sender=sender, recipient=self))

        return False, None

    def generate_reply(
        self,
        messages: Optional[list[dict[str, Any]]] = None,
        sender: Optional["Agent"] = None,
        **kwargs: Any,
    ) -> Union[str, dict, None]:
        """Reply based on the conversation history and the sender.

        Either messages or sender must be provided.
        Register a reply_func with `None` as one trigger for it to be activated when `messages` is non-empty and `sender` is `None`.
        Use registered auto reply functions to generate replies.
        By default, the following functions are checked in order:
        1. check_termination_and_human_reply
        2. generate_function_call_reply (deprecated in favor of tool_calls)
        3. generate_tool_calls_reply
        4. generate_code_execution_reply
        5. generate_oai_reply
        Every function returns a tuple (final, reply).
        When a function returns final=False, the next function will be checked.
        So by default, termination and human reply will be checked first.
        If not terminating and human reply is skipped, execute function or code and return the result.
        AI replies are generated only when no code execution is performed.

        Args:
            messages: a list of messages in the conversation history.
            sender: sender of an Agent instance.

        Additional keyword arguments:
            exclude (List[Callable]): a list of reply functions to be excluded.

        Returns:
            str or dict or None: reply. None if no reply is generated.
        """
        if all((messages is None, sender is None)):
            error_msg = f"Either {messages=} or {sender=} must be provided."
            logger.error(error_msg)
            raise AssertionError(error_msg)

        if messages is None:
            messages = self._oai_messages[sender]

        # Call the hookable method that gives registered hooks a chance to update agent state, used for their context variables.
        self.update_agent_state_before_reply(messages)

        # Call the hookable method that gives registered hooks a chance to process the last message.
        # Message modifications do not affect the incoming messages or self._oai_messages.
        messages = self.process_last_received_message(messages)

        # Call the hookable method that gives registered hooks a chance to process all messages.
        # Message modifications do not affect the incoming messages or self._oai_messages.
        messages = self.process_all_messages_before_reply(messages)

        for reply_func_tuple in self._reply_func_list:
            reply_func = reply_func_tuple["reply_func"]
            if "exclude" in kwargs and reply_func in kwargs["exclude"]:
                continue
            if inspect.iscoroutinefunction(reply_func):
                continue
            if self._match_trigger(reply_func_tuple["trigger"], sender):
                final, reply = reply_func(self, messages=messages, sender=sender, config=reply_func_tuple["config"])
                if logging_enabled():
                    log_event(
                        self,
                        "reply_func_executed",
                        reply_func_module=reply_func.__module__,
                        reply_func_name=reply_func.__name__,
                        final=final,
                        reply=reply,
                    )
                if final:
                    return reply
        return self._default_auto_reply

    async def a_generate_reply(
        self,
        messages: Optional[list[dict[str, Any]]] = None,
        sender: Optional["Agent"] = None,
        **kwargs: Any,
    ) -> Union[str, dict[str, Any], None]:
        """(async) Reply based on the conversation history and the sender.

        Either messages or sender must be provided.
        Register a reply_func with `None` as one trigger for it to be activated when `messages` is non-empty and `sender` is `None`.
        Use registered auto reply functions to generate replies.
        By default, the following functions are checked in order:
        1. check_termination_and_human_reply
        2. generate_function_call_reply
        3. generate_tool_calls_reply
        4. generate_code_execution_reply
        5. generate_oai_reply
        Every function returns a tuple (final, reply).
        When a function returns final=False, the next function will be checked.
        So by default, termination and human reply will be checked first.
        If not terminating and human reply is skipped, execute function or code and return the result.
        AI replies are generated only when no code execution is performed.

        Args:
            messages: a list of messages in the conversation history.
            sender: sender of an Agent instance.

        Additional keyword arguments:
            exclude (List[Callable]): a list of reply functions to be excluded.

        Returns:
            str or dict or None: reply. None if no reply is generated.
        """
        if all((messages is None, sender is None)):
            error_msg = f"Either {messages=} or {sender=} must be provided."
            logger.error(error_msg)
            raise AssertionError(error_msg)

        if messages is None:
            messages = self._oai_messages[sender]

        # Call the hookable method that gives registered hooks a chance to update agent state, used for their context variables.
        self.update_agent_state_before_reply(messages)

        # Call the hookable method that gives registered hooks a chance to process all messages.
        # Message modifications do not affect the incoming messages or self._oai_messages.
        messages = self.process_all_messages_before_reply(messages)

        # Call the hookable method that gives registered hooks a chance to process the last message.
        # Message modifications do not affect the incoming messages or self._oai_messages.
        messages = self.process_last_received_message(messages)

        for reply_func_tuple in self._reply_func_list:
            reply_func = reply_func_tuple["reply_func"]
            if "exclude" in kwargs and reply_func in kwargs["exclude"]:
                continue

            if self._match_trigger(reply_func_tuple["trigger"], sender):
                if inspect.iscoroutinefunction(reply_func):
                    final, reply = await reply_func(
                        self, messages=messages, sender=sender, config=reply_func_tuple["config"]
                    )
                else:
                    final, reply = reply_func(self, messages=messages, sender=sender, config=reply_func_tuple["config"])
                if final:
                    return reply
        return self._default_auto_reply

    def _match_trigger(self, trigger: Union[None, str, type, Agent, Callable, list], sender: Optional[Agent]) -> bool:
        """Check if the sender matches the trigger.

        Args:
            - trigger (Union[None, str, type, Agent, Callable, List]): The condition to match against the sender.
            Can be `None`, string, type, `Agent` instance, callable, or a list of these.
            - sender (Agent): The sender object or type to be matched against the trigger.

        Returns:
            - bool: Returns `True` if the sender matches the trigger, otherwise `False`.

        Raises:
            - ValueError: If the trigger type is unsupported.
        """
        if trigger is None:
            return sender is None
        elif isinstance(trigger, str):
            if sender is None:
                raise SenderRequired()
            return trigger == sender.name
        elif isinstance(trigger, type):
            return isinstance(sender, trigger)
        elif isinstance(trigger, Agent):
            # return True if the sender is the same type (class) as the trigger
            return trigger == sender
        elif isinstance(trigger, Callable):
            rst = trigger(sender)
            assert isinstance(rst, bool), f"trigger {trigger} must return a boolean value."
            return rst
        elif isinstance(trigger, list):
            return any(self._match_trigger(t, sender) for t in trigger)
        else:
            raise ValueError(f"Unsupported trigger type: {type(trigger)}")

    def get_human_input(self, prompt: str) -> str:
        """Get human input.

        Override this method to customize the way to get human input.

        Args:
            prompt (str): prompt for the human input.

        Returns:
            str: human input.
        """
        iostream = IOStream.get_default()

        reply = iostream.input(prompt)
        self._human_input.append(reply)
        return reply

    async def a_get_human_input(self, prompt: str) -> str:
        """(Async) Get human input.

        Override this method to customize the way to get human input.

        Args:
            prompt (str): prompt for the human input.

        Returns:
            str: human input.
        """
        loop = asyncio.get_running_loop()
        reply = await loop.run_in_executor(None, functools.partial(self.get_human_input, prompt))
        return reply

    def run_code(self, code, **kwargs):
        """Run the code and return the result.

        Override this function to modify the way to run the code.

        Args:
            code (str): the code to be executed.
            **kwargs: other keyword arguments.

        Returns:
            A tuple of (exitcode, logs, image).
            exitcode (int): the exit code of the code execution.
            logs (str): the logs of the code execution.
            image (str or None): the docker image used for the code execution.
        """
        return execute_code(code, **kwargs)

    def execute_code_blocks(self, code_blocks):
        """Execute the code blocks and return the result."""
        iostream = IOStream.get_default()

        logs_all = ""
        for i, code_block in enumerate(code_blocks):
            lang, code = code_block
            if not lang:
                lang = infer_lang(code)

            iostream.send(ExecuteCodeBlockMessage(code=code, language=lang, code_block_count=i, recipient=self))

            if lang in ["bash", "shell", "sh"]:
                exitcode, logs, image = self.run_code(code, lang=lang, **self._code_execution_config)
            elif lang in PYTHON_VARIANTS:
                if code.startswith("# filename: "):
                    filename = code[11 : code.find("\n")].strip()
                else:
                    filename = None
                exitcode, logs, image = self.run_code(
                    code,
                    lang="python",
                    filename=filename,
                    **self._code_execution_config,
                )
            else:
                # In case the language is not supported, we return an error message.
                exitcode, logs, image = (
                    1,
                    f"unknown language {lang}",
                    None,
                )
                # raise NotImplementedError
            if image is not None:
                self._code_execution_config["use_docker"] = image
            logs_all += "\n" + logs
            if exitcode != 0:
                return exitcode, logs_all
        return exitcode, logs_all

    @staticmethod
    def _format_json_str(jstr):
        """Remove newlines outside of quotes, and handle JSON escape sequences.

        1. this function removes the newline in the query outside of quotes otherwise json.loads(s) will fail.
            Ex 1:
            "{\n"tool": "python",\n"query": "print('hello')\nprint('world')"\n}" -> "{"tool": "python","query": "print('hello')\nprint('world')"}"
            Ex 2:
            "{\n  \"location\": \"Boston, MA\"\n}" -> "{"location": "Boston, MA"}"

        2. this function also handles JSON escape sequences inside quotes.
            Ex 1:
            '{"args": "a\na\na\ta"}' -> '{"args": "a\\na\\na\\ta"}'
        """
        result = []
        inside_quotes = False
        last_char = " "
        for char in jstr:
            if last_char != "\\" and char == '"':
                inside_quotes = not inside_quotes
            last_char = char
            if not inside_quotes and char == "\n":
                continue
            if inside_quotes and char == "\n":
                char = "\\n"
            if inside_quotes and char == "\t":
                char = "\\t"
            result.append(char)
        return "".join(result)

    def execute_function(
        self, func_call, call_id: Optional[str] = None, verbose: bool = False
    ) -> tuple[bool, dict[str, Any]]:
        """Execute a function call and return the result.

        Override this function to modify the way to execute function and tool calls.

        Args:
            func_call: a dictionary extracted from openai message at "function_call" or "tool_calls" with keys "name" and "arguments".
            call_id: a string to identify the tool call.

        Returns:
            A tuple of (is_exec_success, result_dict).
            is_exec_success (boolean): whether the execution is successful.
            result_dict: a dictionary with keys "name", "role", and "content". Value of "role" is "function".

        "function_call" deprecated as of [OpenAI API v1.1.0](https://github.com/openai/openai-python/releases/tag/v1.1.0)
        See https://platform.openai.com/docs/api-reference/chat/create#chat-create-function_call
        """
        iostream = IOStream.get_default()

        func_name = func_call.get("name", "")
        func = self._function_map.get(func_name, None)

        is_exec_success = False
        if func is not None:
            # Extract arguments from a json-like string and put it into a dict.
            input_string = self._format_json_str(func_call.get("arguments", "{}"))
            try:
                arguments = json.loads(input_string)
            except json.JSONDecodeError as e:
                arguments = None
                content = f"Error: {e}\n The argument must be in JSON format."

            # Try to execute the function
            if arguments is not None:
                iostream.send(
                    ExecuteFunctionMessage(func_name=func_name, call_id=call_id, arguments=arguments, recipient=self)
                )
                try:
                    content = func(**arguments)
                    is_exec_success = True
                except Exception as e:
                    content = f"Error: {e}"
        else:
            arguments = {}
            content = f"Error: Function {func_name} not found."

        if verbose:
            iostream.send(
                ExecutedFunctionMessage(
                    func_name=func_name, call_id=call_id, arguments=arguments, content=content, recipient=self
                )
            )

        return is_exec_success, {
            "name": func_name,
            "role": "function",
            "content": content,
        }

    async def a_execute_function(
        self, func_call, call_id: Optional[str] = None, verbose: bool = False
    ) -> tuple[bool, dict[str, Any]]:
        """Execute an async function call and return the result.

        Override this function to modify the way async functions and tools are executed.

        Args:
            func_call: a dictionary extracted from openai message at key "function_call" or "tool_calls" with keys "name" and "arguments".
            call_id: a string to identify the tool call.

        Returns:
            A tuple of (is_exec_success, result_dict).
            is_exec_success (boolean): whether the execution is successful.
            result_dict: a dictionary with keys "name", "role", and "content". Value of "role" is "function".

        "function_call" deprecated as of [OpenAI API v1.1.0](https://github.com/openai/openai-python/releases/tag/v1.1.0)
        See https://platform.openai.com/docs/api-reference/chat/create#chat-create-function_call
        """
        iostream = IOStream.get_default()

        func_name = func_call.get("name", "")
        func = self._function_map.get(func_name, None)

        is_exec_success = False
        if func is not None:
            # Extract arguments from a json-like string and put it into a dict.
            input_string = self._format_json_str(func_call.get("arguments", "{}"))
            try:
                arguments = json.loads(input_string)
            except json.JSONDecodeError as e:
                arguments = None
                content = f"Error: {e}\n The argument must be in JSON format."

            # Try to execute the function
            if arguments is not None:
                iostream.send(
                    ExecuteFunctionMessage(func_name=func_name, call_id=call_id, arguments=arguments, recipient=self)
                )
                try:
                    if inspect.iscoroutinefunction(func):
                        content = await func(**arguments)
                    else:
                        # Fallback to sync function if the function is not async
                        content = func(**arguments)
                    is_exec_success = True
                except Exception as e:
                    content = f"Error: {e}"
        else:
            arguments = {}
            content = f"Error: Function {func_name} not found."

        if verbose:
            iostream.send(
                ExecutedFunctionMessage(
                    func_name=func_name, call_id=call_id, arguments=arguments, content=content, recipient=self
                )
            )

        return is_exec_success, {
            "name": func_name,
            "role": "function",
            "content": content,
        }

    def generate_init_message(self, message: Union[dict, str, None], **kwargs) -> Union[str, dict]:
        """Generate the initial message for the agent.
        If message is None, input() will be called to get the initial message.

        Args:
            message (str or None): the message to be processed.
            **kwargs: any additional information. It has the following reserved fields:
                "carryover": a string or a list of string to specify the carryover information to be passed to this chat. It can be a string or a list of string.
                    If provided, we will combine this carryover with the "message" content when generating the initial chat
                    message.

        Returns:
            str or dict: the processed message.
        """
        if message is None:
            message = self.get_human_input(">")

        return self._handle_carryover(message, kwargs)

    def _handle_carryover(self, message: Union[str, dict], kwargs: dict) -> Union[str, dict]:
        if not kwargs.get("carryover"):
            return message

        if isinstance(message, str):
            return self._process_carryover(message, kwargs)

        elif isinstance(message, dict):
            if isinstance(message.get("content"), str):
                # Makes sure the original message is not mutated
                message = message.copy()
                message["content"] = self._process_carryover(message["content"], kwargs)
            elif isinstance(message.get("content"), list):
                # Makes sure the original message is not mutated
                message = message.copy()
                message["content"] = self._process_multimodal_carryover(message["content"], kwargs)
        else:
            raise InvalidCarryOverType("Carryover should be a string or a list of strings.")

        return message

    def _process_carryover(self, content: str, kwargs: dict) -> str:
        # Makes sure there's a carryover
        if not kwargs.get("carryover"):
            return content

        # if carryover is string
        if isinstance(kwargs["carryover"], str):
            content += "\nContext: \n" + kwargs["carryover"]
        elif isinstance(kwargs["carryover"], list):
            content += "\nContext: \n" + ("\n").join([_post_process_carryover_item(t) for t in kwargs["carryover"]])
        else:
            raise InvalidCarryOverType(
                "Carryover should be a string or a list of strings. Not adding carryover to the message."
            )
        return content

    def _process_multimodal_carryover(self, content: list[dict], kwargs: dict) -> list[dict]:
        """Prepends the context to a multimodal message."""
        # Makes sure there's a carryover
        if not kwargs.get("carryover"):
            return content

        return [{"type": "text", "text": self._process_carryover("", kwargs)}] + content

    async def a_generate_init_message(self, message: Union[dict, str, None], **kwargs) -> Union[str, dict]:
        """Generate the initial message for the agent.
        If message is None, input() will be called to get the initial message.

        Args:
            Please refer to `generate_init_message` for the description of the arguments.

        Returns:
            str or dict: the processed message.
        """
        if message is None:
            message = await self.a_get_human_input(">")

        return self._handle_carryover(message, kwargs)

    def register_function(self, function_map: dict[str, Union[Callable, None]]):
        """Register functions to the agent.

        Args:
            function_map: a dictionary mapping function names to functions. if function_map[name] is None, the function will be removed from the function_map.
        """
        for name, func in function_map.items():
            self._assert_valid_name(name)
            if func is None and name not in self._function_map.keys():
                warnings.warn(f"The function {name} to remove doesn't exist", name)
            if name in self._function_map:
                warnings.warn(f"Function '{name}' is being overridden.", UserWarning)
        self._function_map.update(function_map)
        self._function_map = {k: v for k, v in self._function_map.items() if v is not None}

    def update_function_signature(self, func_sig: Union[str, dict], is_remove: None):
        """Update a function_signature in the LLM configuration for function_call.

        Args:
            func_sig (str or dict): description/name of the function to update/remove to the model. See: https://platform.openai.com/docs/api-reference/chat/create#chat/create-functions
            is_remove: whether removing the function from llm_config with name 'func_sig'

        Deprecated as of [OpenAI API v1.1.0](https://github.com/openai/openai-python/releases/tag/v1.1.0)
        See https://platform.openai.com/docs/api-reference/chat/create#chat-create-function_call
        """
        if not isinstance(self.llm_config, dict):
            error_msg = "To update a function signature, agent must have an llm_config"
            logger.error(error_msg)
            raise AssertionError(error_msg)

        if is_remove:
            if "functions" not in self.llm_config.keys():
                error_msg = f"The agent config doesn't have function {func_sig}."
                logger.error(error_msg)
                raise AssertionError(error_msg)
            else:
                self.llm_config["functions"] = [
                    func for func in self.llm_config["functions"] if func["name"] != func_sig
                ]
        else:
            if not isinstance(func_sig, dict):
                raise ValueError(
                    f"The function signature must be of the type dict. Received function signature type {type(func_sig)}"
                )
            if "name" not in func_sig:
                raise ValueError(f"The function signature must have a 'name' key. Received: {func_sig}")
            self._assert_valid_name(func_sig["name"]), func_sig
            if "functions" in self.llm_config.keys():
                if any(func["name"] == func_sig["name"] for func in self.llm_config["functions"]):
                    warnings.warn(f"Function '{func_sig['name']}' is being overridden.", UserWarning)

                self.llm_config["functions"] = [
                    func for func in self.llm_config["functions"] if func.get("name") != func_sig["name"]
                ] + [func_sig]
            else:
                self.llm_config["functions"] = [func_sig]

        if len(self.llm_config["functions"]) == 0:
            del self.llm_config["functions"]

        self.client = OpenAIWrapper(**self.llm_config)

    def update_tool_signature(self, tool_sig: Union[str, dict], is_remove: bool):
        """Update a tool_signature in the LLM configuration for tool_call.

        Args:
            tool_sig (str or dict): description/name of the tool to update/remove to the model. See: https://platform.openai.com/docs/api-reference/chat/create#chat-create-tools
            is_remove: whether removing the tool from llm_config with name 'tool_sig'
        """
        if not self.llm_config:
            error_msg = "To update a tool signature, agent must have an llm_config"
            logger.error(error_msg)
            raise AssertionError(error_msg)

        if is_remove:
            if "tools" not in self.llm_config.keys():
                error_msg = f"The agent config doesn't have tool {tool_sig}."
                logger.error(error_msg)
                raise AssertionError(error_msg)
            else:
                self.llm_config["tools"] = [
                    tool for tool in self.llm_config["tools"] if tool["function"]["name"] != tool_sig
                ]
        else:
            if not isinstance(tool_sig, dict):
                raise ValueError(
                    f"The tool signature must be of the type dict. Received tool signature type {type(tool_sig)}"
                )
            self._assert_valid_name(tool_sig["function"]["name"])
            if "tools" in self.llm_config:
                if any(tool["function"]["name"] == tool_sig["function"]["name"] for tool in self.llm_config["tools"]):
                    warnings.warn(f"Function '{tool_sig['function']['name']}' is being overridden.", UserWarning)
                self.llm_config["tools"] = [
                    tool
                    for tool in self.llm_config["tools"]
                    if tool.get("function", {}).get("name") != tool_sig["function"]["name"]
                ] + [tool_sig]
            else:
                self.llm_config["tools"] = [tool_sig]

        if len(self.llm_config["tools"]) == 0:
            del self.llm_config["tools"]

        self.client = OpenAIWrapper(**self.llm_config)

    def can_execute_function(self, name: Union[list[str], str]) -> bool:
        """Whether the agent can execute the function."""
        names = name if isinstance(name, list) else [name]
        return all([n in self._function_map for n in names])

    @property
    def function_map(self) -> dict[str, Callable]:
        """Return the function map."""
        return self._function_map

    def _wrap_function(self, func: F, inject_params: dict[str, Any] = {}) -> F:
        """Wrap the function inject chat context parameters and to dump the return value to json.

        Handles both sync and async functions.

        Args:
            func: the function to be wrapped.
            inject_params: the chat context parameters which will be passed to the function.

        Returns:
            The wrapped function.
        """

        @load_basemodels_if_needed
        @functools.wraps(func)
        def _wrapped_func(*args, **kwargs):
            retval = func(*args, **kwargs, **inject_params)
            if logging_enabled():
                log_function_use(self, func, kwargs, retval)
            return serialize_to_str(retval)

        @load_basemodels_if_needed
        @functools.wraps(func)
        async def _a_wrapped_func(*args, **kwargs):
            retval = await func(*args, **kwargs, **inject_params)
            if logging_enabled():
                log_function_use(self, func, kwargs, retval)
            return serialize_to_str(retval)

        wrapped_func = _a_wrapped_func if inspect.iscoroutinefunction(func) else _wrapped_func

        # needed for testing
        wrapped_func._origin = func

        return wrapped_func

    def register_for_llm(
        self,
        *,
        name: Optional[str] = None,
        description: Optional[str] = None,
        api_style: Literal["function", "tool"] = "tool",
    ) -> Callable[[Union[F, Tool]], Tool]:
        """Decorator factory for registering a function to be used by an agent.

        It's return value is used to decorate a function to be registered to the agent. The function uses type hints to
        specify the arguments and return type. The function name is used as the default name for the function,
        but a custom name can be provided. The function description is used to describe the function in the
        agent's configuration.

        Args:
            name (optional(str)): name of the function. If None, the function name will be used (default: None).
            description (optional(str)): description of the function (default: None). It is mandatory
                for the initial decorator, but the following ones can omit it.
            api_style: (literal): the API style for function call.
                For Azure OpenAI API, use version 2023-12-01-preview or later.
                `"function"` style will be deprecated. For earlier version use
                `"function"` if `"tool"` doesn't work.
                See [Azure OpenAI documentation](https://learn.microsoft.com/en-us/azure/ai-services/openai/how-to/function-calling?tabs=python) for details.

        Returns:
            The decorator for registering a function to be used by an agent.

        Examples:
            ```
            @user_proxy.register_for_execution()
            @agent2.register_for_llm()
            @agent1.register_for_llm(description="This is a very useful function")
            def my_function(a: Annotated[str, "description of a parameter"] = "a", b: int, c=3.14) -> str:
                 return a + str(b * c)
            ```

            For Azure OpenAI versions prior to 2023-12-01-preview, set `api_style`
            to `"function"` if `"tool"` doesn't work:
            ```
            @agent2.register_for_llm(api_style="function")
            def my_function(a: Annotated[str, "description of a parameter"] = "a", b: int, c=3.14) -> str:
                 return a + str(b * c)
            ```

        """

        def _decorator(func_or_tool: Union[F, Tool]) -> Tool:
            """Decorator for registering a function to be used by an agent.

            Args:
                func: the function to be registered.

            Returns:
                The function to be registered, with the _description attribute set to the function description.

            Raises:
                ValueError: if the function description is not provided and not propagated by a previous decorator.
                RuntimeError: if the LLM config is not set up before registering a function.

            """
            tool = Tool(func_or_tool=func_or_tool, name=name, description=description)

            self._register_for_llm(tool, api_style)

            return tool

        return _decorator

    def _register_for_llm(self, tool: Tool, api_style: Literal["tool", "function"]) -> None:
        # register the function to the agent if there is LLM config, raise an exception otherwise
        if self.llm_config is None:
            raise RuntimeError("LLM config must be setup before registering a function for LLM.")

        if api_style == "function":
            self.update_function_signature(tool.function_schema, is_remove=False)
        elif api_style == "tool":
            self.update_tool_signature(tool.tool_schema, is_remove=False)
        else:
            raise ValueError(f"Unsupported API style: {api_style}")

    def register_for_execution(
        self,
        name: Optional[str] = None,
    ) -> Callable[[Union[Tool, F]], Tool]:
        """Decorator factory for registering a function to be executed by an agent.

        It's return value is used to decorate a function to be registered to the agent.

        Args:
            name (optional(str)): name of the function. If None, the function name will be used (default: None).

        Returns:
            The decorator for registering a function to be used by an agent.

        Examples:
            ```
            @user_proxy.register_for_execution()
            @agent2.register_for_llm()
            @agent1.register_for_llm(description="This is a very useful function")
            def my_function(a: Annotated[str, "description of a parameter"] = "a", b: int, c=3.14):
                 return a + str(b * c)
            ```

        """

        def _decorator(func_or_tool: Union[Tool, F]) -> Tool:
            """Decorator for registering a function to be used by an agent.

            Args:
                func: the function to be registered.

            Returns:
                The function to be registered, with the _description attribute set to the function description.

            Raises:
                ValueError: if the function description is not provided and not propagated by a previous decorator.

            """
            nonlocal name

            tool = Tool(func_or_tool=func_or_tool, name=name)
            chat_context = ChatContext(self)
            chat_context_params = {param: chat_context for param in tool._chat_context_param_names}

            self.register_function({tool.name: self._wrap_function(tool.func, chat_context_params)})

            return tool

        return _decorator

    def register_model_client(self, model_client_cls: ModelClient, **kwargs):
        """Register a model client.

        Args:
            model_client_cls: A custom client class that follows the Client interface
            **kwargs: The kwargs for the custom client class to be initialized with
        """
        self.client.register_model_client(model_client_cls, **kwargs)

    def register_hook(self, hookable_method: str, hook: Callable):
        """Registers a hook to be called by a hookable method, in order to add a capability to the agent.
        Registered hooks are kept in lists (one per hookable method), and are called in their order of registration.

        Args:
            hookable_method: A hookable method name implemented by ConversableAgent.
            hook: A method implemented by a subclass of AgentCapability.
        """
        assert hookable_method in self.hook_lists, f"{hookable_method} is not a hookable method."
        hook_list = self.hook_lists[hookable_method]
        assert hook not in hook_list, f"{hook} is already registered as a hook."
        hook_list.append(hook)

    def update_agent_state_before_reply(self, messages: list[dict]) -> None:
        """Calls any registered capability hooks to update the agent's state.
        Primarily used to update context variables.
        Will, potentially, modify the messages.
        """
        hook_list = self.hook_lists["update_agent_state"]

        # Call each hook (in order of registration) to process the messages.
        for hook in hook_list:
            hook(self, messages)

    def process_all_messages_before_reply(self, messages: list[dict]) -> list[dict]:
        """Calls any registered capability hooks to process all messages, potentially modifying the messages."""
        hook_list = self.hook_lists["process_all_messages_before_reply"]
        # If no hooks are registered, or if there are no messages to process, return the original message list.
        if len(hook_list) == 0 or messages is None:
            return messages

        # Call each hook (in order of registration) to process the messages.
        processed_messages = messages
        for hook in hook_list:
            processed_messages = hook(processed_messages)
        return processed_messages

    def process_last_received_message(self, messages: list[dict]) -> list[dict]:
        """Calls any registered capability hooks to use and potentially modify the text of the last message,
        as long as the last message is not a function call or exit command.
        """
        # If any required condition is not met, return the original message list.
        hook_list = self.hook_lists["process_last_received_message"]
        if len(hook_list) == 0:
            return messages  # No hooks registered.
        if messages is None:
            return None  # No message to process.
        if len(messages) == 0:
            return messages  # No message to process.
        last_message = messages[-1]
        if "function_call" in last_message:
            return messages  # Last message is a function call.
        if "context" in last_message:
            return messages  # Last message contains a context key.
        if "content" not in last_message:
            return messages  # Last message has no content.

        user_content = last_message["content"]
        if not isinstance(user_content, str) and not isinstance(user_content, list):
            # if the user_content is a string, it is for regular LLM
            # if the user_content is a list, it should follow the multimodal LMM format.
            return messages
        if user_content == "exit":
            return messages  # Last message is an exit command.

        # Call each hook (in order of registration) to process the user's message.
        processed_user_content = user_content
        for hook in hook_list:
            processed_user_content = hook(processed_user_content)

        if processed_user_content == user_content:
            return messages  # No hooks actually modified the user's message.

        # Replace the last user message with the expanded one.
        messages = messages.copy()
        messages[-1]["content"] = processed_user_content
        return messages

    def print_usage_summary(self, mode: Union[str, list[str]] = ["actual", "total"]) -> None:
        """Print the usage summary."""
        iostream = IOStream.get_default()
        if self.client is None:
            iostream.send(ConversableAgentUsageSummaryNoCostIncurredMessage(recipient=self))
        else:
            iostream.send(ConversableAgentUsageSummaryMessage(recipient=self))

        if self.client is not None:
            self.client.print_usage_summary(mode)

    def get_actual_usage(self) -> Union[None, dict[str, int]]:
        """Get the actual usage summary."""
        if self.client is None:
            return None
        else:
            return self.client.actual_usage_summary

    def get_total_usage(self) -> Union[None, dict[str, int]]:
        """Get the total usage summary."""
        if self.client is None:
            return None
        else:
            return self.client.total_usage_summary


def register_function(
    f: Callable[..., Any],
    *,
    caller: ConversableAgent,
    executor: ConversableAgent,
    name: Optional[str] = None,
    description: str,
) -> None:
    """Register a function to be proposed by an agent and executed for an executor.

    This function can be used instead of function decorators `@ConversationAgent.register_for_llm` and
    `@ConversationAgent.register_for_execution`.

    Args:
        f: the function to be registered.
        caller: the agent calling the function, typically an instance of ConversableAgent.
        executor: the agent executing the function, typically an instance of UserProxy.
        name: name of the function. If None, the function name will be used (default: None).
        description: description of the function. The description is used by LLM to decode whether the function
            is called. Make sure the description is properly describing what the function does or it might not be
            called by LLM when needed.

    """
    f = caller.register_for_llm(name=name, description=description)(f)
    executor.register_for_execution(name=name)(f)<|MERGE_RESOLUTION|>--- conflicted
+++ resolved
@@ -57,7 +57,7 @@
 )
 from ..oai.client import ModelClient, OpenAIWrapper
 from ..runtime_logging import log_event, log_function_use, log_new_agent, logging_enabled
-from ..tools import ChatContext, Tool, load_basemodels_if_needed, serialize_to_str
+from ..tools import ChatContext, Tool, get_function_schema, load_basemodels_if_needed, serialize_to_str
 from .agent import Agent, LLMAgent
 from .chat import ChatResult, _post_process_carryover_item, a_initiate_chats, initiate_chats
 from .utils import consolidate_chat_info, gather_usage_summary
@@ -106,7 +106,7 @@
             raise ValueError("Update function must be either a string or a callable")
 
 
-class UPDATE_SYSTEM_MESSAGE(UpdateSystemMessage):
+class UPDATE_SYSTEM_MESSAGE(UpdateSystemMessage):  # noqa: N801
     """Deprecated: Use UpdateSystemMessage instead. This class will be removed in a future version (TBD)."""
 
     def __init__(self, *args, **kwargs):
@@ -159,62 +159,6 @@
             Union[list[Union[Callable, UpdateSystemMessage]], Callable, UpdateSystemMessage]
         ] = None,
     ):
-<<<<<<< HEAD
-        """
-        Args:
-            name (str): name of the agent.
-            system_message (str or list): system message for the ChatCompletion inference.
-            is_termination_msg (function): a function that takes a message in the form of a dictionary
-                and returns a boolean value indicating if this received message is a termination message.
-                The dict can contain the following keys: "content", "role", "name", "function_call".
-            max_consecutive_auto_reply (int): the maximum number of consecutive auto replies.
-                default to None (no limit provided, class attribute MAX_CONSECUTIVE_AUTO_REPLY will be used as the limit in this case).
-                When set to 0, no auto reply will be generated.
-            human_input_mode (str): whether to ask for human inputs every time a message is received.
-                Possible values are "ALWAYS", "TERMINATE", "NEVER".
-                (1) When "ALWAYS", the agent prompts for human input every time a message is received.
-                    Under this mode, the conversation stops when the human input is "exit",
-                    or when is_termination_msg is True and there is no human input.
-                (2) When "TERMINATE", the agent only prompts for human input only when a termination message is received or
-                    the number of auto reply reaches the max_consecutive_auto_reply.
-                (3) When "NEVER", the agent will never prompt for human input. Under this mode, the conversation stops
-                    when the number of auto reply reaches the max_consecutive_auto_reply or when is_termination_msg is True.
-            function_map (dict[str, callable]): Mapping function names (passed to openai) to callable functions, also used for tool calls.
-            code_execution_config (dict or False): config for the code execution.
-                To disable code execution, set to False. Otherwise, set to a dictionary with the following keys:
-                - work_dir (Optional, str): The working directory for the code execution.
-                    If None, a default working directory will be used.
-                    The default working directory is the "extensions" directory under
-                    "path_to_autogen".
-                - use_docker (Optional, list, str or bool): The docker image to use for code execution.
-                    Default is True, which means the code will be executed in a docker container. A default list of images will be used.
-                    If a list or a str of image name(s) is provided, the code will be executed in a docker container
-                    with the first image successfully pulled.
-                    If False, the code will be executed in the current environment.
-                    We strongly recommend using docker for code execution.
-                - timeout (Optional, int): The maximum execution time in seconds.
-                - last_n_messages (Experimental, int or str): The number of messages to look back for code execution.
-                    If set to 'auto', it will scan backwards through all messages arriving since the agent last spoke, which is typically the last time execution was attempted. (Default: auto)
-            llm_config (dict or False or None): llm inference configuration.
-                Please refer to [OpenAIWrapper.create](/docs/reference/oai/client#create)
-                for available options.
-                When using OpenAI or Azure OpenAI endpoints, please specify a non-empty 'model' either in `llm_config` or in each config of 'config_list' in `llm_config`.
-                To disable llm-based auto reply, set to False.
-                When set to None, will use self.DEFAULT_CONFIG, which defaults to False.
-            default_auto_reply (str or dict): default auto reply when no code execution or llm-based reply is generated.
-            description (str): a short description of the agent. This description is used by other agents
-                (e.g. the GroupChatManager) to decide when to call upon this agent. (Default: system_message)
-            chat_messages (dict or None): the previous chat messages that this agent had in the past with other agents.
-                Can be used to give the agent a memory by providing the chat history. This will allow the agent to
-                resume previous had conversations. Defaults to an empty chat history.
-            silent (bool or None): (Experimental) whether to print the message sent. If None, will use the value of
-                silent in each function.
-            context_variables (dict or None): Context variables that provide a persistent context for the agent.
-                Note: Will maintain a reference to the passed in context variables (enabling a shared context)
-                Only used in Swarms at this stage:
-                https://docs.ag2.ai/docs/reference/agentchat/contrib/swarm_agent
-            functions (List[Callable]): A list of functions to register with the agent.
-=======
         """Args:
         name (str): name of the agent.
         system_message (str or list): system message for the ChatCompletion inference.
@@ -267,7 +211,8 @@
             Note: Will maintain a reference to the passed in context variables (enabling a shared context)
             Only used in Swarms at this stage:
             https://docs.ag2.ai/docs/reference/agentchat/contrib/swarm_agent
->>>>>>> 73ec7f64
+        functions (List[Callable]): A list of functions to register with the agent.
+        update_agent_state_before_reply (List[Callable]): A list of functions, including UpdateSystemMessage's, called to update the agent before it replies.
         """
         # we change code_execution_config below and we have to make sure we don't change the input
         # in case of UserProxyAgent, without this we could even change the default value {}
@@ -407,9 +352,13 @@
             "update_agent_state": [],
         }
 
-<<<<<<< HEAD
         # Associate agent update state hooks
         self._register_update_agent_state_before_reply(update_agent_state_before_reply)
+
+    def _validate_name(self, name: str) -> None:
+        # Validation for name using regex to detect any whitespace
+        if re.search(r"\s", name):
+            raise ValueError(f"The name of the agent cannot contain any whitespace. The name provided is: '{name}'")
 
     def _get_display_name(self):
         """Get the string representation of the agent.
@@ -488,7 +437,6 @@
 
         for func in functions:
             if isinstance(func, UpdateSystemMessage):
-
                 # Wrapper function that allows this to be used in the update_agent_state hook
                 # Its primary purpose, however, is just to update the agent's system message
                 # Outer function to create a closure with the update function
@@ -516,12 +464,6 @@
 
             else:
                 self.register_hook(hookable_method="update_agent_state", hook=func)
-=======
-    def _validate_name(self, name: str) -> None:
-        # Validation for name using regex to detect any whitespace
-        if re.search(r"\s", name):
-            raise ValueError(f"The name of the agent cannot contain any whitespace. The name provided is: '{name}'")
->>>>>>> 73ec7f64
 
     def _validate_llm_config(self, llm_config):
         assert llm_config in (None, False) or isinstance(llm_config, dict), (
