--- conflicted
+++ resolved
@@ -41,15 +41,9 @@
         """Send a message to another agent.
 
         Args:
-<<<<<<< HEAD
-            message: the message to send. If a dict, it should be
-                a JSON-serializable and follows the OpenAI's ChatCompletion schema.
-            recipient: the recipient of the message.
-=======
             message (dict or str): the message to send. If a dict, it should be
                 a JSON-serializable and follows the OpenAI's ChatCompletion schema.
             recipient (Agent): the recipient of the message.
->>>>>>> 12e510ee
             request_reply (bool): whether to request a reply from the recipient.
         """
         ...
@@ -63,17 +57,10 @@
         """(Async) Send a message to another agent.
 
         Args:
-<<<<<<< HEAD
-            message: the message to send. If a dict, it should be
-                a JSON-serializable and follows the OpenAI's ChatCompletion schema.
-            recipient: the recipient of the message.
-            request_reply: whether to request a reply from the recipient.
-=======
             message (dict or str): the message to send. If a dict, it should be
                 a JSON-serializable and follows the OpenAI's ChatCompletion schema.
             recipient (Agent): the recipient of the message.
             request_reply (bool): whether to request a reply from the recipient.
->>>>>>> 12e510ee
         """
         ...
 
@@ -86,17 +73,10 @@
         """Receive a message from another agent.
 
         Args:
-<<<<<<< HEAD
-            message: the message received. If a dict, it should be
-                a JSON-serializable and follows the OpenAI's ChatCompletion schema.
-            sender: the sender of the message.
-            request_reply: whether the sender requests a reply.
-=======
             message (dict or str): the message received. If a dict, it should be
                 a JSON-serializable and follows the OpenAI's ChatCompletion schema.
             sender (Agent): the sender of the message.
             request_reply (bool): whether the sender requests a reply.
->>>>>>> 12e510ee
         """
 
     async def a_receive(
@@ -108,17 +88,10 @@
         """(Async) Receive a message from another agent.
 
         Args:
-<<<<<<< HEAD
-            message: the message received. If a dict, it should be
-                a JSON-serializable and follows the OpenAI's ChatCompletion schema.
-            sender: the sender of the message.
-            request_reply: whether the sender requests a reply.
-=======
             message (dict or str): the message received. If a dict, it should be
                 a JSON-serializable and follows the OpenAI's ChatCompletion schema.
             sender (Agent): the sender of the message.
             request_reply (bool): whether the sender requests a reply.
->>>>>>> 12e510ee
         """
         ...
 
