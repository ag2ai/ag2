--- conflicted
+++ resolved
@@ -137,10 +137,6 @@
             on_condition.available.is_available(agent, messages if messages else []) if on_condition.available else True
         )
 
-<<<<<<< HEAD
-        if is_available and on_condition.condition.evaluate(agent.context_variables):
-            on_condition.target.activate_target(agent._group_manager.groupchat)  # type: ignore[attr-defined]
-=======
         if is_available and (
             on_condition.condition is None or on_condition.condition.evaluate(agent.context_variables)
         ):
@@ -151,7 +147,6 @@
                 if isinstance(agent, GroupToolExecutor):
                     agent.set_next_target(on_condition.target)
                     break
->>>>>>> 2d686dc4
 
             transfer_name = on_condition.target.display_name()
 
