# Copyright (c) 2023 - 2025, AG2ai, Inc., AG2ai open-source projects maintainers and core contributors
#
# SPDX-License-Identifier: Apache-2.0
#
# Portions derived from  https://github.com/microsoft/autogen are under the MIT License.
# SPDX-License-Identifier: MIT
from .agent import Agent, LLMAgent
from .assistant_agent import AssistantAgent
from .chat import ChatResult, a_initiate_chats, initiate_chats
<<<<<<< HEAD
from .conversable_agent import ConversableAgent, UpdateSystemMessage, register_function
from .group.multi_agent_chat import a_initiate_group_chat, initiate_group_chat
=======

# Imported last to avoid circular imports
from .contrib.swarm_agent import (
    AFTER_WORK,
    ON_CONDITION,
    AfterWork,
    AfterWorkOption,
    ContextStr,
    OnCondition,
    OnContextCondition,
    SwarmAgent,
    SwarmResult,
    a_initiate_swarm_chat,
    a_run_swarm,
    initiate_swarm_chat,
    register_hand_off,
    run_swarm,
)
from .conversable_agent import UPDATE_SYSTEM_MESSAGE, ConversableAgent, UpdateSystemMessage, register_function
>>>>>>> 77d216f4
from .groupchat import GroupChat, GroupChatManager
from .user_proxy_agent import UserProxyAgent
from .utils import gather_usage_summary

__all__ = [
    "Agent",
    "AssistantAgent",
    "ChatResult",
    "ConversableAgent",
    "GroupChat",
    "GroupChatManager",
    "LLMAgent",
    "UpdateSystemMessage",
    "UserProxyAgent",
    "a_initiate_chats",
<<<<<<< HEAD
    "a_initiate_group_chat",
=======
    "a_initiate_swarm_chat",
    "a_run_swarm",
>>>>>>> 77d216f4
    "gather_usage_summary",
    "initiate_chats",
    "initiate_group_chat",
    "register_function",
<<<<<<< HEAD
=======
    "register_hand_off",
    "run_swarm",
>>>>>>> 77d216f4
]<|MERGE_RESOLUTION|>--- conflicted
+++ resolved
@@ -7,30 +7,16 @@
 from .agent import Agent, LLMAgent
 from .assistant_agent import AssistantAgent
 from .chat import ChatResult, a_initiate_chats, initiate_chats
-<<<<<<< HEAD
-from .conversable_agent import ConversableAgent, UpdateSystemMessage, register_function
-from .group.multi_agent_chat import a_initiate_group_chat, initiate_group_chat
-=======
 
 # Imported last to avoid circular imports
 from .contrib.swarm_agent import (
-    AFTER_WORK,
-    ON_CONDITION,
-    AfterWork,
-    AfterWorkOption,
-    ContextStr,
-    OnCondition,
-    OnContextCondition,
-    SwarmAgent,
-    SwarmResult,
     a_initiate_swarm_chat,
     a_run_swarm,
-    initiate_swarm_chat,
     register_hand_off,
     run_swarm,
 )
-from .conversable_agent import UPDATE_SYSTEM_MESSAGE, ConversableAgent, UpdateSystemMessage, register_function
->>>>>>> 77d216f4
+from .conversable_agent import ConversableAgent, UpdateSystemMessage, register_function
+from .group.multi_agent_chat import a_initiate_group_chat, initiate_group_chat
 from .groupchat import GroupChat, GroupChatManager
 from .user_proxy_agent import UserProxyAgent
 from .utils import gather_usage_summary
@@ -46,19 +32,13 @@
     "UpdateSystemMessage",
     "UserProxyAgent",
     "a_initiate_chats",
-<<<<<<< HEAD
     "a_initiate_group_chat",
-=======
     "a_initiate_swarm_chat",
     "a_run_swarm",
->>>>>>> 77d216f4
     "gather_usage_summary",
     "initiate_chats",
     "initiate_group_chat",
     "register_function",
-<<<<<<< HEAD
-=======
     "register_hand_off",
     "run_swarm",
->>>>>>> 77d216f4
 ]