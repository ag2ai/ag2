# Copyright (c) 2023 - 2024, Owners of https://github.com/ag2ai
#
# SPDX-License-Identifier: Apache-2.0
import copy
import inspect
import json
import re
import warnings
from dataclasses import dataclass
from enum import Enum
from inspect import signature
from typing import Any, Callable, Dict, List, Literal, Optional, Tuple, Union

from pydantic import BaseModel

from autogen.function_utils import get_function_schema
from autogen.oai import OpenAIWrapper

from ..agent import Agent
from ..chat import ChatResult
from ..conversable_agent import __CONTEXT_VARIABLES_PARAM_NAME__, UPDATE_SYSTEM_MESSAGE, ConversableAgent
from ..groupchat import GroupChat, GroupChatManager
from ..user_proxy_agent import UserProxyAgent

""" MS MOVED TO CONVERSABLEAGENT
# Parameter name for context variables
# Use the value in functions and they will be substituted with the context variables:
# e.g. def my_function(context_variables: Dict[str, Any], my_other_parameters: Any) -> Any:
__CONTEXT_VARIABLES_PARAM_NAME__ = "context_variables"
"""

__TOOL_EXECUTOR_NAME__ = "Tool_Execution"


class AfterWorkOption(Enum):
    TERMINATE = "TERMINATE"
    REVERT_TO_USER = "REVERT_TO_USER"
    STAY = "STAY"


@dataclass
class AFTER_WORK:
    """Handles the next step in the conversation when an agent doesn't suggest a tool call or a handoff

    Args:
<<<<<<< HEAD
        agent: The agent to hand off to or the after work option. Can be a ConversableAgent, a string name of a ConversableAgent, an AfterWorkOption, or a Callable.
=======
        agent (Union[AfterWorkOption, SwarmAgent, str, Callable]): The agent to hand off to or the after work option. Can be a SwarmAgent, a string name of a SwarmAgent, an AfterWorkOption, or a Callable.
>>>>>>> edb5a4bf
            The Callable signature is:
                def my_after_work_func(last_speaker: ConversableAgent, messages: List[Dict[str, Any]], groupchat: GroupChat) -> Union[AfterWorkOption, ConversableAgent, str]:
    """

    agent: Union[AfterWorkOption, ConversableAgent, str, Callable]

    def __post_init__(self):
        if isinstance(self.agent, str):
            self.agent = AfterWorkOption(self.agent.upper())


@dataclass
class ON_CONDITION:
    """Defines a condition for transitioning to another agent or nested chats

    Args:
<<<<<<< HEAD
        target: The agent to hand off to or the nested chat configuration. Can be a ConversableAgent or a Dict.
=======
        target (Union[SwarmAgent, dict[str, Any]]): The agent to hand off to or the nested chat configuration. Can be a SwarmAgent or a Dict.
>>>>>>> edb5a4bf
            If a Dict, it should follow the convention of the nested chat configuration, with the exception of a carryover configuration which is unique to Swarms.
            Swarm Nested chat documentation: https://docs.ag2.ai/docs/topics/swarm#registering-handoffs-to-a-nested-chat
        condition (str): The condition for transitioning to the target agent, evaluated by the LLM to determine whether to call the underlying function/tool which does the transition.
        available (Union[Callable, str]): Optional condition to determine if this ON_CONDITION is available. Can be a Callable or a string.
            If a string, it will look up the value of the context variable with that name, which should be a bool.
    """

    target: Union[ConversableAgent, dict[str, Any]] = None
    condition: str = ""
    available: Optional[Union[Callable, str]] = None

    def __post_init__(self):
        # Ensure valid types
        if self.target is not None:
            assert isinstance(self.target, ConversableAgent) or isinstance(
                self.target, dict
            ), "'target' must be a ConversableAgent or a dict"

        # Ensure they have a condition
        assert isinstance(self.condition, str) and self.condition.strip(), "'condition' must be a non-empty string"

        if self.available is not None:
            assert isinstance(self.available, (Callable, str)), "'available' must be a callable or a string"


r''' MS MOVED TO CONVERSABLEAGENT
@dataclass
class UPDATE_SYSTEM_MESSAGE:
    """Update the agent's system message before they reply

    Args:
        update_function (Union[Callable, str]): The string or function to update the agent's system message. Can be a string or a Callable.
            If a string, it will be used as a template and substitute the context variables.
            If a Callable, it should have the signature:
                def my_update_function(agent: ConversableAgent, messages: List[Dict[str, Any]]) -> str
    """

    update_function: Union[Callable, str]

    def __post_init__(self):
        if isinstance(self.update_function, str):
            # find all {var} in the string
            vars = re.findall(r"\{(\w+)\}", self.update_function)
            if len(vars) == 0:
                warnings.warn("Update function string contains no variables. This is probably unintended.")

        elif isinstance(self.update_function, Callable):
            sig = signature(self.update_function)
            if len(sig.parameters) != 2:
                raise ValueError(
                    "Update function must accept two parameters of type ConversableAgent and List[Dict[str Any]], respectively"
                )
            if sig.return_annotation != str:
                raise ValueError("Update function must return a string")
        else:
            raise ValueError("Update function must be either a string or a callable")
'''


def _prepare_swarm_agents(
    initial_agent: "SwarmAgent",
    agents: list["SwarmAgent"],
) -> tuple["SwarmAgent", list["SwarmAgent"]]:
    """Validates agents, create the tool executor, configure nested chats.

    Args:
        initial_agent (SwarmAgent): The first agent in the conversation.
        agents (list[SwarmAgent]): List of all agents in the conversation.

    Returns:
        SwarmAgent: The tool executor agent.
        list[SwarmAgent]: List of nested chat agents.
    """
    assert isinstance(initial_agent, SwarmAgent), "initial_agent must be a SwarmAgent"
    assert all(isinstance(agent, SwarmAgent) for agent in agents), "Agents must be a list of SwarmAgents"

    # Ensure all agents in hand-off after-works are in the passed in agents list
    for agent in agents:
        if agent.after_work is not None:
            if isinstance(agent.after_work.agent, SwarmAgent):
                assert agent.after_work.agent in agents, "Agent in hand-off must be in the agents list"

    tool_execution = SwarmAgent(
        name=__TOOL_EXECUTOR_NAME__,
        system_message="Tool Execution",
    )
    tool_execution._set_to_tool_execution()

    nested_chat_agents = []
    for agent in agents:
        _create_nested_chats(agent, nested_chat_agents)

    # Update tool execution agent with all the functions from all the agents
    for agent in agents + nested_chat_agents:
        tool_execution._function_map.update(agent._function_map)
        # Add conditional functions to the tool_execution agent
        for func_name, (func, _) in agent._conditional_functions.items():
            tool_execution._function_map[func_name] = func

    return tool_execution, nested_chat_agents


def _create_nested_chats(agent: "SwarmAgent", nested_chat_agents: list["SwarmAgent"]):
    """Create nested chat agents and register nested chats.

    Args:
        agent (SwarmAgent): The agent to create nested chat agents for, including registering the hand offs.
        nested_chat_agents (list[SwarmAgent]): List for all nested chat agents, appends to this.
    """
    for i, nested_chat_handoff in enumerate(agent._nested_chat_handoffs):
        nested_chats: dict[str, Any] = nested_chat_handoff["nested_chats"]
        condition = nested_chat_handoff["condition"]
        available = nested_chat_handoff["available"]

        # Create a nested chat agent specifically for this nested chat
        nested_chat_agent = SwarmAgent(name=f"nested_chat_{agent.name}_{i + 1}")

        nested_chat_agent.register_nested_chats(
            nested_chats["chat_queue"],
            reply_func_from_nested_chats=nested_chats.get("reply_func_from_nested_chats")
            or "summary_from_nested_chats",
            config=nested_chats.get("config", None),
            trigger=lambda sender: True,
            position=0,
            use_async=nested_chats.get("use_async", False),
        )

        # After the nested chat is complete, transfer back to the parent agent
        nested_chat_agent.register_hand_off(AFTER_WORK(agent=agent))

        nested_chat_agents.append(nested_chat_agent)

        # Nested chat is triggered through an agent transfer to this nested chat agent
        agent.register_hand_off(ON_CONDITION(nested_chat_agent, condition, available))


def _process_initial_messages(
    messages: Union[list[dict[str, Any]], str],
    user_agent: Optional[UserProxyAgent],
    agents: list["SwarmAgent"],
    nested_chat_agents: list["SwarmAgent"],
) -> tuple[list[dict], Optional[Agent], list[str], list[Agent]]:
    """Process initial messages, validating agent names against messages, and determining the last agent to speak.

    Args:
        messages: Initial messages to process.
        user_agent: Optional user proxy agent passed in to a_/initiate_swarm_chat.
        agents: Agents in swarm.
        nested_chat_agents: List of nested chat agents.

    Returns:
        list[dict]: Processed message(s).
        Agent: Last agent to speak.
        list[str]: List of agent names.
        list[Agent]: List of temporary user proxy agents to add to GroupChat.
    """
    if isinstance(messages, str):
        messages = [{"role": "user", "content": messages}]

    swarm_agent_names = [agent.name for agent in agents + nested_chat_agents]

    # If there's only one message and there's no identified swarm agent
    # Start with a user proxy agent, creating one if they haven't passed one in
    temp_user_proxy = None
    temp_user_list = []
    if len(messages) == 1 and "name" not in messages[0] and not user_agent:
        temp_user_proxy = UserProxyAgent(name="_User")
        last_agent = temp_user_proxy
        temp_user_list.append(temp_user_proxy)
    else:
        last_message = messages[0]
        if "name" in last_message:
            if last_message["name"] in swarm_agent_names:
                last_agent = next(agent for agent in agents + nested_chat_agents if agent.name == last_message["name"])
            elif user_agent and last_message["name"] == user_agent.name:
                last_agent = user_agent
            else:
                raise ValueError(f"Invalid swarm agent name in last message: {last_message['name']}")
        else:
            last_agent = user_agent if user_agent else temp_user_proxy

    return messages, last_agent, swarm_agent_names, temp_user_list


def _setup_context_variables(
    tool_execution: "SwarmAgent",
    agents: list["SwarmAgent"],
    manager: GroupChatManager,
    context_variables: dict[str, Any],
) -> None:
    """Assign a common context_variables reference to all agents in the swarm, including the tool executor and group chat manager.

    Args:
        tool_execution: The tool execution agent.
        agents: List of all agents in the conversation.
        manager: GroupChatManager instance.
    """
    for agent in agents + [tool_execution] + [manager]:
        agent._context_variables = context_variables


def _cleanup_temp_user_messages(chat_result: ChatResult) -> None:
    """Remove temporary user proxy agent name from messages before returning.

    Args:
        chat_result: ChatResult instance.
    """
    for message in chat_result.chat_history:
        if "name" in message and message["name"] == "_User":
            del message["name"]


def _determine_next_agent(
    last_speaker: "SwarmAgent",
    groupchat: GroupChat,
    initial_agent: ConversableAgent,
    use_initial_agent: bool,
    tool_execution: "SwarmAgent",
    swarm_agent_names: list[str],
    user_agent: Optional[UserProxyAgent],
    swarm_after_work: Optional[Union[AfterWorkOption, Callable]],
) -> Optional[Agent]:
    """Determine the next agent in the conversation.

    Args:
        last_speaker (SwarmAgent): The last agent to speak.
        groupchat (GroupChat): GroupChat instance.
        initial_agent (ConversableAgent): The initial agent in the conversation.
        use_initial_agent (bool): Whether to use the initial agent straight away.
        tool_execution (SwarmAgent): The tool execution agent.
        swarm_agent_names (list[str]): List of agent names.
        user_agent (UserProxyAgent): Optional user proxy agent.
        swarm_after_work (Union[AfterWorkOption, Callable]): Method to handle conversation continuation when an agent doesn't select the next agent.
    """
    if use_initial_agent:
        return initial_agent

    if "tool_calls" in groupchat.messages[-1]:
        return tool_execution

    if tool_execution._next_agent is not None:
        next_agent = tool_execution._next_agent
        tool_execution._next_agent = None

        # Check for string, access agent from group chat.

        if isinstance(next_agent, str):
            if next_agent in swarm_agent_names:
                next_agent = groupchat.agent_by_name(name=next_agent)
            else:
                raise ValueError(f"No agent found with the name '{next_agent}'. Ensure the agent exists in the swarm.")

        return next_agent

    # get the last swarm agent
    last_swarm_speaker = None
    for message in reversed(groupchat.messages):
        if "name" in message and message["name"] in swarm_agent_names:
            agent = groupchat.agent_by_name(name=message["name"])
            if isinstance(agent, SwarmAgent):
                last_swarm_speaker = agent
                break
    if last_swarm_speaker is None:
        raise ValueError("No swarm agent found in the message history")

    # If the user last spoke, return to the agent prior
    if (user_agent and last_speaker == user_agent) or groupchat.messages[-1]["role"] == "tool":
        return last_swarm_speaker

    # Resolve after_work condition (agent-level overrides global)
    after_work_condition = (
        last_swarm_speaker.after_work if last_swarm_speaker.after_work is not None else swarm_after_work
    )
    if isinstance(after_work_condition, AFTER_WORK):
        after_work_condition = after_work_condition.agent

    # Evaluate callable after_work
    if isinstance(after_work_condition, Callable):
        after_work_condition = after_work_condition(last_speaker, groupchat.messages, groupchat)

    if isinstance(after_work_condition, str):  # Agent name in a string
        if after_work_condition in swarm_agent_names:
            return groupchat.agent_by_name(name=after_work_condition)
        else:
            raise ValueError(f"Invalid agent name in after_work: {after_work_condition}")
    elif isinstance(after_work_condition, SwarmAgent):
        return after_work_condition
    elif isinstance(after_work_condition, AfterWorkOption):
        if after_work_condition == AfterWorkOption.TERMINATE:
            return None
        elif after_work_condition == AfterWorkOption.REVERT_TO_USER:
            return None if user_agent is None else user_agent
        elif after_work_condition == AfterWorkOption.STAY:
            return last_speaker
    else:
        raise ValueError("Invalid After Work condition or return value from callable")


def create_swarm_transition(
    initial_agent: "SwarmAgent",
    tool_execution: "SwarmAgent",
    swarm_agent_names: list[str],
    user_agent: Optional[UserProxyAgent],
    swarm_after_work: Optional[Union[AfterWorkOption, Callable]],
) -> Callable[["SwarmAgent", GroupChat], Optional[Agent]]:
    """Creates a transition function for swarm chat with enclosed state for the use_initial_agent.

    Args:
        initial_agent (SwarmAgent): The first agent to speak
        tool_execution (SwarmAgent): The tool execution agent
        swarm_agent_names (list[str]): List of all agent names
        user_agent (UserProxyAgent): Optional user proxy agent
        swarm_after_work (Union[AfterWorkOption, Callable]): Swarm-level after work

    Returns:
        Callable transition function (for sync and async swarm chats)
    """
    # Create enclosed state, this will be set once per creation so will only be True on the first execution
    # of swarm_transition
    state = {"use_initial_agent": True}

    def swarm_transition(last_speaker: SwarmAgent, groupchat: GroupChat) -> Optional[Agent]:
        result = _determine_next_agent(
            last_speaker=last_speaker,
            groupchat=groupchat,
            initial_agent=initial_agent,
            use_initial_agent=state["use_initial_agent"],
            tool_execution=tool_execution,
            swarm_agent_names=swarm_agent_names,
            user_agent=user_agent,
            swarm_after_work=swarm_after_work,
        )
        state["use_initial_agent"] = False
        return result

    return swarm_transition


def initiate_swarm_chat(
    initial_agent: "SwarmAgent",
    messages: Union[list[dict[str, Any]], str],
    agents: list["SwarmAgent"],
    user_agent: Optional[UserProxyAgent] = None,
    max_rounds: int = 20,
    context_variables: Optional[dict[str, Any]] = None,
    after_work: Optional[Union[AfterWorkOption, Callable]] = AFTER_WORK(AfterWorkOption.TERMINATE),
) -> tuple[ChatResult, dict[str, Any], "SwarmAgent"]:
    """Initialize and run a swarm chat

    Args:
        initial_agent: The first receiving agent of the conversation.
        messages: Initial message(s).
        agents: List of swarm agents.
        user_agent: Optional user proxy agent for falling back to.
        max_rounds: Maximum number of conversation rounds.
        context_variables: Starting context variables.
        after_work: Method to handle conversation continuation when an agent doesn't select the next agent. If no agent is selected and no tool calls are output, we will use this method to determine the next agent.
            Must be a AFTER_WORK instance (which is a dataclass accepting a SwarmAgent, AfterWorkOption, A str (of the AfterWorkOption)) or a callable.
            AfterWorkOption:
                - TERMINATE (Default): Terminate the conversation.
                - REVERT_TO_USER : Revert to the user agent if a user agent is provided. If not provided, terminate the conversation.
                - STAY : Stay with the last speaker.

            Callable: A custom function that takes the current agent, messages, and groupchat as arguments and returns an AfterWorkOption or a SwarmAgent (by reference or string name).
                ```python
                def custom_afterwork_func(last_speaker: SwarmAgent, messages: List[Dict[str, Any]], groupchat: GroupChat) -> Union[AfterWorkOption, SwarmAgent, str]:
                ```
    Returns:
        ChatResult:     Conversations chat history.
        Dict[str, Any]: Updated Context variables.
        SwarmAgent:     Last speaker.
    """
    tool_execution, nested_chat_agents = _prepare_swarm_agents(initial_agent, agents)

    processed_messages, last_agent, swarm_agent_names, temp_user_list = _process_initial_messages(
        messages, user_agent, agents, nested_chat_agents
    )
<<<<<<< HEAD

    _set_to_tool_execution(tool_execution)
=======
>>>>>>> edb5a4bf

    # Create transition function (has enclosed state for initial agent)
    swarm_transition = create_swarm_transition(
        initial_agent=initial_agent,
        tool_execution=tool_execution,
        swarm_agent_names=swarm_agent_names,
        user_agent=user_agent,
        swarm_after_work=after_work,
    )

    groupchat = GroupChat(
        agents=[tool_execution] + agents + nested_chat_agents + ([user_agent] if user_agent else temp_user_list),
        messages=[],
        max_round=max_rounds,
        speaker_selection_method=swarm_transition,
    )

    manager = GroupChatManager(groupchat)

    # Point all SwarmAgent's context variables to this function's context_variables
    _setup_context_variables(tool_execution, agents, manager, context_variables or {})

    if len(processed_messages) > 1:
        last_agent, last_message = manager.resume(messages=processed_messages)
        clear_history = False
    else:
        last_message = processed_messages[0]
        clear_history = True

    chat_result = last_agent.initiate_chat(
        manager,
        message=last_message,
        clear_history=clear_history,
    )

<<<<<<< HEAD
            # After the nested chat is complete, transfer back to the parent agent
            register_hand_off(nested_chat_agent, AFTER_WORK(agent=agent))
=======
    _cleanup_temp_user_messages(chat_result)
>>>>>>> edb5a4bf

    return chat_result, context_variables, manager.last_speaker

<<<<<<< HEAD
            # Nested chat is triggered through an agent transfer to this nested chat agent
            register_hand_off(agent, ON_CONDITION(nested_chat_agent, condition, available))
=======
>>>>>>> edb5a4bf

async def a_initiate_swarm_chat(
    initial_agent: "SwarmAgent",
    messages: Union[list[dict[str, Any]], str],
    agents: list["SwarmAgent"],
    user_agent: Optional[UserProxyAgent] = None,
    max_rounds: int = 20,
    context_variables: Optional[dict[str, Any]] = None,
    after_work: Optional[Union[AfterWorkOption, Callable]] = AFTER_WORK(AfterWorkOption.TERMINATE),
) -> tuple[ChatResult, dict[str, Any], "SwarmAgent"]:
    """Initialize and run a swarm chat asynchronously

    Args:
        initial_agent: The first receiving agent of the conversation.
        messages: Initial message(s).
        agents: List of swarm agents.
        user_agent: Optional user proxy agent for falling back to.
        max_rounds: Maximum number of conversation rounds.
        context_variables: Starting context variables.
        after_work: Method to handle conversation continuation when an agent doesn't select the next agent. If no agent is selected and no tool calls are output, we will use this method to determine the next agent.
            Must be a AFTER_WORK instance (which is a dataclass accepting a SwarmAgent, AfterWorkOption, A str (of the AfterWorkOption)) or a callable.
            AfterWorkOption:
                - TERMINATE (Default): Terminate the conversation.
                - REVERT_TO_USER : Revert to the user agent if a user agent is provided. If not provided, terminate the conversation.
                - STAY : Stay with the last speaker.

            Callable: A custom function that takes the current agent, messages, and groupchat as arguments and returns an AfterWorkOption or a SwarmAgent (by reference or string name).
                ```python
                def custom_afterwork_func(last_speaker: SwarmAgent, messages: List[Dict[str, Any]], groupchat: GroupChat) -> Union[AfterWorkOption, SwarmAgent, str]:
                ```
    Returns:
        ChatResult:     Conversations chat history.
        Dict[str, Any]: Updated Context variables.
        SwarmAgent:     Last speaker.
    """
    tool_execution, nested_chat_agents = _prepare_swarm_agents(initial_agent, agents)

    processed_messages, last_agent, swarm_agent_names, temp_user_list = _process_initial_messages(
        messages, user_agent, agents, nested_chat_agents
    )

    # Create transition function (has enclosed state for initial agent)
    swarm_transition = create_swarm_transition(
        initial_agent=initial_agent,
        tool_execution=tool_execution,
        swarm_agent_names=swarm_agent_names,
        user_agent=user_agent,
        swarm_after_work=after_work,
    )

    groupchat = GroupChat(
        agents=[tool_execution] + agents + nested_chat_agents + ([user_agent] if user_agent else temp_user_list),
        messages=[],
        max_round=max_rounds,
        speaker_selection_method=swarm_transition,
    )

    manager = GroupChatManager(groupchat)

    # Point all SwarmAgent's context variables to this function's context_variables
    _setup_context_variables(tool_execution, agents, manager, context_variables or {})

    if len(processed_messages) > 1:
        last_agent, last_message = await manager.a_resume(messages=processed_messages)
        clear_history = False
    else:
        last_message = processed_messages[0]
        clear_history = True

    chat_result = await last_agent.a_initiate_chat(
        manager,
        message=last_message,
        clear_history=clear_history,
    )

    _cleanup_temp_user_messages(chat_result)

    return chat_result, context_variables, manager.last_speaker


class SwarmResult(BaseModel):
    """
    Encapsulates the possible return values for a swarm agent function.

    Args:
        values (str): The result values as a string.
        agent (ConversableAgent): The agent instance, if applicable.
        context_variables (dict): A dictionary of context variables.
    """

    values: str = ""
    agent: Optional[Union[ConversableAgent, str]] = None
    context_variables: dict[str, Any] = {}

    class Config:  # Add this inner class
        arbitrary_types_allowed = True

    def __str__(self):
        return self.values


def _set_to_tool_execution(agent: ConversableAgent):
    """Set to a special instance of ConversableAgent that is responsible for executing tool calls from other swarm agents.
    This agent will be used internally and should not be visible to the user.

    It will execute the tool calls and update the referenced context_variables and next_agent accordingly.
    """
    agent._next_agent = None
    agent._reply_func_list.clear()
    agent.register_reply([Agent, None], _generate_swarm_tool_reply)


def register_hand_off(
    agent: ConversableAgent,
    hand_to: Union[list[Union[ON_CONDITION, AFTER_WORK]], ON_CONDITION, AFTER_WORK],
):
    """Register a function to hand off to another agent.

    Args:
        agent: The agent to register the hand off with.
        hand_to: A list of ON_CONDITIONs and an, optional, AFTER_WORK condition

    Hand off template:
    def transfer_to_agent_name() -> ConversableAgent:
        return agent_name
    1. register the function with the agent
    2. register the schema with the agent, description set to the condition
    """
    # Ensure that hand_to is a list or ON_CONDITION or AFTER_WORK
    if not isinstance(hand_to, (list, ON_CONDITION, AFTER_WORK)):
        raise ValueError("hand_to must be a list of ON_CONDITION or AFTER_WORK")

    if isinstance(hand_to, (ON_CONDITION, AFTER_WORK)):
        hand_to = [hand_to]

    for transit in hand_to:
        if isinstance(transit, AFTER_WORK):
            assert isinstance(
                transit.agent, (AfterWorkOption, ConversableAgent, str, Callable)
            ), "Invalid After Work value"
            agent.after_work = transit
        elif isinstance(transit, ON_CONDITION):

            if isinstance(transit.target, ConversableAgent):
                # Transition to agent

                # Create closure with current loop transit value
                # to ensure the condition matches the one in the loop
                def make_transfer_function(current_transit: ON_CONDITION):
                    def transfer_to_agent() -> ConversableAgent:
                        return current_transit.target

                    return transfer_to_agent

                transfer_func = make_transfer_function(transit)

                # Store function to add/remove later based on it being 'available'
                # Function names are made unique and allow multiple ON_CONDITIONS to the same agent
                base_func_name = f"transfer_{agent.name}_to_{transit.target.name}"
                func_name = base_func_name
                count = 2
                while func_name in agent._conditional_functions:
                    func_name = f"{base_func_name}_{count}"
                    count += 1

                # Store function to add/remove later based on it being 'available'
                agent._conditional_functions[func_name] = (transfer_func, transit)

            elif isinstance(transit.target, dict):
                # Transition to a nested chat
                # We will store them here and establish them in the initiate_swarm_chat
                agent._nested_chat_handoffs.append(
                    {"nested_chats": transit.target, "condition": transit.condition, "available": transit.available}
                )

        else:
            raise ValueError("Invalid hand off condition, must be either ON_CONDITION or AFTER_WORK")


@staticmethod
def _update_conditional_functions(agent: ConversableAgent, messages: Optional[list[dict]] = None) -> None:
    """Updates the agent's functions based on the ON_CONDITION's available condition."""
    for func_name, (func, on_condition) in agent._conditional_functions.items():
        is_available = True

        if on_condition.available is not None:
            if isinstance(on_condition.available, Callable):
                is_available = on_condition.available(agent, next(iter(agent.chat_messages.values())))
            elif isinstance(on_condition.available, str):
                is_available = agent.get_context(on_condition.available) or False

        if is_available:
            if func_name not in agent._function_map:
                agent._add_single_function(func, func_name, on_condition.condition)
        else:
            # Remove function using the stored name
            if func_name in agent._function_map:
                agent.update_tool_signature(func_name, is_remove=True)
                del agent._function_map[func_name]


def _generate_swarm_tool_reply(
    agent: ConversableAgent,
    messages: Optional[list[dict]] = None,
    sender: Optional[Agent] = None,
    config: Optional[OpenAIWrapper] = None,
) -> tuple[bool, dict]:
    """Pre-processes and generates tool call replies.

    This function:
    1. Adds context_variables back to the tool call for the function, if necessary.
    2. Generates the tool calls reply.
    3. Updates context_variables and next_agent based on the tool call response."""

    if config is None:
        config = agent
    if messages is None:
        messages = agent._oai_messages[sender]

    message = messages[-1]
    if "tool_calls" in message:

        tool_call_count = len(message["tool_calls"])

        # Loop through tool calls individually (so context can be updated after each function call)
        next_agent = None
        tool_responses_inner = []
        contents = []
        for index in range(tool_call_count):

            # Deep copy to ensure no changes to messages when we insert the context variables
            message_copy = copy.deepcopy(message)

            # 1. add context_variables to the tool call arguments
            tool_call = message_copy["tool_calls"][index]

            if tool_call["type"] == "function":
                function_name = tool_call["function"]["name"]

                # Check if this function exists in our function map
                if function_name in agent._function_map:
                    func = agent._function_map[function_name]  # Get the original function

                    # Inject the context variables into the tool call if it has the parameter
                    sig = signature(func)
                    if __CONTEXT_VARIABLES_PARAM_NAME__ in sig.parameters:

                        current_args = json.loads(tool_call["function"]["arguments"])
                        current_args[__CONTEXT_VARIABLES_PARAM_NAME__] = agent._context_variables
                        tool_call["function"]["arguments"] = json.dumps(current_args)

            # Ensure we are only executing the one tool at a time
            message_copy["tool_calls"] = [tool_call]

            # 2. generate tool calls reply
            _, tool_message = agent.generate_tool_calls_reply([message_copy])

            # 3. update context_variables and next_agent, convert content to string
            for tool_response in tool_message["tool_responses"]:
                content = tool_response.get("content")
                if isinstance(content, SwarmResult):
                    if content.context_variables != {}:
                        agent._context_variables.update(content.context_variables)
                    if content.agent is not None:
                        next_agent = content.agent
                elif isinstance(content, Agent):
                    next_agent = content

                tool_responses_inner.append(tool_response)
                contents.append(str(tool_response["content"]))

        agent._next_agent = next_agent

        # Put the tool responses and content strings back into the response message
        # Caters for multiple tool calls
        tool_message["tool_responses"] = tool_responses_inner
        tool_message["content"] = "\n".join(contents)

        return True, tool_message
    return False, None


def _establish_swarm_agent(agent: ConversableAgent):
    """Establish the swarm agent with the necessary hooks and functions."""

    agent.after_work = None

    # Used in the tool execution agent to transfer to the next agent
    if agent.name == __TOOL_EXECUTOR_NAME__:
        agent._next_agent = None
    else:
        # Register the hook to update agent state (except tool executor)
        agent.register_hook("update_agent_state", _update_conditional_functions)

    # Store nested chats hand offs as we'll establish these in the initiate_swarm_chat
    # List of Dictionaries containing the nested_chats and condition
    agent._nested_chat_handoffs = []

    # Store conditional functions (and their ON_CONDITION instances) to add/remove later when transitioning to this agent
    agent._conditional_functions = {}


class SwarmAgent(ConversableAgent):
    """Swarm agent for participating in a swarm.

    SwarmAgent is a subclass of ConversableAgent.

    TRANSFERRING TO CONVERSABLEAGENT - INTERFACE SHOULD BE IDENTICAL
    """

    def __init__(
        self,
        name: str,
        system_message: Optional[str] = "You are a helpful AI Assistant.",
        llm_config: Optional[Union[dict, Literal[False]]] = None,
        functions: Union[list[Callable], Callable] = None,
        is_termination_msg: Optional[Callable[[dict], bool]] = None,
        max_consecutive_auto_reply: Optional[int] = None,
        human_input_mode: Literal["ALWAYS", "NEVER", "TERMINATE"] = "NEVER",
        description: Optional[str] = None,
        code_execution_config=False,
        update_agent_state_before_reply: Optional[
            Union[list[Union[Callable, UPDATE_SYSTEM_MESSAGE]], Callable, UPDATE_SYSTEM_MESSAGE]
        ] = None,
        **kwargs,
    ) -> None:
        super().__init__(
            name,
            system_message,
            is_termination_msg,
            max_consecutive_auto_reply,
            human_input_mode,
            llm_config=llm_config,
            description=description,
            code_execution_config=code_execution_config,
            functions=functions,
            update_agent_state_before_reply=update_agent_state_before_reply,
            **kwargs,
        )

        """ MS MOVED
        if isinstance(functions, list):
            if not all(isinstance(func, Callable) for func in functions):
                raise TypeError("All elements in the functions list must be callable")
            self.add_functions(functions)
        elif isinstance(functions, Callable):
            self.add_single_function(functions)
        elif functions is not None:
            raise TypeError("Functions must be a callable or a list of callables")
        """

        """ MS MOVED TO _establish_swarm_agent
        self.after_work = None

        # Used in the tool execution agent to transfer to the next agent
        self._next_agent = None

        # Store nested chats hand offs as we'll establish these in the initiate_swarm_chat
        # List of Dictionaries containing the nested_chats and condition
        self._nested_chat_handoffs = []
        """

        """ MS MOVED
        self.register_update_agent_state_before_reply(update_agent_state_before_reply)
        """

        """ MS MOVED TO _establish_swarm_agent
        # Store conditional functions (and their ON_CONDITION instances) to add/remove later when transitioning to this agent
        self._conditional_functions = {}

        # Register the hook to update agent state (except tool executor)
        if name != __TOOL_EXECUTOR_NAME__:
            self.register_hook("update_agent_state", _update_conditional_functions)
        """

    ''' MS MOVED
    def register_update_agent_state_before_reply(self, functions: Optional[Union[list[Callable], Callable]]):
        """
        Register functions that will be called when the agent is selected and before it speaks.
        You can add your own validation or precondition functions here.

        Args:
            functions (List[Callable[[], None]]): A list of functions to be registered. Each function
                is called when the agent is selected and before it speaks.
        """
        if functions is None:
            return
        if not isinstance(functions, list) and type(functions) not in [UPDATE_SYSTEM_MESSAGE, Callable]:
            raise ValueError("functions must be a list of callables")

        if not isinstance(functions, list):
            functions = [functions]

        for func in functions:
            if isinstance(func, UPDATE_SYSTEM_MESSAGE):

                # Wrapper function that allows this to be used in the update_agent_state hook
                # Its primary purpose, however, is just to update the agent's system message
                # Outer function to create a closure with the update function
                def create_wrapper(update_func: UPDATE_SYSTEM_MESSAGE):
                    def update_system_message_wrapper(
                        agent: ConversableAgent, messages: list[dict[str, Any]]
                    ) -> list[dict[str, Any]]:
                        if isinstance(update_func.update_function, str):
                            # Templates like "My context variable passport is {passport}" will
                            # use the context_variables for substitution
                            sys_message = OpenAIWrapper.instantiate(
                                template=update_func.update_function,
                                context=agent._context_variables,
                                allow_format_str_template=True,
                            )
                        else:
                            sys_message = update_func.update_function(agent, messages)

                        agent.update_system_message(sys_message)
                        return messages

                    return update_system_message_wrapper

                self.register_hook(hookable_method="update_agent_state", hook=create_wrapper(func))

            else:
                self.register_hook(hookable_method="update_agent_state", hook=func)

    '''

    ''' MS MOVED OUT
    def _set_to_tool_execution(self):
        """Set to a special instance of SwarmAgent that is responsible for executing tool calls from other swarm agents.
        This agent will be used internally and should not be visible to the user.

        It will execute the tool calls and update the referenced context_variables and next_agent accordingly.
        """
        self._next_agent = None
        self._reply_func_list.clear()
        self.register_reply([Agent, None], SwarmAgent.generate_swarm_tool_reply)
    '''

    """ MS MOVED - NOT TRANSFERRED
    def __str__(self):
        return f"SwarmAgent --> {self.name}"
    """

    ''' MS MOVED OUT
    def register_hand_off(
        self,
        hand_to: Union[list[Union[ON_CONDITION, AFTER_WORK]], ON_CONDITION, AFTER_WORK],
    ):
        """Register a function to hand off to another agent.

        Args:
            hand_to: A list of ON_CONDITIONs and an, optional, AFTER_WORK condition

        Hand off template:
        def transfer_to_agent_name() -> SwarmAgent:
            return agent_name
        1. register the function with the agent
        2. register the schema with the agent, description set to the condition
        """
        # Ensure that hand_to is a list or ON_CONDITION or AFTER_WORK
        if not isinstance(hand_to, (list, ON_CONDITION, AFTER_WORK)):
            raise ValueError("hand_to must be a list of ON_CONDITION or AFTER_WORK")

        if isinstance(hand_to, (ON_CONDITION, AFTER_WORK)):
            hand_to = [hand_to]

        for transit in hand_to:
            if isinstance(transit, AFTER_WORK):
                assert isinstance(
                    transit.agent, (AfterWorkOption, SwarmAgent, str, Callable)
                ), "Invalid After Work value"
                self.after_work = transit
            elif isinstance(transit, ON_CONDITION):

                if isinstance(transit.target, SwarmAgent):
                    # Transition to agent

                    # Create closure with current loop transit value
                    # to ensure the condition matches the one in the loop
                    def make_transfer_function(current_transit: ON_CONDITION):
                        def transfer_to_agent() -> "SwarmAgent":
                            return current_transit.target

                        return transfer_to_agent

                    transfer_func = make_transfer_function(transit)

                    # Store function to add/remove later based on it being 'available'
                    # Function names are made unique and allow multiple ON_CONDITIONS to the same agent
                    base_func_name = f"transfer_{self.name}_to_{transit.target.name}"
                    func_name = base_func_name
                    count = 2
                    while func_name in self._conditional_functions:
                        func_name = f"{base_func_name}_{count}"
                        count += 1

                    # Store function to add/remove later based on it being 'available'
                    self._conditional_functions[func_name] = (transfer_func, transit)

                elif isinstance(transit.target, dict):
                    # Transition to a nested chat
                    # We will store them here and establish them in the initiate_swarm_chat
                    self._nested_chat_handoffs.append(
                        {"nested_chats": transit.target, "condition": transit.condition, "available": transit.available}
                    )

            else:
                raise ValueError("Invalid hand off condition, must be either ON_CONDITION or AFTER_WORK")
    '''

    ''' MS MOVED OUT
    def generate_swarm_tool_reply(
        self,
        messages: Optional[list[dict]] = None,
        sender: Optional[Agent] = None,
        config: Optional[OpenAIWrapper] = None,
    ) -> tuple[bool, dict]:
        """Pre-processes and generates tool call replies.

        This function:
        1. Adds context_variables back to the tool call for the function, if necessary.
        2. Generates the tool calls reply.
        3. Updates context_variables and next_agent based on the tool call response."""

        if config is None:
            config = self
        if messages is None:
            messages = self._oai_messages[sender]

        message = messages[-1]
        if "tool_calls" in message:

            tool_call_count = len(message["tool_calls"])

            # Loop through tool calls individually (so context can be updated after each function call)
            next_agent = None
            tool_responses_inner = []
            contents = []
            for index in range(tool_call_count):

                # Deep copy to ensure no changes to messages when we insert the context variables
                message_copy = copy.deepcopy(message)

                # 1. add context_variables to the tool call arguments
                tool_call = message_copy["tool_calls"][index]

                if tool_call["type"] == "function":
                    function_name = tool_call["function"]["name"]

                    # Check if this function exists in our function map
                    if function_name in self._function_map:
                        func = self._function_map[function_name]  # Get the original function

                        # Inject the context variables into the tool call if it has the parameter
                        sig = signature(func)
                        if __CONTEXT_VARIABLES_PARAM_NAME__ in sig.parameters:

                            current_args = json.loads(tool_call["function"]["arguments"])
                            current_args[__CONTEXT_VARIABLES_PARAM_NAME__] = self._context_variables
                            tool_call["function"]["arguments"] = json.dumps(current_args)

                # Ensure we are only executing the one tool at a time
                message_copy["tool_calls"] = [tool_call]

                # 2. generate tool calls reply
                _, tool_message = self.generate_tool_calls_reply([message_copy])

                # 3. update context_variables and next_agent, convert content to string
                for tool_response in tool_message["tool_responses"]:
                    content = tool_response.get("content")
                    if isinstance(content, SwarmResult):
                        if content.context_variables != {}:
                            self._context_variables.update(content.context_variables)
                        if content.agent is not None:
                            next_agent = content.agent
                    elif isinstance(content, Agent):
                        next_agent = content

                    tool_responses_inner.append(tool_response)
                    contents.append(str(tool_response["content"]))

            self._next_agent = next_agent

            # Put the tool responses and content strings back into the response message
            # Caters for multiple tool calls
            tool_message["tool_responses"] = tool_responses_inner
            tool_message["content"] = "\n".join(contents)

            return True, tool_message
        return False, None
    '''

    ''' MS MOVED
    def add_single_function(self, func: Callable, name=None, description=""):
        """Add a single function to the agent, removing context variables for LLM use"""
        if name:
            func._name = name
        else:
            func._name = func.__name__

        if description:
            func._description = description
        else:
            # Use function's docstring, strip whitespace, fall back to empty string
            func._description = (func.__doc__ or "").strip()

        f = get_function_schema(func, name=func._name, description=func._description)

        # Remove context_variables parameter from function schema
        f_no_context = f.copy()
        if __CONTEXT_VARIABLES_PARAM_NAME__ in f_no_context["function"]["parameters"]["properties"]:
            del f_no_context["function"]["parameters"]["properties"][__CONTEXT_VARIABLES_PARAM_NAME__]
        if "required" in f_no_context["function"]["parameters"]:
            required = f_no_context["function"]["parameters"]["required"]
            f_no_context["function"]["parameters"]["required"] = [
                param for param in required if param != __CONTEXT_VARIABLES_PARAM_NAME__
            ]
            # If required list is empty, remove it
            if not f_no_context["function"]["parameters"]["required"]:
                del f_no_context["function"]["parameters"]["required"]

        self.update_tool_signature(f_no_context, is_remove=False)
        self.register_function({func._name: func})
    '''

    """ MS MOVED
    def add_functions(self, func_list: list[Callable]):
        for func in func_list:
            self.add_single_function(func)
    """

    ''' MS MOVED TO CONVERSABLEAGENT
    @staticmethod
    def process_nested_chat_carryover(
        chat: dict[str, Any],
        recipient: ConversableAgent,
        messages: list[dict[str, Any]],
        sender: ConversableAgent,
        config: Any,
        trim_n_messages: int = 0,
    ) -> None:
        """Process carryover messages for a nested chat (typically for the first chat of a swarm)

        The carryover_config key is a dictionary containing:
            "summary_method": The method to use to summarise the messages, can be "all", "last_msg", "reflection_with_llm" or a Callable
            "summary_args": Optional arguments for the summary method

        Supported carryover 'summary_methods' are:
            "all" - all messages will be incorporated
            "last_msg" - the last message will be incorporated
            "reflection_with_llm" - an llm will summarise all the messages and the summary will be incorporated as a single message
            Callable - a callable with the signature: my_method(agent: ConversableAgent, messages: List[Dict[str, Any]]) -> str

        Args:
            chat: The chat dictionary containing the carryover configuration
            recipient: The recipient agent
            messages: The messages from the parent chat
            sender: The sender agent
            trim_n_messages: The number of latest messages to trim from the messages list
        """

        def concat_carryover(chat_message: str, carryover_message: Union[str, list[dict[str, Any]]]) -> str:
            """Concatenate the carryover message to the chat message."""
            prefix = f"{chat_message}\n" if chat_message else ""

            if isinstance(carryover_message, str):
                content = carryover_message
            elif isinstance(carryover_message, list):
                content = "\n".join(
                    msg["content"] for msg in carryover_message if "content" in msg and msg["content"] is not None
                )
            else:
                raise ValueError("Carryover message must be a string or a list of dictionaries")

            return f"{prefix}Context:\n{content}"

        carryover_config = chat["carryover_config"]

        if "summary_method" not in carryover_config:
            raise ValueError("Carryover configuration must contain a 'summary_method' key")

        carryover_summary_method = carryover_config["summary_method"]
        carryover_summary_args = carryover_config.get("summary_args") or {}

        chat_message = ""
        message = chat.get("message")

        # If the message is a callable, run it and get the result
        if message:
            chat_message = message(recipient, messages, sender, config) if callable(message) else message

        # deep copy and trim the latest messages
        content_messages = copy.deepcopy(messages)
        content_messages = content_messages[:-trim_n_messages]

        if carryover_summary_method == "all":
            # Put a string concatenated value of all parent messages into the first message
            # (e.g. message = <first nested chat message>\nContext: \n<swarm message 1>\n<swarm message 2>\n...)
            carry_over_message = concat_carryover(chat_message, content_messages)

        elif carryover_summary_method == "last_msg":
            # (e.g. message = <first nested chat message>\nContext: \n<last swarm message>)
            carry_over_message = concat_carryover(chat_message, content_messages[-1]["content"])

        elif carryover_summary_method == "reflection_with_llm":
            # (e.g. message = <first nested chat message>\nContext: \n<llm summary>)

            # Add the messages to the nested chat agent for reflection (we'll clear after reflection)
            chat["recipient"]._oai_messages[sender] = content_messages

            carry_over_message_llm = ConversableAgent._reflection_with_llm_as_summary(
                sender=sender,
                recipient=chat["recipient"],  # Chat recipient LLM config will be used for the reflection
                summary_args=carryover_summary_args,
            )

            recipient._oai_messages[sender] = []

            carry_over_message = concat_carryover(chat_message, carry_over_message_llm)

        elif isinstance(carryover_summary_method, Callable):
            # (e.g. message = <first nested chat message>\nContext: \n<function's return string>)
            carry_over_message_result = carryover_summary_method(recipient, content_messages, carryover_summary_args)

            carry_over_message = concat_carryover(chat_message, carry_over_message_result)

        chat["message"] = carry_over_message
    '''

    ''' MS MOVED TO CONVERSABLEAGENT
    @staticmethod
    def _summary_from_nested_chats(
        chat_queue: list[dict[str, Any]], recipient: Agent, messages: Union[str, Callable], sender: Agent, config: Any
    ) -> tuple[bool, Union[str, None]]:
        """Overridden _summary_from_nested_chats method from ConversableAgent.
        This function initiates one or a sequence of chats between the "recipient" and the agents in the chat_queue.

        It extracts and returns a summary from the nested chat based on the "summary_method" in each chat in chat_queue.

        Swarm Updates:
        - the 'messages' parameter contains the parent chat's messages
        - the first chat in the queue can contain a 'carryover_config' which is a dictionary that denotes how to carryover messages from the swarm chat into the first chat of the nested chats). Only applies to the first chat.
            e.g.: carryover_summarize_chat_config = {"summary_method": "reflection_with_llm", "summary_args": None}
            summary_method can be "last_msg", "all", "reflection_with_llm", Callable
            The Callable signature: my_method(agent: ConversableAgent, messages: List[Dict[str, Any]]) -> str
            The summary will be concatenated to the message of the first chat in the queue.

        Returns:
            Tuple[bool, str]: A tuple where the first element indicates the completion of the chat, and the second element contains the summary of the last chat if any chats were initiated.
        """
        # Carryover configuration allowed on the first chat in the queue only, trim the last two messages specifically for swarm nested chat carryover as these are the messages for the transition to the nested chat agent
        restore_chat_queue_message = False
        if len(chat_queue) > 0 and "carryover_config" in chat_queue[0]:
            if "message" in chat_queue[0]:
                # As we're updating the message in the nested chat queue, we need to restore it after finishing this nested chat.
                restore_chat_queue_message = True
                original_chat_queue_message = chat_queue[0]["message"]
            SwarmAgent.process_nested_chat_carryover(chat_queue[0], recipient, messages, sender, config, 2)

        chat_to_run = ConversableAgent._get_chats_to_run(chat_queue, recipient, messages, sender, config)
        if not chat_to_run:
            return True, None
        res = sender.initiate_chats(chat_to_run)

        # We need to restore the chat queue message if it has been modified so that it will be the original message for subsequent uses
        if restore_chat_queue_message:
            chat_queue[0]["message"] = original_chat_queue_message

        return True, res[-1].summary
    '''


# Forward references for SwarmAgent in SwarmResult
# SwarmResult.update_forward_refs()<|MERGE_RESOLUTION|>--- conflicted
+++ resolved
@@ -22,13 +22,6 @@
 from ..groupchat import GroupChat, GroupChatManager
 from ..user_proxy_agent import UserProxyAgent
 
-""" MS MOVED TO CONVERSABLEAGENT
-# Parameter name for context variables
-# Use the value in functions and they will be substituted with the context variables:
-# e.g. def my_function(context_variables: Dict[str, Any], my_other_parameters: Any) -> Any:
-__CONTEXT_VARIABLES_PARAM_NAME__ = "context_variables"
-"""
-
 __TOOL_EXECUTOR_NAME__ = "Tool_Execution"
 
 
@@ -43,11 +36,7 @@
     """Handles the next step in the conversation when an agent doesn't suggest a tool call or a handoff
 
     Args:
-<<<<<<< HEAD
         agent: The agent to hand off to or the after work option. Can be a ConversableAgent, a string name of a ConversableAgent, an AfterWorkOption, or a Callable.
-=======
-        agent (Union[AfterWorkOption, SwarmAgent, str, Callable]): The agent to hand off to or the after work option. Can be a SwarmAgent, a string name of a SwarmAgent, an AfterWorkOption, or a Callable.
->>>>>>> edb5a4bf
             The Callable signature is:
                 def my_after_work_func(last_speaker: ConversableAgent, messages: List[Dict[str, Any]], groupchat: GroupChat) -> Union[AfterWorkOption, ConversableAgent, str]:
     """
@@ -64,11 +53,7 @@
     """Defines a condition for transitioning to another agent or nested chats
 
     Args:
-<<<<<<< HEAD
         target: The agent to hand off to or the nested chat configuration. Can be a ConversableAgent or a Dict.
-=======
-        target (Union[SwarmAgent, dict[str, Any]]): The agent to hand off to or the nested chat configuration. Can be a SwarmAgent or a Dict.
->>>>>>> edb5a4bf
             If a Dict, it should follow the convention of the nested chat configuration, with the exception of a carryover configuration which is unique to Swarms.
             Swarm Nested chat documentation: https://docs.ag2.ai/docs/topics/swarm#registering-handoffs-to-a-nested-chat
         condition (str): The condition for transitioning to the target agent, evaluated by the LLM to determine whether to call the underlying function/tool which does the transition.
@@ -94,68 +79,62 @@
             assert isinstance(self.available, (Callable, str)), "'available' must be a callable or a string"
 
 
-r''' MS MOVED TO CONVERSABLEAGENT
-@dataclass
-class UPDATE_SYSTEM_MESSAGE:
-    """Update the agent's system message before they reply
-
-    Args:
-        update_function (Union[Callable, str]): The string or function to update the agent's system message. Can be a string or a Callable.
-            If a string, it will be used as a template and substitute the context variables.
-            If a Callable, it should have the signature:
-                def my_update_function(agent: ConversableAgent, messages: List[Dict[str, Any]]) -> str
-    """
-
-    update_function: Union[Callable, str]
-
-    def __post_init__(self):
-        if isinstance(self.update_function, str):
-            # find all {var} in the string
-            vars = re.findall(r"\{(\w+)\}", self.update_function)
-            if len(vars) == 0:
-                warnings.warn("Update function string contains no variables. This is probably unintended.")
-
-        elif isinstance(self.update_function, Callable):
-            sig = signature(self.update_function)
-            if len(sig.parameters) != 2:
-                raise ValueError(
-                    "Update function must accept two parameters of type ConversableAgent and List[Dict[str Any]], respectively"
-                )
-            if sig.return_annotation != str:
-                raise ValueError("Update function must return a string")
-        else:
-            raise ValueError("Update function must be either a string or a callable")
-'''
+def _establish_swarm_agent(agent: ConversableAgent):
+    """Establish the swarm agent with the swarm-related attributes and hooks. Not for the tool executor.
+
+    Args:
+        agent (ConversableAgent): The agent to establish as a swarm agent.
+    """
+
+    agent._swarm_after_work = None
+
+    # Store nested chats hand offs as we'll establish these in the initiate_swarm_chat
+    # List of Dictionaries containing the nested_chats and condition
+    agent._swarm_nested_chat_handoffs = []
+
+    # Store conditional functions (and their ON_CONDITION instances) to add/remove later when transitioning to this agent
+    agent._swarm_conditional_functions = {}
+
+    # Register the hook to update agent state (except tool executor)
+    agent.register_hook("update_agent_state", _update_conditional_functions)
+
+    # Mark this agent as established as a swarm agent
+    agent._swarm_is_established = True
 
 
 def _prepare_swarm_agents(
-    initial_agent: "SwarmAgent",
-    agents: list["SwarmAgent"],
-) -> tuple["SwarmAgent", list["SwarmAgent"]]:
+    initial_agent: ConversableAgent,
+    agents: list[ConversableAgent],
+) -> tuple[ConversableAgent, list[ConversableAgent]]:
     """Validates agents, create the tool executor, configure nested chats.
 
     Args:
-        initial_agent (SwarmAgent): The first agent in the conversation.
-        agents (list[SwarmAgent]): List of all agents in the conversation.
+        initial_agent (ConversableAgent): The first agent in the conversation.
+        agents (list[ConversableAgent]): List of all agents in the conversation.
 
     Returns:
-        SwarmAgent: The tool executor agent.
-        list[SwarmAgent]: List of nested chat agents.
-    """
-    assert isinstance(initial_agent, SwarmAgent), "initial_agent must be a SwarmAgent"
-    assert all(isinstance(agent, SwarmAgent) for agent in agents), "Agents must be a list of SwarmAgents"
+        ConversableAgent: The tool executor agent.
+        list[ConversableAgent]: List of nested chat agents.
+    """
+    assert isinstance(initial_agent, ConversableAgent), "initial_agent must be a ConversableAgent"
+    assert all(isinstance(agent, ConversableAgent) for agent in agents), "Agents must be a list of ConversableAgents"
+
+    # Initialize all agents as swarm agents
+    for agent in agents:
+        if not hasattr(agent, "_swarm_is_established"):
+            _establish_swarm_agent(agent)
 
     # Ensure all agents in hand-off after-works are in the passed in agents list
     for agent in agents:
-        if agent.after_work is not None:
-            if isinstance(agent.after_work.agent, SwarmAgent):
-                assert agent.after_work.agent in agents, "Agent in hand-off must be in the agents list"
-
-    tool_execution = SwarmAgent(
+        if agent._swarm_after_work is not None:
+            if isinstance(agent._swarm_after_work.agent, ConversableAgent):
+                assert agent._swarm_after_work.agent in agents, "Agent in hand-off must be in the agents list"
+
+    tool_execution = ConversableAgent(
         name=__TOOL_EXECUTOR_NAME__,
-        system_message="Tool Execution",
-    )
-    tool_execution._set_to_tool_execution()
+        system_message="Tool Execution, do not use this agent directly.",
+    )
+    _set_to_tool_execution(tool_execution)
 
     nested_chat_agents = []
     for agent in agents:
@@ -165,26 +144,26 @@
     for agent in agents + nested_chat_agents:
         tool_execution._function_map.update(agent._function_map)
         # Add conditional functions to the tool_execution agent
-        for func_name, (func, _) in agent._conditional_functions.items():
+        for func_name, (func, _) in agent._swarm_conditional_functions.items():
             tool_execution._function_map[func_name] = func
 
     return tool_execution, nested_chat_agents
 
 
-def _create_nested_chats(agent: "SwarmAgent", nested_chat_agents: list["SwarmAgent"]):
+def _create_nested_chats(agent: ConversableAgent, nested_chat_agents: list[ConversableAgent]):
     """Create nested chat agents and register nested chats.
 
     Args:
-        agent (SwarmAgent): The agent to create nested chat agents for, including registering the hand offs.
-        nested_chat_agents (list[SwarmAgent]): List for all nested chat agents, appends to this.
-    """
-    for i, nested_chat_handoff in enumerate(agent._nested_chat_handoffs):
+        agent (ConversableAgent): The agent to create nested chat agents for, including registering the hand offs.
+        nested_chat_agents (list[ConversableAgent]): List for all nested chat agents, appends to this.
+    """
+    for i, nested_chat_handoff in enumerate(agent._swarm_nested_chat_handoffs):
         nested_chats: dict[str, Any] = nested_chat_handoff["nested_chats"]
         condition = nested_chat_handoff["condition"]
         available = nested_chat_handoff["available"]
 
         # Create a nested chat agent specifically for this nested chat
-        nested_chat_agent = SwarmAgent(name=f"nested_chat_{agent.name}_{i + 1}")
+        nested_chat_agent = ConversableAgent(name=f"nested_chat_{agent.name}_{i + 1}")
 
         nested_chat_agent.register_nested_chats(
             nested_chats["chat_queue"],
@@ -197,19 +176,19 @@
         )
 
         # After the nested chat is complete, transfer back to the parent agent
-        nested_chat_agent.register_hand_off(AFTER_WORK(agent=agent))
+        register_hand_off(nested_chat_agent, AFTER_WORK(agent=agent))
 
         nested_chat_agents.append(nested_chat_agent)
 
         # Nested chat is triggered through an agent transfer to this nested chat agent
-        agent.register_hand_off(ON_CONDITION(nested_chat_agent, condition, available))
+        register_hand_off(agent, ON_CONDITION(nested_chat_agent, condition, available))
 
 
 def _process_initial_messages(
     messages: Union[list[dict[str, Any]], str],
     user_agent: Optional[UserProxyAgent],
-    agents: list["SwarmAgent"],
-    nested_chat_agents: list["SwarmAgent"],
+    agents: list[ConversableAgent],
+    nested_chat_agents: list[ConversableAgent],
 ) -> tuple[list[dict], Optional[Agent], list[str], list[Agent]]:
     """Process initial messages, validating agent names against messages, and determining the last agent to speak.
 
@@ -254,8 +233,8 @@
 
 
 def _setup_context_variables(
-    tool_execution: "SwarmAgent",
-    agents: list["SwarmAgent"],
+    tool_execution: ConversableAgent,
+    agents: list[ConversableAgent],
     manager: GroupChatManager,
     context_variables: dict[str, Any],
 ) -> None:
@@ -282,11 +261,11 @@
 
 
 def _determine_next_agent(
-    last_speaker: "SwarmAgent",
+    last_speaker: ConversableAgent,
     groupchat: GroupChat,
     initial_agent: ConversableAgent,
     use_initial_agent: bool,
-    tool_execution: "SwarmAgent",
+    tool_execution: ConversableAgent,
     swarm_agent_names: list[str],
     user_agent: Optional[UserProxyAgent],
     swarm_after_work: Optional[Union[AfterWorkOption, Callable]],
@@ -294,11 +273,11 @@
     """Determine the next agent in the conversation.
 
     Args:
-        last_speaker (SwarmAgent): The last agent to speak.
+        last_speaker (ConversableAgent): The last agent to speak.
         groupchat (GroupChat): GroupChat instance.
         initial_agent (ConversableAgent): The initial agent in the conversation.
         use_initial_agent (bool): Whether to use the initial agent straight away.
-        tool_execution (SwarmAgent): The tool execution agent.
+        tool_execution (ConversableAgent): The tool execution agent.
         swarm_agent_names (list[str]): List of agent names.
         user_agent (UserProxyAgent): Optional user proxy agent.
         swarm_after_work (Union[AfterWorkOption, Callable]): Method to handle conversation continuation when an agent doesn't select the next agent.
@@ -309,9 +288,9 @@
     if "tool_calls" in groupchat.messages[-1]:
         return tool_execution
 
-    if tool_execution._next_agent is not None:
-        next_agent = tool_execution._next_agent
-        tool_execution._next_agent = None
+    if tool_execution._swarm_next_agent is not None:
+        next_agent = tool_execution._swarm_next_agent
+        tool_execution._swarm_next_agent = None
 
         # Check for string, access agent from group chat.
 
@@ -328,7 +307,7 @@
     for message in reversed(groupchat.messages):
         if "name" in message and message["name"] in swarm_agent_names:
             agent = groupchat.agent_by_name(name=message["name"])
-            if isinstance(agent, SwarmAgent):
+            if isinstance(agent, ConversableAgent):
                 last_swarm_speaker = agent
                 break
     if last_swarm_speaker is None:
@@ -340,7 +319,7 @@
 
     # Resolve after_work condition (agent-level overrides global)
     after_work_condition = (
-        last_swarm_speaker.after_work if last_swarm_speaker.after_work is not None else swarm_after_work
+        last_swarm_speaker._swarm_after_work if last_swarm_speaker._swarm_after_work is not None else swarm_after_work
     )
     if isinstance(after_work_condition, AFTER_WORK):
         after_work_condition = after_work_condition.agent
@@ -354,7 +333,7 @@
             return groupchat.agent_by_name(name=after_work_condition)
         else:
             raise ValueError(f"Invalid agent name in after_work: {after_work_condition}")
-    elif isinstance(after_work_condition, SwarmAgent):
+    elif isinstance(after_work_condition, ConversableAgent):
         return after_work_condition
     elif isinstance(after_work_condition, AfterWorkOption):
         if after_work_condition == AfterWorkOption.TERMINATE:
@@ -368,17 +347,17 @@
 
 
 def create_swarm_transition(
-    initial_agent: "SwarmAgent",
-    tool_execution: "SwarmAgent",
+    initial_agent: ConversableAgent,
+    tool_execution: ConversableAgent,
     swarm_agent_names: list[str],
     user_agent: Optional[UserProxyAgent],
     swarm_after_work: Optional[Union[AfterWorkOption, Callable]],
-) -> Callable[["SwarmAgent", GroupChat], Optional[Agent]]:
+) -> Callable[[ConversableAgent, GroupChat], Optional[Agent]]:
     """Creates a transition function for swarm chat with enclosed state for the use_initial_agent.
 
     Args:
-        initial_agent (SwarmAgent): The first agent to speak
-        tool_execution (SwarmAgent): The tool execution agent
+        initial_agent (ConversableAgent): The first agent to speak
+        tool_execution (ConversableAgent): The tool execution agent
         swarm_agent_names (list[str]): List of all agent names
         user_agent (UserProxyAgent): Optional user proxy agent
         swarm_after_work (Union[AfterWorkOption, Callable]): Swarm-level after work
@@ -390,7 +369,7 @@
     # of swarm_transition
     state = {"use_initial_agent": True}
 
-    def swarm_transition(last_speaker: SwarmAgent, groupchat: GroupChat) -> Optional[Agent]:
+    def swarm_transition(last_speaker: ConversableAgent, groupchat: GroupChat) -> Optional[Agent]:
         result = _determine_next_agent(
             last_speaker=last_speaker,
             groupchat=groupchat,
@@ -408,14 +387,14 @@
 
 
 def initiate_swarm_chat(
-    initial_agent: "SwarmAgent",
+    initial_agent: ConversableAgent,
     messages: Union[list[dict[str, Any]], str],
-    agents: list["SwarmAgent"],
+    agents: list[ConversableAgent],
     user_agent: Optional[UserProxyAgent] = None,
     max_rounds: int = 20,
     context_variables: Optional[dict[str, Any]] = None,
     after_work: Optional[Union[AfterWorkOption, Callable]] = AFTER_WORK(AfterWorkOption.TERMINATE),
-) -> tuple[ChatResult, dict[str, Any], "SwarmAgent"]:
+) -> tuple[ChatResult, dict[str, Any], ConversableAgent]:
     """Initialize and run a swarm chat
 
     Args:
@@ -426,31 +405,26 @@
         max_rounds: Maximum number of conversation rounds.
         context_variables: Starting context variables.
         after_work: Method to handle conversation continuation when an agent doesn't select the next agent. If no agent is selected and no tool calls are output, we will use this method to determine the next agent.
-            Must be a AFTER_WORK instance (which is a dataclass accepting a SwarmAgent, AfterWorkOption, A str (of the AfterWorkOption)) or a callable.
+            Must be a AFTER_WORK instance (which is a dataclass accepting a ConversableAgent, AfterWorkOption, A str (of the AfterWorkOption)) or a callable.
             AfterWorkOption:
                 - TERMINATE (Default): Terminate the conversation.
                 - REVERT_TO_USER : Revert to the user agent if a user agent is provided. If not provided, terminate the conversation.
                 - STAY : Stay with the last speaker.
 
-            Callable: A custom function that takes the current agent, messages, and groupchat as arguments and returns an AfterWorkOption or a SwarmAgent (by reference or string name).
+            Callable: A custom function that takes the current agent, messages, and groupchat as arguments and returns an AfterWorkOption or a ConversableAgent (by reference or string name).
                 ```python
-                def custom_afterwork_func(last_speaker: SwarmAgent, messages: List[Dict[str, Any]], groupchat: GroupChat) -> Union[AfterWorkOption, SwarmAgent, str]:
+                def custom_afterwork_func(last_speaker: ConversableAgent, messages: List[Dict[str, Any]], groupchat: GroupChat) -> Union[AfterWorkOption, ConversableAgent, str]:
                 ```
     Returns:
         ChatResult:     Conversations chat history.
         Dict[str, Any]: Updated Context variables.
-        SwarmAgent:     Last speaker.
+        ConversableAgent:     Last speaker.
     """
     tool_execution, nested_chat_agents = _prepare_swarm_agents(initial_agent, agents)
 
     processed_messages, last_agent, swarm_agent_names, temp_user_list = _process_initial_messages(
         messages, user_agent, agents, nested_chat_agents
     )
-<<<<<<< HEAD
-
-    _set_to_tool_execution(tool_execution)
-=======
->>>>>>> edb5a4bf
 
     # Create transition function (has enclosed state for initial agent)
     swarm_transition = create_swarm_transition(
@@ -470,7 +444,7 @@
 
     manager = GroupChatManager(groupchat)
 
-    # Point all SwarmAgent's context variables to this function's context_variables
+    # Point all ConversableAgent's context variables to this function's context_variables
     _setup_context_variables(tool_execution, agents, manager, context_variables or {})
 
     if len(processed_messages) > 1:
@@ -486,30 +460,20 @@
         clear_history=clear_history,
     )
 
-<<<<<<< HEAD
-            # After the nested chat is complete, transfer back to the parent agent
-            register_hand_off(nested_chat_agent, AFTER_WORK(agent=agent))
-=======
     _cleanup_temp_user_messages(chat_result)
->>>>>>> edb5a4bf
 
     return chat_result, context_variables, manager.last_speaker
 
-<<<<<<< HEAD
-            # Nested chat is triggered through an agent transfer to this nested chat agent
-            register_hand_off(agent, ON_CONDITION(nested_chat_agent, condition, available))
-=======
->>>>>>> edb5a4bf
 
 async def a_initiate_swarm_chat(
-    initial_agent: "SwarmAgent",
+    initial_agent: ConversableAgent,
     messages: Union[list[dict[str, Any]], str],
-    agents: list["SwarmAgent"],
+    agents: list[ConversableAgent],
     user_agent: Optional[UserProxyAgent] = None,
     max_rounds: int = 20,
     context_variables: Optional[dict[str, Any]] = None,
     after_work: Optional[Union[AfterWorkOption, Callable]] = AFTER_WORK(AfterWorkOption.TERMINATE),
-) -> tuple[ChatResult, dict[str, Any], "SwarmAgent"]:
+) -> tuple[ChatResult, dict[str, Any], ConversableAgent]:
     """Initialize and run a swarm chat asynchronously
 
     Args:
@@ -520,20 +484,20 @@
         max_rounds: Maximum number of conversation rounds.
         context_variables: Starting context variables.
         after_work: Method to handle conversation continuation when an agent doesn't select the next agent. If no agent is selected and no tool calls are output, we will use this method to determine the next agent.
-            Must be a AFTER_WORK instance (which is a dataclass accepting a SwarmAgent, AfterWorkOption, A str (of the AfterWorkOption)) or a callable.
+            Must be a AFTER_WORK instance (which is a dataclass accepting a ConversableAgent, AfterWorkOption, A str (of the AfterWorkOption)) or a callable.
             AfterWorkOption:
                 - TERMINATE (Default): Terminate the conversation.
                 - REVERT_TO_USER : Revert to the user agent if a user agent is provided. If not provided, terminate the conversation.
                 - STAY : Stay with the last speaker.
 
-            Callable: A custom function that takes the current agent, messages, and groupchat as arguments and returns an AfterWorkOption or a SwarmAgent (by reference or string name).
+            Callable: A custom function that takes the current agent, messages, and groupchat as arguments and returns an AfterWorkOption or a ConversableAgent (by reference or string name).
                 ```python
-                def custom_afterwork_func(last_speaker: SwarmAgent, messages: List[Dict[str, Any]], groupchat: GroupChat) -> Union[AfterWorkOption, SwarmAgent, str]:
+                def custom_afterwork_func(last_speaker: ConversableAgent, messages: List[Dict[str, Any]], groupchat: GroupChat) -> Union[AfterWorkOption, ConversableAgent, str]:
                 ```
     Returns:
         ChatResult:     Conversations chat history.
         Dict[str, Any]: Updated Context variables.
-        SwarmAgent:     Last speaker.
+        ConversableAgent:     Last speaker.
     """
     tool_execution, nested_chat_agents = _prepare_swarm_agents(initial_agent, agents)
 
@@ -559,7 +523,7 @@
 
     manager = GroupChatManager(groupchat)
 
-    # Point all SwarmAgent's context variables to this function's context_variables
+    # Point all ConversableAgent's context variables to this function's context_variables
     _setup_context_variables(tool_execution, agents, manager, context_variables or {})
 
     if len(processed_messages) > 1:
@@ -607,7 +571,7 @@
 
     It will execute the tool calls and update the referenced context_variables and next_agent accordingly.
     """
-    agent._next_agent = None
+    agent._swarm_next_agent = None
     agent._reply_func_list.clear()
     agent.register_reply([Agent, None], _generate_swarm_tool_reply)
 
@@ -628,6 +592,10 @@
     1. register the function with the agent
     2. register the schema with the agent, description set to the condition
     """
+    # If the agent hasn't been established as a swarm agent, do so first
+    if not hasattr(agent, "_swarm_is_established"):
+        _establish_swarm_agent(agent)
+
     # Ensure that hand_to is a list or ON_CONDITION or AFTER_WORK
     if not isinstance(hand_to, (list, ON_CONDITION, AFTER_WORK)):
         raise ValueError("hand_to must be a list of ON_CONDITION or AFTER_WORK")
@@ -640,7 +608,7 @@
             assert isinstance(
                 transit.agent, (AfterWorkOption, ConversableAgent, str, Callable)
             ), "Invalid After Work value"
-            agent.after_work = transit
+            agent._swarm_after_work = transit
         elif isinstance(transit, ON_CONDITION):
 
             if isinstance(transit.target, ConversableAgent):
@@ -661,17 +629,17 @@
                 base_func_name = f"transfer_{agent.name}_to_{transit.target.name}"
                 func_name = base_func_name
                 count = 2
-                while func_name in agent._conditional_functions:
+                while func_name in agent._swarm_conditional_functions:
                     func_name = f"{base_func_name}_{count}"
                     count += 1
 
                 # Store function to add/remove later based on it being 'available'
-                agent._conditional_functions[func_name] = (transfer_func, transit)
+                agent._swarm_conditional_functions[func_name] = (transfer_func, transit)
 
             elif isinstance(transit.target, dict):
                 # Transition to a nested chat
                 # We will store them here and establish them in the initiate_swarm_chat
-                agent._nested_chat_handoffs.append(
+                agent._swarm_nested_chat_handoffs.append(
                     {"nested_chats": transit.target, "condition": transit.condition, "available": transit.available}
                 )
 
@@ -682,7 +650,7 @@
 @staticmethod
 def _update_conditional_functions(agent: ConversableAgent, messages: Optional[list[dict]] = None) -> None:
     """Updates the agent's functions based on the ON_CONDITION's available condition."""
-    for func_name, (func, on_condition) in agent._conditional_functions.items():
+    for func_name, (func, on_condition) in agent._swarm_conditional_functions.items():
         is_available = True
 
         if on_condition.available is not None:
@@ -771,7 +739,7 @@
                 tool_responses_inner.append(tool_response)
                 contents.append(str(tool_response["content"]))
 
-        agent._next_agent = next_agent
+        agent._swarm_next_agent = next_agent
 
         # Put the tool responses and content strings back into the response message
         # Caters for multiple tool calls
@@ -779,498 +747,4 @@
         tool_message["content"] = "\n".join(contents)
 
         return True, tool_message
-    return False, None
-
-
-def _establish_swarm_agent(agent: ConversableAgent):
-    """Establish the swarm agent with the necessary hooks and functions."""
-
-    agent.after_work = None
-
-    # Used in the tool execution agent to transfer to the next agent
-    if agent.name == __TOOL_EXECUTOR_NAME__:
-        agent._next_agent = None
-    else:
-        # Register the hook to update agent state (except tool executor)
-        agent.register_hook("update_agent_state", _update_conditional_functions)
-
-    # Store nested chats hand offs as we'll establish these in the initiate_swarm_chat
-    # List of Dictionaries containing the nested_chats and condition
-    agent._nested_chat_handoffs = []
-
-    # Store conditional functions (and their ON_CONDITION instances) to add/remove later when transitioning to this agent
-    agent._conditional_functions = {}
-
-
-class SwarmAgent(ConversableAgent):
-    """Swarm agent for participating in a swarm.
-
-    SwarmAgent is a subclass of ConversableAgent.
-
-    TRANSFERRING TO CONVERSABLEAGENT - INTERFACE SHOULD BE IDENTICAL
-    """
-
-    def __init__(
-        self,
-        name: str,
-        system_message: Optional[str] = "You are a helpful AI Assistant.",
-        llm_config: Optional[Union[dict, Literal[False]]] = None,
-        functions: Union[list[Callable], Callable] = None,
-        is_termination_msg: Optional[Callable[[dict], bool]] = None,
-        max_consecutive_auto_reply: Optional[int] = None,
-        human_input_mode: Literal["ALWAYS", "NEVER", "TERMINATE"] = "NEVER",
-        description: Optional[str] = None,
-        code_execution_config=False,
-        update_agent_state_before_reply: Optional[
-            Union[list[Union[Callable, UPDATE_SYSTEM_MESSAGE]], Callable, UPDATE_SYSTEM_MESSAGE]
-        ] = None,
-        **kwargs,
-    ) -> None:
-        super().__init__(
-            name,
-            system_message,
-            is_termination_msg,
-            max_consecutive_auto_reply,
-            human_input_mode,
-            llm_config=llm_config,
-            description=description,
-            code_execution_config=code_execution_config,
-            functions=functions,
-            update_agent_state_before_reply=update_agent_state_before_reply,
-            **kwargs,
-        )
-
-        """ MS MOVED
-        if isinstance(functions, list):
-            if not all(isinstance(func, Callable) for func in functions):
-                raise TypeError("All elements in the functions list must be callable")
-            self.add_functions(functions)
-        elif isinstance(functions, Callable):
-            self.add_single_function(functions)
-        elif functions is not None:
-            raise TypeError("Functions must be a callable or a list of callables")
-        """
-
-        """ MS MOVED TO _establish_swarm_agent
-        self.after_work = None
-
-        # Used in the tool execution agent to transfer to the next agent
-        self._next_agent = None
-
-        # Store nested chats hand offs as we'll establish these in the initiate_swarm_chat
-        # List of Dictionaries containing the nested_chats and condition
-        self._nested_chat_handoffs = []
-        """
-
-        """ MS MOVED
-        self.register_update_agent_state_before_reply(update_agent_state_before_reply)
-        """
-
-        """ MS MOVED TO _establish_swarm_agent
-        # Store conditional functions (and their ON_CONDITION instances) to add/remove later when transitioning to this agent
-        self._conditional_functions = {}
-
-        # Register the hook to update agent state (except tool executor)
-        if name != __TOOL_EXECUTOR_NAME__:
-            self.register_hook("update_agent_state", _update_conditional_functions)
-        """
-
-    ''' MS MOVED
-    def register_update_agent_state_before_reply(self, functions: Optional[Union[list[Callable], Callable]]):
-        """
-        Register functions that will be called when the agent is selected and before it speaks.
-        You can add your own validation or precondition functions here.
-
-        Args:
-            functions (List[Callable[[], None]]): A list of functions to be registered. Each function
-                is called when the agent is selected and before it speaks.
-        """
-        if functions is None:
-            return
-        if not isinstance(functions, list) and type(functions) not in [UPDATE_SYSTEM_MESSAGE, Callable]:
-            raise ValueError("functions must be a list of callables")
-
-        if not isinstance(functions, list):
-            functions = [functions]
-
-        for func in functions:
-            if isinstance(func, UPDATE_SYSTEM_MESSAGE):
-
-                # Wrapper function that allows this to be used in the update_agent_state hook
-                # Its primary purpose, however, is just to update the agent's system message
-                # Outer function to create a closure with the update function
-                def create_wrapper(update_func: UPDATE_SYSTEM_MESSAGE):
-                    def update_system_message_wrapper(
-                        agent: ConversableAgent, messages: list[dict[str, Any]]
-                    ) -> list[dict[str, Any]]:
-                        if isinstance(update_func.update_function, str):
-                            # Templates like "My context variable passport is {passport}" will
-                            # use the context_variables for substitution
-                            sys_message = OpenAIWrapper.instantiate(
-                                template=update_func.update_function,
-                                context=agent._context_variables,
-                                allow_format_str_template=True,
-                            )
-                        else:
-                            sys_message = update_func.update_function(agent, messages)
-
-                        agent.update_system_message(sys_message)
-                        return messages
-
-                    return update_system_message_wrapper
-
-                self.register_hook(hookable_method="update_agent_state", hook=create_wrapper(func))
-
-            else:
-                self.register_hook(hookable_method="update_agent_state", hook=func)
-
-    '''
-
-    ''' MS MOVED OUT
-    def _set_to_tool_execution(self):
-        """Set to a special instance of SwarmAgent that is responsible for executing tool calls from other swarm agents.
-        This agent will be used internally and should not be visible to the user.
-
-        It will execute the tool calls and update the referenced context_variables and next_agent accordingly.
-        """
-        self._next_agent = None
-        self._reply_func_list.clear()
-        self.register_reply([Agent, None], SwarmAgent.generate_swarm_tool_reply)
-    '''
-
-    """ MS MOVED - NOT TRANSFERRED
-    def __str__(self):
-        return f"SwarmAgent --> {self.name}"
-    """
-
-    ''' MS MOVED OUT
-    def register_hand_off(
-        self,
-        hand_to: Union[list[Union[ON_CONDITION, AFTER_WORK]], ON_CONDITION, AFTER_WORK],
-    ):
-        """Register a function to hand off to another agent.
-
-        Args:
-            hand_to: A list of ON_CONDITIONs and an, optional, AFTER_WORK condition
-
-        Hand off template:
-        def transfer_to_agent_name() -> SwarmAgent:
-            return agent_name
-        1. register the function with the agent
-        2. register the schema with the agent, description set to the condition
-        """
-        # Ensure that hand_to is a list or ON_CONDITION or AFTER_WORK
-        if not isinstance(hand_to, (list, ON_CONDITION, AFTER_WORK)):
-            raise ValueError("hand_to must be a list of ON_CONDITION or AFTER_WORK")
-
-        if isinstance(hand_to, (ON_CONDITION, AFTER_WORK)):
-            hand_to = [hand_to]
-
-        for transit in hand_to:
-            if isinstance(transit, AFTER_WORK):
-                assert isinstance(
-                    transit.agent, (AfterWorkOption, SwarmAgent, str, Callable)
-                ), "Invalid After Work value"
-                self.after_work = transit
-            elif isinstance(transit, ON_CONDITION):
-
-                if isinstance(transit.target, SwarmAgent):
-                    # Transition to agent
-
-                    # Create closure with current loop transit value
-                    # to ensure the condition matches the one in the loop
-                    def make_transfer_function(current_transit: ON_CONDITION):
-                        def transfer_to_agent() -> "SwarmAgent":
-                            return current_transit.target
-
-                        return transfer_to_agent
-
-                    transfer_func = make_transfer_function(transit)
-
-                    # Store function to add/remove later based on it being 'available'
-                    # Function names are made unique and allow multiple ON_CONDITIONS to the same agent
-                    base_func_name = f"transfer_{self.name}_to_{transit.target.name}"
-                    func_name = base_func_name
-                    count = 2
-                    while func_name in self._conditional_functions:
-                        func_name = f"{base_func_name}_{count}"
-                        count += 1
-
-                    # Store function to add/remove later based on it being 'available'
-                    self._conditional_functions[func_name] = (transfer_func, transit)
-
-                elif isinstance(transit.target, dict):
-                    # Transition to a nested chat
-                    # We will store them here and establish them in the initiate_swarm_chat
-                    self._nested_chat_handoffs.append(
-                        {"nested_chats": transit.target, "condition": transit.condition, "available": transit.available}
-                    )
-
-            else:
-                raise ValueError("Invalid hand off condition, must be either ON_CONDITION or AFTER_WORK")
-    '''
-
-    ''' MS MOVED OUT
-    def generate_swarm_tool_reply(
-        self,
-        messages: Optional[list[dict]] = None,
-        sender: Optional[Agent] = None,
-        config: Optional[OpenAIWrapper] = None,
-    ) -> tuple[bool, dict]:
-        """Pre-processes and generates tool call replies.
-
-        This function:
-        1. Adds context_variables back to the tool call for the function, if necessary.
-        2. Generates the tool calls reply.
-        3. Updates context_variables and next_agent based on the tool call response."""
-
-        if config is None:
-            config = self
-        if messages is None:
-            messages = self._oai_messages[sender]
-
-        message = messages[-1]
-        if "tool_calls" in message:
-
-            tool_call_count = len(message["tool_calls"])
-
-            # Loop through tool calls individually (so context can be updated after each function call)
-            next_agent = None
-            tool_responses_inner = []
-            contents = []
-            for index in range(tool_call_count):
-
-                # Deep copy to ensure no changes to messages when we insert the context variables
-                message_copy = copy.deepcopy(message)
-
-                # 1. add context_variables to the tool call arguments
-                tool_call = message_copy["tool_calls"][index]
-
-                if tool_call["type"] == "function":
-                    function_name = tool_call["function"]["name"]
-
-                    # Check if this function exists in our function map
-                    if function_name in self._function_map:
-                        func = self._function_map[function_name]  # Get the original function
-
-                        # Inject the context variables into the tool call if it has the parameter
-                        sig = signature(func)
-                        if __CONTEXT_VARIABLES_PARAM_NAME__ in sig.parameters:
-
-                            current_args = json.loads(tool_call["function"]["arguments"])
-                            current_args[__CONTEXT_VARIABLES_PARAM_NAME__] = self._context_variables
-                            tool_call["function"]["arguments"] = json.dumps(current_args)
-
-                # Ensure we are only executing the one tool at a time
-                message_copy["tool_calls"] = [tool_call]
-
-                # 2. generate tool calls reply
-                _, tool_message = self.generate_tool_calls_reply([message_copy])
-
-                # 3. update context_variables and next_agent, convert content to string
-                for tool_response in tool_message["tool_responses"]:
-                    content = tool_response.get("content")
-                    if isinstance(content, SwarmResult):
-                        if content.context_variables != {}:
-                            self._context_variables.update(content.context_variables)
-                        if content.agent is not None:
-                            next_agent = content.agent
-                    elif isinstance(content, Agent):
-                        next_agent = content
-
-                    tool_responses_inner.append(tool_response)
-                    contents.append(str(tool_response["content"]))
-
-            self._next_agent = next_agent
-
-            # Put the tool responses and content strings back into the response message
-            # Caters for multiple tool calls
-            tool_message["tool_responses"] = tool_responses_inner
-            tool_message["content"] = "\n".join(contents)
-
-            return True, tool_message
-        return False, None
-    '''
-
-    ''' MS MOVED
-    def add_single_function(self, func: Callable, name=None, description=""):
-        """Add a single function to the agent, removing context variables for LLM use"""
-        if name:
-            func._name = name
-        else:
-            func._name = func.__name__
-
-        if description:
-            func._description = description
-        else:
-            # Use function's docstring, strip whitespace, fall back to empty string
-            func._description = (func.__doc__ or "").strip()
-
-        f = get_function_schema(func, name=func._name, description=func._description)
-
-        # Remove context_variables parameter from function schema
-        f_no_context = f.copy()
-        if __CONTEXT_VARIABLES_PARAM_NAME__ in f_no_context["function"]["parameters"]["properties"]:
-            del f_no_context["function"]["parameters"]["properties"][__CONTEXT_VARIABLES_PARAM_NAME__]
-        if "required" in f_no_context["function"]["parameters"]:
-            required = f_no_context["function"]["parameters"]["required"]
-            f_no_context["function"]["parameters"]["required"] = [
-                param for param in required if param != __CONTEXT_VARIABLES_PARAM_NAME__
-            ]
-            # If required list is empty, remove it
-            if not f_no_context["function"]["parameters"]["required"]:
-                del f_no_context["function"]["parameters"]["required"]
-
-        self.update_tool_signature(f_no_context, is_remove=False)
-        self.register_function({func._name: func})
-    '''
-
-    """ MS MOVED
-    def add_functions(self, func_list: list[Callable]):
-        for func in func_list:
-            self.add_single_function(func)
-    """
-
-    ''' MS MOVED TO CONVERSABLEAGENT
-    @staticmethod
-    def process_nested_chat_carryover(
-        chat: dict[str, Any],
-        recipient: ConversableAgent,
-        messages: list[dict[str, Any]],
-        sender: ConversableAgent,
-        config: Any,
-        trim_n_messages: int = 0,
-    ) -> None:
-        """Process carryover messages for a nested chat (typically for the first chat of a swarm)
-
-        The carryover_config key is a dictionary containing:
-            "summary_method": The method to use to summarise the messages, can be "all", "last_msg", "reflection_with_llm" or a Callable
-            "summary_args": Optional arguments for the summary method
-
-        Supported carryover 'summary_methods' are:
-            "all" - all messages will be incorporated
-            "last_msg" - the last message will be incorporated
-            "reflection_with_llm" - an llm will summarise all the messages and the summary will be incorporated as a single message
-            Callable - a callable with the signature: my_method(agent: ConversableAgent, messages: List[Dict[str, Any]]) -> str
-
-        Args:
-            chat: The chat dictionary containing the carryover configuration
-            recipient: The recipient agent
-            messages: The messages from the parent chat
-            sender: The sender agent
-            trim_n_messages: The number of latest messages to trim from the messages list
-        """
-
-        def concat_carryover(chat_message: str, carryover_message: Union[str, list[dict[str, Any]]]) -> str:
-            """Concatenate the carryover message to the chat message."""
-            prefix = f"{chat_message}\n" if chat_message else ""
-
-            if isinstance(carryover_message, str):
-                content = carryover_message
-            elif isinstance(carryover_message, list):
-                content = "\n".join(
-                    msg["content"] for msg in carryover_message if "content" in msg and msg["content"] is not None
-                )
-            else:
-                raise ValueError("Carryover message must be a string or a list of dictionaries")
-
-            return f"{prefix}Context:\n{content}"
-
-        carryover_config = chat["carryover_config"]
-
-        if "summary_method" not in carryover_config:
-            raise ValueError("Carryover configuration must contain a 'summary_method' key")
-
-        carryover_summary_method = carryover_config["summary_method"]
-        carryover_summary_args = carryover_config.get("summary_args") or {}
-
-        chat_message = ""
-        message = chat.get("message")
-
-        # If the message is a callable, run it and get the result
-        if message:
-            chat_message = message(recipient, messages, sender, config) if callable(message) else message
-
-        # deep copy and trim the latest messages
-        content_messages = copy.deepcopy(messages)
-        content_messages = content_messages[:-trim_n_messages]
-
-        if carryover_summary_method == "all":
-            # Put a string concatenated value of all parent messages into the first message
-            # (e.g. message = <first nested chat message>\nContext: \n<swarm message 1>\n<swarm message 2>\n...)
-            carry_over_message = concat_carryover(chat_message, content_messages)
-
-        elif carryover_summary_method == "last_msg":
-            # (e.g. message = <first nested chat message>\nContext: \n<last swarm message>)
-            carry_over_message = concat_carryover(chat_message, content_messages[-1]["content"])
-
-        elif carryover_summary_method == "reflection_with_llm":
-            # (e.g. message = <first nested chat message>\nContext: \n<llm summary>)
-
-            # Add the messages to the nested chat agent for reflection (we'll clear after reflection)
-            chat["recipient"]._oai_messages[sender] = content_messages
-
-            carry_over_message_llm = ConversableAgent._reflection_with_llm_as_summary(
-                sender=sender,
-                recipient=chat["recipient"],  # Chat recipient LLM config will be used for the reflection
-                summary_args=carryover_summary_args,
-            )
-
-            recipient._oai_messages[sender] = []
-
-            carry_over_message = concat_carryover(chat_message, carry_over_message_llm)
-
-        elif isinstance(carryover_summary_method, Callable):
-            # (e.g. message = <first nested chat message>\nContext: \n<function's return string>)
-            carry_over_message_result = carryover_summary_method(recipient, content_messages, carryover_summary_args)
-
-            carry_over_message = concat_carryover(chat_message, carry_over_message_result)
-
-        chat["message"] = carry_over_message
-    '''
-
-    ''' MS MOVED TO CONVERSABLEAGENT
-    @staticmethod
-    def _summary_from_nested_chats(
-        chat_queue: list[dict[str, Any]], recipient: Agent, messages: Union[str, Callable], sender: Agent, config: Any
-    ) -> tuple[bool, Union[str, None]]:
-        """Overridden _summary_from_nested_chats method from ConversableAgent.
-        This function initiates one or a sequence of chats between the "recipient" and the agents in the chat_queue.
-
-        It extracts and returns a summary from the nested chat based on the "summary_method" in each chat in chat_queue.
-
-        Swarm Updates:
-        - the 'messages' parameter contains the parent chat's messages
-        - the first chat in the queue can contain a 'carryover_config' which is a dictionary that denotes how to carryover messages from the swarm chat into the first chat of the nested chats). Only applies to the first chat.
-            e.g.: carryover_summarize_chat_config = {"summary_method": "reflection_with_llm", "summary_args": None}
-            summary_method can be "last_msg", "all", "reflection_with_llm", Callable
-            The Callable signature: my_method(agent: ConversableAgent, messages: List[Dict[str, Any]]) -> str
-            The summary will be concatenated to the message of the first chat in the queue.
-
-        Returns:
-            Tuple[bool, str]: A tuple where the first element indicates the completion of the chat, and the second element contains the summary of the last chat if any chats were initiated.
-        """
-        # Carryover configuration allowed on the first chat in the queue only, trim the last two messages specifically for swarm nested chat carryover as these are the messages for the transition to the nested chat agent
-        restore_chat_queue_message = False
-        if len(chat_queue) > 0 and "carryover_config" in chat_queue[0]:
-            if "message" in chat_queue[0]:
-                # As we're updating the message in the nested chat queue, we need to restore it after finishing this nested chat.
-                restore_chat_queue_message = True
-                original_chat_queue_message = chat_queue[0]["message"]
-            SwarmAgent.process_nested_chat_carryover(chat_queue[0], recipient, messages, sender, config, 2)
-
-        chat_to_run = ConversableAgent._get_chats_to_run(chat_queue, recipient, messages, sender, config)
-        if not chat_to_run:
-            return True, None
-        res = sender.initiate_chats(chat_to_run)
-
-        # We need to restore the chat queue message if it has been modified so that it will be the original message for subsequent uses
-        if restore_chat_queue_message:
-            chat_queue[0]["message"] = original_chat_queue_message
-
-        return True, res[-1].summary
-    '''
-
-
-# Forward references for SwarmAgent in SwarmResult
-# SwarmResult.update_forward_refs()+    return False, None