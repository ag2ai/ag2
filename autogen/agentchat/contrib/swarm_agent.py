# Copyright (c) 2023 - 2024, Owners of https://github.com/ag2ai
#
# SPDX-License-Identifier: Apache-2.0
import copy
import inspect
import json
import re
import warnings
from dataclasses import dataclass
from enum import Enum
from inspect import signature
from typing import Any, Callable, Dict, List, Literal, Optional, Tuple, Union

from pydantic import BaseModel

from autogen.function_utils import get_function_schema
from autogen.oai import OpenAIWrapper

from ..agent import Agent
from ..chat import ChatResult
from ..conversable_agent import ConversableAgent
from ..groupchat import GroupChat, GroupChatManager
from ..user_proxy_agent import UserProxyAgent

# Parameter name for context variables
# Use the value in functions and they will be substituted with the context variables:
# e.g. def my_function(context_variables: Dict[str, Any], my_other_parameters: Any) -> Any:
__CONTEXT_VARIABLES_PARAM_NAME__ = "context_variables"


class AfterWorkOption(Enum):
    TERMINATE = "TERMINATE"
    REVERT_TO_USER = "REVERT_TO_USER"
    STAY = "STAY"


@dataclass
class AFTER_WORK:
    agent: Union[AfterWorkOption, "SwarmAgent", str, Callable]

    def __post_init__(self):
        if isinstance(self.agent, str):
            self.agent = AfterWorkOption(self.agent.upper())


@dataclass
class ON_CONDITION:
    target: Union["SwarmAgent", Dict[str, Any]] = None
    condition: str = ""

    def __post_init__(self):
        # Ensure valid types
        if self.target is not None:
            assert isinstance(self.target, SwarmAgent) or isinstance(
                self.target, Dict
            ), "'target' must be a SwarmAgent or a Dict"

        # Ensure they have a condition
        assert isinstance(self.condition, str) and self.condition.strip(), "'condition' must be a non-empty string"


@dataclass
class UPDATE_SYSTEM_MESSAGE:
    update_function: Union[Callable, str]

    def __post_init__(self):
        if isinstance(self.update_function, str):
            # find all {var} in the string
            vars = re.findall(r"\{(\w+)\}", self.update_function)
            if len(vars) == 0:
                warnings.warn("Update function string contains no variables. This is probably unintended.")

        elif isinstance(self.update_function, Callable):
            sig = signature(self.update_function)
            if len(sig.parameters) != 2:
                raise ValueError("Update function must accept two parameters, context_variables and messages")
            if sig.return_annotation != str:
                raise ValueError("Update function must return a string")
        else:
            raise ValueError("Update function must be either a string or a callable")


def initiate_swarm_chat(
    initial_agent: "SwarmAgent",
    messages: Union[List[Dict[str, Any]], str],
    agents: List["SwarmAgent"],
    user_agent: Optional[UserProxyAgent] = None,
    max_rounds: int = 20,
    context_variables: Optional[Dict[str, Any]] = None,
    after_work: Optional[Union[AFTER_WORK, Callable]] = AFTER_WORK(AfterWorkOption.TERMINATE),
) -> Tuple[ChatResult, Dict[str, Any], "SwarmAgent"]:
    """Initialize and run a swarm chat

    Args:
        initial_agent: The first receiving agent of the conversation.
        messages: Initial message(s).
        agents: List of swarm agents.
        user_agent: Optional user proxy agent for falling back to.
        max_rounds: Maximum number of conversation rounds.
        context_variables: Starting context variables.
        after_work: Method to handle conversation continuation when an agent doesn't select the next agent. If no agent is selected and no tool calls are output, we will use this method to determine the next agent.
            Must be a AFTER_WORK instance (which is a dataclass accepting a SwarmAgent, AfterWorkOption, A str (of the AfterWorkOption)) or a callable.
            AfterWorkOption:
                - TERMINATE (Default): Terminate the conversation.
                - REVERT_TO_USER : Revert to the user agent if a user agent is provided. If not provided, terminate the conversation.
                - STAY : Stay with the last speaker.

            Callable: A custom function that takes the current agent, messages, groupchat, and context_variables as arguments and returns the next agent. The function should return None to terminate.
                ```python
                def custom_afterwork_func(last_speaker: SwarmAgent, messages: List[Dict[str, Any]], groupchat: GroupChat, context_variables: Optional[Dict[str, Any]]) -> Optional[SwarmAgent]:
                ```
    Returns:
        ChatResult:     Conversations chat history.
        Dict[str, Any]: Updated Context variables.
        SwarmAgent:     Last speaker.
    """
    assert isinstance(initial_agent, SwarmAgent), "initial_agent must be a SwarmAgent"
    assert all(isinstance(agent, SwarmAgent) for agent in agents), "Agents must be a list of SwarmAgents"
    # Ensure all agents in hand-off after-works are in the passed in agents list
    for agent in agents:
        if agent.after_work is not None:
            if isinstance(agent.after_work.agent, SwarmAgent):
                assert agent.after_work.agent in agents, "Agent in hand-off must be in the agents list"

    context_variables = context_variables or {}
    if isinstance(messages, str):
        messages = [{"role": "user", "content": messages}]

    tool_execution = SwarmAgent(
        name="Tool_Execution",
        system_message="Tool Execution",
    )
    tool_execution._set_to_tool_execution()

<<<<<<< HEAD
    # Update tool execution agent with all the functions from all the agents
    for agent in agents:
        tool_execution._function_map.update(agent._function_map)

    # Point all SwarmAgent's context variables to this function's context_variables
    # providing a single (shared) context across all SwarmAgents in the swarm
    for agent in agents + [tool_execution]:
        agent._context_variables = context_variables

=======
>>>>>>> ae5f34a9
    INIT_AGENT_USED = False

    def swarm_transition(last_speaker: SwarmAgent, groupchat: GroupChat):
        """Swarm transition function to determine and prepare the next agent in the conversation"""
        next_agent = determine_next_agent(last_speaker, groupchat)

        return next_agent

    def determine_next_agent(last_speaker: SwarmAgent, groupchat: GroupChat):
        """Determine the next agent in the conversation"""
        nonlocal INIT_AGENT_USED
        if not INIT_AGENT_USED:
            INIT_AGENT_USED = True
            return initial_agent

        if "tool_calls" in groupchat.messages[-1]:
            return tool_execution
        if tool_execution._next_agent is not None:
            next_agent = tool_execution._next_agent
            tool_execution._next_agent = None

            # Check for string, access agent from group chat.

            if isinstance(next_agent, str):
                if next_agent in swarm_agent_names:
                    next_agent = groupchat.agent_by_name(name=next_agent)
                else:
                    raise ValueError(
                        f"No agent found with the name '{next_agent}'. Ensure the agent exists in the swarm."
                    )

            return next_agent

        # get the last swarm agent
        last_swarm_speaker = None
        for message in reversed(groupchat.messages):
            if "name" in message and message["name"] in swarm_agent_names:
                agent = groupchat.agent_by_name(name=message["name"])
                if isinstance(agent, SwarmAgent):
                    last_swarm_speaker = agent
                    break
        if last_swarm_speaker is None:
            raise ValueError("No swarm agent found in the message history")

        # If the user last spoke, return to the agent prior
        if (user_agent and last_speaker == user_agent) or groupchat.messages[-1]["role"] == "tool":
            return last_swarm_speaker

        # No agent selected via hand-offs (tool calls)
        # Assume the work is Done
        # override if agent-level after_work is defined, else use the global after_work
        tmp_after_work = last_swarm_speaker.after_work if last_swarm_speaker.after_work is not None else after_work
        if isinstance(tmp_after_work, AFTER_WORK):
            tmp_after_work = tmp_after_work.agent

        if isinstance(tmp_after_work, SwarmAgent):
            return tmp_after_work
        elif isinstance(tmp_after_work, AfterWorkOption):
            if tmp_after_work == AfterWorkOption.TERMINATE or (
                user_agent is None and tmp_after_work == AfterWorkOption.REVERT_TO_USER
            ):
                return None
            elif tmp_after_work == AfterWorkOption.REVERT_TO_USER:
                return user_agent
            elif tmp_after_work == AfterWorkOption.STAY:
                return last_speaker
        elif isinstance(tmp_after_work, Callable):
            return tmp_after_work(last_speaker, groupchat.messages, groupchat, context_variables)
        else:
            raise ValueError("Invalid After Work condition")

    def create_nested_chats(agent: SwarmAgent, nested_chat_agents: List[SwarmAgent]):
        """Create nested chat agents and register nested chats"""
        for i, nested_chat_handoff in enumerate(agent._nested_chat_handoffs):
            nested_chats: Dict[str, Any] = nested_chat_handoff["nested_chats"]
            condition = nested_chat_handoff["condition"]

            # Create a nested chat agent specifically for this nested chat
            nested_chat_agent = SwarmAgent(name=f"nested_chat_{agent.name}_{i + 1}")

            nested_chat_agent.register_nested_chats(
                nested_chats["chat_queue"],
                reply_func_from_nested_chats=nested_chats.get("reply_func_from_nested_chats")
                or "summary_from_nested_chats",
                config=nested_chats.get("config", None),
                trigger=lambda sender: True,
                position=0,
                use_async=nested_chats.get("use_async", False),
            )

            # After the nested chat is complete, transfer back to the parent agent
            nested_chat_agent.register_hand_off(AFTER_WORK(agent=agent))

            nested_chat_agents.append(nested_chat_agent)

            # Nested chat is triggered through an agent transfer to this nested chat agent
            agent.register_hand_off(ON_CONDITION(nested_chat_agent, condition))

    nested_chat_agents = []
    for agent in agents:
        create_nested_chats(agent, nested_chat_agents)

    # Update tool execution agent with all the functions from all the agents
    for agent in agents + nested_chat_agents:
        tool_execution._function_map.update(agent._function_map)

    swarm_agent_names = [agent.name for agent in agents + nested_chat_agents]

    # If there's only one message and there's no identified swarm agent
    # Start with a user proxy agent, creating one if they haven't passed one in
    if len(messages) == 1 and "name" not in messages[0] and not user_agent:
        temp_user_proxy = [UserProxyAgent(name="_User")]
    else:
        temp_user_proxy = []

    groupchat = GroupChat(
        agents=[tool_execution]
        + agents
        + nested_chat_agents
        + ([user_agent] if user_agent is not None else temp_user_proxy),
        messages=[],  # Set to empty. We will resume the conversation with the messages
        max_round=max_rounds,
        speaker_selection_method=swarm_transition,
    )
    manager = GroupChatManager(groupchat)
    clear_history = True

    if len(messages) > 1:
        last_agent, last_message = manager.resume(messages=messages)
        clear_history = False
    else:
        last_message = messages[0]

        if "name" in last_message:
            if last_message["name"] in swarm_agent_names:
                # If there's a name in the message and it's a swarm agent, use that
                last_agent = groupchat.agent_by_name(name=last_message["name"])
            elif user_agent and last_message["name"] == user_agent.name:
                # If the user agent is passed in and is the first message
                last_agent = user_agent
            else:
                raise ValueError(f"Invalid swarm agent name in last message: {last_message['name']}")
        else:
            # No name, so we're using the user proxy to start the conversation
            if user_agent:
                last_agent = user_agent
            else:
                # If no user agent passed in, use our temporary user proxy
                last_agent = temp_user_proxy[0]

    chat_result = last_agent.initiate_chat(
        manager,
        message=last_message,
        clear_history=clear_history,
    )

    # Clear the temporary user proxy's name from messages
    if len(temp_user_proxy) == 1:
        for message in chat_result.chat_history:
            if "name" in message and message["name"] == "_User":
                # delete the name key from the message
                del message["name"]

    return chat_result, context_variables, manager.last_speaker


class SwarmResult(BaseModel):
    """
    Encapsulates the possible return values for a swarm agent function.

    Args:
        values (str): The result values as a string.
        agent (SwarmAgent): The swarm agent instance, if applicable.
        context_variables (dict): A dictionary of context variables.
    """

    values: str = ""
    agent: Optional[Union["SwarmAgent", str]] = None
    context_variables: Dict[str, Any] = {}

    class Config:  # Add this inner class
        arbitrary_types_allowed = True

    def __str__(self):
        return self.values


class SwarmAgent(ConversableAgent):
    """Swarm agent for participating in a swarm.

    SwarmAgent is a subclass of ConversableAgent.

    Additional args:
        functions (List[Callable]): A list of functions to register with the agent.
    """

    def __init__(
        self,
        name: str,
        system_message: Optional[str] = "You are a helpful AI Assistant.",
        llm_config: Optional[Union[Dict, Literal[False]]] = None,
        functions: Union[List[Callable], Callable] = None,
        is_termination_msg: Optional[Callable[[Dict], bool]] = None,
        max_consecutive_auto_reply: Optional[int] = None,
        human_input_mode: Literal["ALWAYS", "NEVER", "TERMINATE"] = "NEVER",
        description: Optional[str] = None,
        code_execution_config=False,
        update_agent_before_reply: Optional[
            Union[List[Union[Callable, UPDATE_SYSTEM_MESSAGE]], Callable, UPDATE_SYSTEM_MESSAGE]
        ] = None,
        **kwargs,
    ) -> None:
        super().__init__(
            name,
            system_message,
            is_termination_msg,
            max_consecutive_auto_reply,
            human_input_mode,
            llm_config=llm_config,
            description=description,
            code_execution_config=code_execution_config,
            **kwargs,
        )

        if isinstance(functions, list):
            if not all(isinstance(func, Callable) for func in functions):
                raise TypeError("All elements in the functions list must be callable")
            self.add_functions(functions)
        elif isinstance(functions, Callable):
            self.add_single_function(functions)
        elif functions is not None:
            raise TypeError("Functions must be a callable or a list of callables")

        self.after_work = None

<<<<<<< HEAD
        # use in the tool execution agent to transfer to the next agent
        self._next_agent = None

        self.register_update_agent_before_reply(update_agent_before_reply)

    def register_update_agent_before_reply(self, functions: Optional[Union[List[Callable], Callable]]):
        """
        Register functions that will be called when the agent is selected and before it speaks.
        You can add your own validation or precondition functions here.

        Args:
            functions (List[Callable[[], None]]): A list of functions to be registered. Each function
                is called when the agent is selected and before it speaks.
        """
        if functions is None:
            return
        if not isinstance(functions, list) and type(functions) not in [UPDATE_SYSTEM_MESSAGE, Callable]:
            raise ValueError("functions must be a list of callables")

        if not isinstance(functions, list):
            functions = [functions]

        for func in functions:
            if isinstance(func, UPDATE_SYSTEM_MESSAGE):

                # Wrapper function that allows this to be used in the update_agent_state hook
                # Its primary purpose, however, is just to update the agent's system message
                # Outer function to create a closure with the update function
                def create_wrapper(update_func: UPDATE_SYSTEM_MESSAGE):
                    def update_system_message_wrapper(
                        agent: ConversableAgent, messages: List[Dict[str, Any]]
                    ) -> List[Dict[str, Any]]:
                        if isinstance(update_func.update_function, str):
                            # Templates like "My context variable passport is {passport}" will
                            # use the context_variables for substitution
                            sys_message = OpenAIWrapper.instantiate(
                                template=update_func.update_function,
                                context=agent._context_variables,
                                allow_format_str_template=True,
                            )
                        else:
                            sys_message = update_func.update_function(agent._context_variables, messages)

                        agent.update_system_message(sys_message)
                        return messages

                    return update_system_message_wrapper

                self.register_hook(hookable_method="update_agent_state", hook=create_wrapper(func))

            else:
                self.register_hook(hookable_method="update_agent_state", hook=func)

    def _set_to_tool_execution(self):
=======
        # Used only in the tool execution agent for context and transferring to the next agent
        # Note: context variables are not stored for each agent
        self._context_variables = {}
        self._next_agent = None

        # Store nested chats hand offs as we'll establish these in the initiate_swarm_chat
        # List of Dictionaries containing the nested_chats and condition
        self._nested_chat_handoffs = []

    def _set_to_tool_execution(self, context_variables: Optional[Dict[str, Any]] = None):
>>>>>>> ae5f34a9
        """Set to a special instance of SwarmAgent that is responsible for executing tool calls from other swarm agents.
        This agent will be used internally and should not be visible to the user.

        It will execute the tool calls and update the referenced context_variables and next_agent accordingly.
        """
        self._next_agent = None
        self._reply_func_list.clear()
        self.register_reply([Agent, None], SwarmAgent.generate_swarm_tool_reply)

    def __str__(self):
        return f"SwarmAgent --> {self.name}"

    def register_hand_off(
        self,
        hand_to: Union[List[Union[ON_CONDITION, AFTER_WORK]], ON_CONDITION, AFTER_WORK],
    ):
        """Register a function to hand off to another agent.

        Args:
            hand_to: A list of ON_CONDITIONs and an, optional, AFTER_WORK condition

        Hand off template:
        def transfer_to_agent_name() -> SwarmAgent:
            return agent_name
        1. register the function with the agent
        2. register the schema with the agent, description set to the condition
        """
        # Ensure that hand_to is a list or ON_CONDITION or AFTER_WORK
        if not isinstance(hand_to, (list, ON_CONDITION, AFTER_WORK)):
            raise ValueError("hand_to must be a list of ON_CONDITION or AFTER_WORK")

        if isinstance(hand_to, (ON_CONDITION, AFTER_WORK)):
            hand_to = [hand_to]

        for transit in hand_to:
            if isinstance(transit, AFTER_WORK):
                assert isinstance(
                    transit.agent, (AfterWorkOption, SwarmAgent, str, Callable)
                ), "Invalid After Work value"
                self.after_work = transit
            elif isinstance(transit, ON_CONDITION):

                if isinstance(transit.target, SwarmAgent):
                    # Transition to agent

                    # Create closure with current loop transit value
                    # to ensure the condition matches the one in the loop
                    def make_transfer_function(current_transit: ON_CONDITION):
                        def transfer_to_agent() -> "SwarmAgent":
                            return current_transit.target

                        return transfer_to_agent

                    transfer_func = make_transfer_function(transit)
                    self.add_single_function(transfer_func, f"transfer_to_{transit.target.name}", transit.condition)

                elif isinstance(transit.target, Dict):
                    # Transition to a nested chat
                    # We will store them here and establish them in the initiate_swarm_chat
                    self._nested_chat_handoffs.append({"nested_chats": transit.target, "condition": transit.condition})

            else:
                raise ValueError("Invalid hand off condition, must be either ON_CONDITION or AFTER_WORK")

    def generate_swarm_tool_reply(
        self,
        messages: Optional[List[Dict]] = None,
        sender: Optional[Agent] = None,
        config: Optional[OpenAIWrapper] = None,
    ) -> Tuple[bool, dict]:
        """Pre-processes and generates tool call replies.

        This function:
        1. Adds context_variables back to the tool call for the function, if necessary.
        2. Generates the tool calls reply.
        3. Updates context_variables and next_agent based on the tool call response."""

        if config is None:
            config = self
        if messages is None:
            messages = self._oai_messages[sender]

        message = messages[-1]
        if "tool_calls" in message:

            tool_call_count = len(message["tool_calls"])

            # Loop through tool calls individually (so context can be updated after each function call)
            next_agent = None
            tool_responses_inner = []
            contents = []
            for index in range(tool_call_count):

                # Deep copy to ensure no changes to messages when we insert the context variables
                message_copy = copy.deepcopy(message)

                # 1. add context_variables to the tool call arguments
                tool_call = message_copy["tool_calls"][index]

                if tool_call["type"] == "function":
                    function_name = tool_call["function"]["name"]

                    # Check if this function exists in our function map
                    if function_name in self._function_map:
                        func = self._function_map[function_name]  # Get the original function

                        # Inject the context variables into the tool call if it has the parameter
                        sig = signature(func)
                        if __CONTEXT_VARIABLES_PARAM_NAME__ in sig.parameters:

                            current_args = json.loads(tool_call["function"]["arguments"])
                            current_args[__CONTEXT_VARIABLES_PARAM_NAME__] = self._context_variables
                            tool_call["function"]["arguments"] = json.dumps(current_args)

                # Ensure we are only executing the one tool at a time
                message_copy["tool_calls"] = [tool_call]

                # 2. generate tool calls reply
                _, tool_message = self.generate_tool_calls_reply([message_copy])

                # 3. update context_variables and next_agent, convert content to string
                for tool_response in tool_message["tool_responses"]:
                    content = tool_response.get("content")
                    if isinstance(content, SwarmResult):
                        if content.context_variables != {}:
                            self._context_variables.update(content.context_variables)
                        if content.agent is not None:
                            next_agent = content.agent
                    elif isinstance(content, Agent):
                        next_agent = content

                    tool_responses_inner.append(tool_response)
                    contents.append(str(tool_response["content"]))

            self._next_agent = next_agent

            # Put the tool responses and content strings back into the response message
            # Caters for multiple tool calls
            tool_message["tool_responses"] = tool_responses_inner
            tool_message["content"] = "\n".join(contents)

            return True, tool_message
        return False, None

    def add_single_function(self, func: Callable, name=None, description=""):
        """Add a single function to the agent, removing context variables for LLM use"""
        if name:
            func._name = name
        else:
            func._name = func.__name__

        if description:
            func._description = description
        else:
            # Use function's docstring, strip whitespace, fall back to empty string
            func._description = (func.__doc__ or "").strip()

        f = get_function_schema(func, name=func._name, description=func._description)

        # Remove context_variables parameter from function schema
        f_no_context = f.copy()
        if __CONTEXT_VARIABLES_PARAM_NAME__ in f_no_context["function"]["parameters"]["properties"]:
            del f_no_context["function"]["parameters"]["properties"][__CONTEXT_VARIABLES_PARAM_NAME__]
        if "required" in f_no_context["function"]["parameters"]:
            required = f_no_context["function"]["parameters"]["required"]
            f_no_context["function"]["parameters"]["required"] = [
                param for param in required if param != __CONTEXT_VARIABLES_PARAM_NAME__
            ]
            # If required list is empty, remove it
            if not f_no_context["function"]["parameters"]["required"]:
                del f_no_context["function"]["parameters"]["required"]

        self.update_tool_signature(f_no_context, is_remove=False)
        self.register_function({func._name: func})

    def add_functions(self, func_list: List[Callable]):
        for func in func_list:
            self.add_single_function(func)

    @staticmethod
    def process_nested_chat_carryover(
        chat: Dict[str, Any],
        recipient: ConversableAgent,
        messages: List[Dict[str, Any]],
        sender: ConversableAgent,
        trim_n_messages: int = 0,
    ) -> None:
        """Process carryover messages for a nested chat (typically for the first chat of a swarm)

        The carryover_config key is a dictionary containing:
            "summary_method": The method to use to summarise the messages, can be "all", "last_msg", "reflection_with_llm" or a Callable
            "summary_args": Optional arguments for the summary method

        Supported carryover 'summary_methods' are:
            "all" - all messages will be incorporated
            "last_msg" - the last message will be incorporated
            "reflection_with_llm" - an llm will summarise all the messages and the summary will be incorporated as a single message
            Callable - a callable with the signature: my_method(agent: ConversableAgent, messages: List[Dict[str, Any]]) -> str

        Args:
            chat: The chat dictionary containing the carryover configuration
            recipient: The recipient agent
            messages: The messages from the parent chat
            sender: The sender agent
            trim_n_messages: The number of latest messages to trim from the messages list
        """

        def concat_carryover(chat_message: str, carryover_message: Union[str, List[Dict[str, Any]]]) -> str:
            """Concatenate the carryover message to the chat message."""
            prefix = f"{chat_message}\n" if chat_message else ""

            if isinstance(carryover_message, str):
                content = carryover_message
            elif isinstance(carryover_message, list):
                content = "\n".join(
                    msg["content"] for msg in carryover_message if "content" in msg and msg["content"] is not None
                )
            else:
                raise ValueError("Carryover message must be a string or a list of dictionaries")

            return f"{prefix}Context:\n{content}"

        carryover_config = chat["carryover_config"]

        if "summary_method" not in carryover_config:
            raise ValueError("Carryover configuration must contain a 'summary_method' key")

        carryover_summary_method = carryover_config["summary_method"]
        carryover_summary_args = carryover_config.get("summary_args") or {}

        chat_message = chat.get("message", "")

        # deep copy and trim the latest messages
        content_messages = copy.deepcopy(messages)
        content_messages = content_messages[:-trim_n_messages]

        if carryover_summary_method == "all":
            # Put a string concatenated value of all parent messages into the first message
            # (e.g. message = <first nested chat message>\nContext: \n<swarm message 1>\n<swarm message 2>\n...)
            carry_over_message = concat_carryover(chat_message, content_messages)

        elif carryover_summary_method == "last_msg":
            # (e.g. message = <first nested chat message>\nContext: \n<last swarm message>)
            carry_over_message = concat_carryover(chat_message, content_messages[-1]["content"])

        elif carryover_summary_method == "reflection_with_llm":
            # (e.g. message = <first nested chat message>\nContext: \n<llm summary>)

            # Add the messages to the nested chat agent for reflection (we'll clear after reflection)
            chat["recipient"]._oai_messages[sender] = content_messages

            carry_over_message_llm = ConversableAgent._reflection_with_llm_as_summary(
                sender=sender,
                recipient=chat["recipient"],  # Chat recipient LLM config will be used for the reflection
                summary_args=carryover_summary_args,
            )

            recipient._oai_messages[sender] = []

            carry_over_message = concat_carryover(chat_message, carry_over_message_llm)

        elif isinstance(carryover_summary_method, Callable):
            # (e.g. message = <first nested chat message>\nContext: \n<function's return string>)
            carry_over_message_result = carryover_summary_method(recipient, content_messages, carryover_summary_args)

            carry_over_message = concat_carryover(chat_message, carry_over_message_result)

        chat["message"] = carry_over_message

    @staticmethod
    def _summary_from_nested_chats(
        chat_queue: List[Dict[str, Any]], recipient: Agent, messages: Union[str, Callable], sender: Agent, config: Any
    ) -> Tuple[bool, Union[str, None]]:
        """Overridden _summary_from_nested_chats method from ConversableAgent.
        This function initiates one or a sequence of chats between the "recipient" and the agents in the chat_queue.

        It extracts and returns a summary from the nested chat based on the "summary_method" in each chat in chat_queue.

        Swarm Updates:
        - the 'messages' parameter contains the parent chat's messages
        - the first chat in the queue can contain a 'carryover_config' which is a dictionary that denotes how to carryover messages from the swarm chat into the first chat of the nested chats). Only applies to the first chat.
            e.g.: carryover_summarize_chat_config = {"summary_method": "reflection_with_llm", "summary_args": None}
            summary_method can be "last_msg", "all", "reflection_with_llm", Callable
            The Callable signature: my_method(agent: ConversableAgent, messages: List[Dict[str, Any]]) -> str
            The summary will be concatenated to the message of the first chat in the queue.

        Returns:
            Tuple[bool, str]: A tuple where the first element indicates the completion of the chat, and the second element contains the summary of the last chat if any chats were initiated.
        """

        # Carryover configuration allowed on the first chat in the queue only, trim the last two messages specifically for swarm nested chat carryover as these are the messages for the transition to the nested chat agent
        if len(chat_queue) > 0 and "carryover_config" in chat_queue[0]:
            SwarmAgent.process_nested_chat_carryover(chat_queue[0], recipient, messages, sender, 2)

        chat_to_run = ConversableAgent._get_chats_to_run(chat_queue, recipient, messages, sender, config)
        if not chat_to_run:
            return True, None
        res = sender.initiate_chats(chat_to_run)
        return True, res[-1].summary


# Forward references for SwarmAgent in SwarmResult
SwarmResult.update_forward_refs()<|MERGE_RESOLUTION|>--- conflicted
+++ resolved
@@ -132,7 +132,6 @@
     )
     tool_execution._set_to_tool_execution()
 
-<<<<<<< HEAD
     # Update tool execution agent with all the functions from all the agents
     for agent in agents:
         tool_execution._function_map.update(agent._function_map)
@@ -142,8 +141,6 @@
     for agent in agents + [tool_execution]:
         agent._context_variables = context_variables
 
-=======
->>>>>>> ae5f34a9
     INIT_AGENT_USED = False
 
     def swarm_transition(last_speaker: SwarmAgent, groupchat: GroupChat):
@@ -379,7 +376,6 @@
 
         self.after_work = None
 
-<<<<<<< HEAD
         # use in the tool execution agent to transfer to the next agent
         self._next_agent = None
 
@@ -434,18 +430,6 @@
                 self.register_hook(hookable_method="update_agent_state", hook=func)
 
     def _set_to_tool_execution(self):
-=======
-        # Used only in the tool execution agent for context and transferring to the next agent
-        # Note: context variables are not stored for each agent
-        self._context_variables = {}
-        self._next_agent = None
-
-        # Store nested chats hand offs as we'll establish these in the initiate_swarm_chat
-        # List of Dictionaries containing the nested_chats and condition
-        self._nested_chat_handoffs = []
-
-    def _set_to_tool_execution(self, context_variables: Optional[Dict[str, Any]] = None):
->>>>>>> ae5f34a9
         """Set to a special instance of SwarmAgent that is responsible for executing tool calls from other swarm agents.
         This agent will be used internally and should not be visible to the user.
 
