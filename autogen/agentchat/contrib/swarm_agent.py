--- conflicted
+++ resolved
@@ -8,17 +8,12 @@
 from dataclasses import dataclass
 from enum import Enum
 from inspect import signature
-<<<<<<< HEAD
 from types import MethodType
 from typing import Any, Callable, Optional, Union
-=======
-from typing import Any, Callable, Literal, Optional, Union
->>>>>>> 73ec7f64
 
 from pydantic import BaseModel
 
 from autogen.oai import OpenAIWrapper
-from autogen.tools import get_function_schema
 
 from ..agent import Agent
 from ..chat import ChatResult
@@ -72,11 +67,7 @@
 
 
 @dataclass
-<<<<<<< HEAD
 class AfterWork:
-=======
-class AFTER_WORK:  # noqa: N801
->>>>>>> 73ec7f64
     """Handles the next step in the conversation when an agent doesn't suggest a tool call or a handoff
 
     Args:
@@ -92,7 +83,7 @@
             self.agent = AfterWorkOption(self.agent.upper())
 
 
-class AFTER_WORK(AfterWork):
+class AFTER_WORK(AfterWork):  # noqa: N801
     """Deprecated: Use AfterWork instead. This class will be removed in a future version (TBD)."""
 
     def __init__(self, *args, **kwargs):
@@ -105,11 +96,7 @@
 
 
 @dataclass
-<<<<<<< HEAD
 class OnCondition:
-=======
-class ON_CONDITION:  # noqa: N801
->>>>>>> 73ec7f64
     """Defines a condition for transitioning to another agent or nested chats
 
     Args:
@@ -128,15 +115,9 @@
     def __post_init__(self):
         # Ensure valid types
         if self.target is not None:
-<<<<<<< HEAD
-            assert isinstance(self.target, ConversableAgent) or isinstance(
-                self.target, dict
-            ), "'target' must be a ConversableAgent or a dict"
-=======
-            assert isinstance(self.target, SwarmAgent) or isinstance(self.target, dict), (
-                "'target' must be a SwarmAgent or a Dict"
+            assert isinstance(self.target, ConversableAgent) or isinstance(self.target, dict), (
+                "'target' must be a ConversableAgent or a dict"
             )
->>>>>>> 73ec7f64
 
         # Ensure they have a condition
         if isinstance(self.condition, str):
@@ -148,8 +129,7 @@
             assert isinstance(self.available, (Callable, str)), "'available' must be a callable or a string"
 
 
-<<<<<<< HEAD
-class ON_CONDITION(OnCondition):
+class ON_CONDITION(OnCondition):  # noqa: N801
     """Deprecated: Use OnCondition instead. This class will be removed in a future version (TBD)."""
 
     def __init__(self, *args, **kwargs):
@@ -163,11 +143,6 @@
 
 def _establish_swarm_agent(agent: ConversableAgent):
     """Establish the swarm agent with the swarm-related attributes and hooks. Not for the tool executor.
-=======
-@dataclass
-class UPDATE_SYSTEM_MESSAGE:  # noqa: N801
-    """Update the agent's system message before they reply
->>>>>>> 73ec7f64
 
     Args:
         agent (ConversableAgent): The agent to establish as a swarm agent.
@@ -669,297 +644,12 @@
     agent._reply_func_list.clear()
     agent.register_reply([Agent, None], _generate_swarm_tool_reply)
 
-<<<<<<< HEAD
 
 def register_hand_off(
     agent: ConversableAgent,
     hand_to: Union[list[Union[OnCondition, AfterWork]], OnCondition, AfterWork],
 ):
     """Register a function to hand off to another agent.
-=======
-    def __init__(
-        self,
-        name: str,
-        system_message: Optional[str] = "You are a helpful AI Assistant.",
-        llm_config: Optional[Union[dict, Literal[False]]] = None,
-        functions: Union[list[Callable], Callable] = None,
-        is_termination_msg: Optional[Callable[[dict], bool]] = None,
-        max_consecutive_auto_reply: Optional[int] = None,
-        human_input_mode: Literal["ALWAYS", "NEVER", "TERMINATE"] = "NEVER",
-        description: Optional[str] = None,
-        code_execution_config=False,
-        update_agent_state_before_reply: Optional[
-            Union[list[Union[Callable, UPDATE_SYSTEM_MESSAGE]], Callable, UPDATE_SYSTEM_MESSAGE]
-        ] = None,
-        **kwargs,
-    ) -> None:
-        super().__init__(
-            name,
-            system_message,
-            is_termination_msg,
-            max_consecutive_auto_reply,
-            human_input_mode,
-            llm_config=llm_config,
-            description=description,
-            code_execution_config=code_execution_config,
-            **kwargs,
-        )
-
-        if isinstance(functions, list):
-            if not all(isinstance(func, Callable) for func in functions):
-                raise TypeError("All elements in the functions list must be callable")
-            self.add_functions(functions)
-        elif isinstance(functions, Callable):
-            self.add_single_function(functions)
-        elif functions is not None:
-            raise TypeError("Functions must be a callable or a list of callables")
-
-        self.after_work = None
-
-        # Used in the tool execution agent to transfer to the next agent
-        self._next_agent = None
-
-        # Store nested chats hand offs as we'll establish these in the initiate_swarm_chat
-        # List of Dictionaries containing the nested_chats and condition
-        self._nested_chat_handoffs = []
-
-        self.register_update_agent_state_before_reply(update_agent_state_before_reply)
-
-        # Store conditional functions (and their ON_CONDITION instances) to add/remove later when transitioning to this agent
-        self._conditional_functions = {}
-
-        # Register the hook to update agent state (except tool executor)
-        if name != __TOOL_EXECUTOR_NAME__:
-            self.register_hook("update_agent_state", self._update_conditional_functions)
-
-    def register_update_agent_state_before_reply(self, functions: Optional[Union[list[Callable], Callable]]):
-        """Register functions that will be called when the agent is selected and before it speaks.
-        You can add your own validation or precondition functions here.
-
-        Args:
-            functions (List[Callable[[], None]]): A list of functions to be registered. Each function
-                is called when the agent is selected and before it speaks.
-        """
-        if functions is None:
-            return
-        if not isinstance(functions, list) and type(functions) not in [UPDATE_SYSTEM_MESSAGE, Callable]:
-            raise ValueError("functions must be a list of callables")
-
-        if not isinstance(functions, list):
-            functions = [functions]
-
-        for func in functions:
-            if isinstance(func, UPDATE_SYSTEM_MESSAGE):
-                # Wrapper function that allows this to be used in the update_agent_state hook
-                # Its primary purpose, however, is just to update the agent's system message
-                # Outer function to create a closure with the update function
-                def create_wrapper(update_func: UPDATE_SYSTEM_MESSAGE):
-                    def update_system_message_wrapper(
-                        agent: ConversableAgent, messages: list[dict[str, Any]]
-                    ) -> list[dict[str, Any]]:
-                        if isinstance(update_func.update_function, str):
-                            # Templates like "My context variable passport is {passport}" will
-                            # use the context_variables for substitution
-                            sys_message = OpenAIWrapper.instantiate(
-                                template=update_func.update_function,
-                                context=agent._context_variables,
-                                allow_format_str_template=True,
-                            )
-                        else:
-                            sys_message = update_func.update_function(agent, messages)
-
-                        agent.update_system_message(sys_message)
-                        return messages
-
-                    return update_system_message_wrapper
-
-                self.register_hook(hookable_method="update_agent_state", hook=create_wrapper(func))
-
-            else:
-                self.register_hook(hookable_method="update_agent_state", hook=func)
-
-    def _set_to_tool_execution(self):
-        """Set to a special instance of SwarmAgent that is responsible for executing tool calls from other swarm agents.
-        This agent will be used internally and should not be visible to the user.
-
-        It will execute the tool calls and update the referenced context_variables and next_agent accordingly.
-        """
-        self._next_agent = None
-        self._reply_func_list.clear()
-        self.register_reply([Agent, None], SwarmAgent.generate_swarm_tool_reply)
-
-    def __str__(self):
-        return f"SwarmAgent --> {self.name}"
-
-    def register_hand_off(
-        self,
-        hand_to: Union[list[Union[ON_CONDITION, AFTER_WORK]], ON_CONDITION, AFTER_WORK],
-    ):
-        """Register a function to hand off to another agent.
-
-        Args:
-            hand_to: A list of ON_CONDITIONs and an, optional, AFTER_WORK condition
-
-        Hand off template:
-        def transfer_to_agent_name() -> SwarmAgent:
-            return agent_name
-        1. register the function with the agent
-        2. register the schema with the agent, description set to the condition
-        """
-        # Ensure that hand_to is a list or ON_CONDITION or AFTER_WORK
-        if not isinstance(hand_to, (list, ON_CONDITION, AFTER_WORK)):
-            raise ValueError("hand_to must be a list of ON_CONDITION or AFTER_WORK")
-
-        if isinstance(hand_to, (ON_CONDITION, AFTER_WORK)):
-            hand_to = [hand_to]
-
-        for transit in hand_to:
-            if isinstance(transit, AFTER_WORK):
-                assert isinstance(transit.agent, (AfterWorkOption, SwarmAgent, str, Callable)), (
-                    "Invalid After Work value"
-                )
-                self.after_work = transit
-            elif isinstance(transit, ON_CONDITION):
-                if isinstance(transit.target, SwarmAgent):
-                    # Transition to agent
-
-                    # Create closure with current loop transit value
-                    # to ensure the condition matches the one in the loop
-                    def make_transfer_function(current_transit: ON_CONDITION):
-                        def transfer_to_agent() -> "SwarmAgent":
-                            return current_transit.target
-
-                        return transfer_to_agent
-
-                    transfer_func = make_transfer_function(transit)
-
-                    # Store function to add/remove later based on it being 'available'
-                    # Function names are made unique and allow multiple ON_CONDITIONS to the same agent
-                    base_func_name = f"transfer_{self.name}_to_{transit.target.name}"
-                    func_name = base_func_name
-                    count = 2
-                    while func_name in self._conditional_functions:
-                        func_name = f"{base_func_name}_{count}"
-                        count += 1
-
-                    # Store function to add/remove later based on it being 'available'
-                    self._conditional_functions[func_name] = (transfer_func, transit)
-
-                elif isinstance(transit.target, dict):
-                    # Transition to a nested chat
-                    # We will store them here and establish them in the initiate_swarm_chat
-                    self._nested_chat_handoffs.append(
-                        {"nested_chats": transit.target, "condition": transit.condition, "available": transit.available}
-                    )
-
-            else:
-                raise ValueError("Invalid hand off condition, must be either ON_CONDITION or AFTER_WORK")
-
-    @staticmethod
-    def _update_conditional_functions(agent: Agent, messages: Optional[list[dict]] = None) -> None:
-        """Updates the agent's functions based on the ON_CONDITION's available condition."""
-        for func_name, (func, on_condition) in agent._conditional_functions.items():
-            is_available = True
-
-            if on_condition.available is not None:
-                if isinstance(on_condition.available, Callable):
-                    is_available = on_condition.available(agent, next(iter(agent.chat_messages.values())))
-                elif isinstance(on_condition.available, str):
-                    is_available = agent.get_context(on_condition.available) or False
-
-            if is_available:
-                if func_name not in agent._function_map:
-                    agent.add_single_function(func, func_name, on_condition.condition)
-            else:
-                # Remove function using the stored name
-                if func_name in agent._function_map:
-                    agent.update_tool_signature(func_name, is_remove=True)
-                    del agent._function_map[func_name]
-
-    def generate_swarm_tool_reply(
-        self,
-        messages: Optional[list[dict]] = None,
-        sender: Optional[Agent] = None,
-        config: Optional[OpenAIWrapper] = None,
-    ) -> tuple[bool, dict]:
-        """Pre-processes and generates tool call replies.
-
-        This function:
-        1. Adds context_variables back to the tool call for the function, if necessary.
-        2. Generates the tool calls reply.
-        3. Updates context_variables and next_agent based on the tool call response.
-        """
-        if config is None:
-            config = self
-        if messages is None:
-            messages = self._oai_messages[sender]
-
-        message = messages[-1]
-        if "tool_calls" in message:
-            tool_call_count = len(message["tool_calls"])
-
-            # Loop through tool calls individually (so context can be updated after each function call)
-            next_agent = None
-            tool_responses_inner = []
-            contents = []
-            for index in range(tool_call_count):
-                # Deep copy to ensure no changes to messages when we insert the context variables
-                message_copy = copy.deepcopy(message)
-
-                # 1. add context_variables to the tool call arguments
-                tool_call = message_copy["tool_calls"][index]
-
-                if tool_call["type"] == "function":
-                    function_name = tool_call["function"]["name"]
-
-                    # Check if this function exists in our function map
-                    if function_name in self._function_map:
-                        func = self._function_map[function_name]  # Get the original function
-
-                        # Inject the context variables into the tool call if it has the parameter
-                        sig = signature(func)
-                        if __CONTEXT_VARIABLES_PARAM_NAME__ in sig.parameters:
-                            current_args = json.loads(tool_call["function"]["arguments"])
-                            current_args[__CONTEXT_VARIABLES_PARAM_NAME__] = self._context_variables
-                            tool_call["function"]["arguments"] = json.dumps(current_args)
-
-                # Ensure we are only executing the one tool at a time
-                message_copy["tool_calls"] = [tool_call]
-
-                # 2. generate tool calls reply
-                _, tool_message = self.generate_tool_calls_reply([message_copy])
-
-                # 3. update context_variables and next_agent, convert content to string
-                for tool_response in tool_message["tool_responses"]:
-                    content = tool_response.get("content")
-                    if isinstance(content, SwarmResult):
-                        if content.context_variables != {}:
-                            self._context_variables.update(content.context_variables)
-                        if content.agent is not None:
-                            next_agent = content.agent
-                    elif isinstance(content, Agent):
-                        next_agent = content
-
-                    tool_responses_inner.append(tool_response)
-                    contents.append(str(tool_response["content"]))
-
-            self._next_agent = next_agent
-
-            # Put the tool responses and content strings back into the response message
-            # Caters for multiple tool calls
-            tool_message["tool_responses"] = tool_responses_inner
-            tool_message["content"] = "\n".join(contents)
-
-            return True, tool_message
-        return False, None
-
-    def add_single_function(self, func: Callable, name=None, description=""):
-        """Add a single function to the agent, removing context variables for LLM use"""
-        if name:
-            func._name = name
-        else:
-            func._name = func.__name__
->>>>>>> 73ec7f64
 
     Args:
         agent: The agent to register the hand off with.
@@ -984,12 +674,11 @@
 
     for transit in hand_to:
         if isinstance(transit, AfterWork):
-            assert isinstance(
-                transit.agent, (AfterWorkOption, ConversableAgent, str, Callable)
-            ), "Invalid After Work value"
+            assert isinstance(transit.agent, (AfterWorkOption, ConversableAgent, str, Callable)), (
+                "Invalid After Work value"
+            )
             agent._swarm_after_work = transit
         elif isinstance(transit, OnCondition):
-
             if isinstance(transit.target, ConversableAgent):
                 # Transition to agent
 
@@ -1077,7 +766,6 @@
 
     message = messages[-1]
     if "tool_calls" in message:
-
         tool_call_count = len(message["tool_calls"])
 
         # Loop through tool calls individually (so context can be updated after each function call)
@@ -1085,7 +773,6 @@
         tool_responses_inner = []
         contents = []
         for index in range(tool_call_count):
-
             # Deep copy to ensure no changes to messages when we insert the context variables
             message_copy = copy.deepcopy(message)
 
@@ -1102,7 +789,6 @@
                     # Inject the context variables into the tool call if it has the parameter
                     sig = signature(func)
                     if __CONTEXT_VARIABLES_PARAM_NAME__ in sig.parameters:
-
                         current_args = json.loads(tool_call["function"]["arguments"])
                         current_args[__CONTEXT_VARIABLES_PARAM_NAME__] = agent._context_variables
                         tool_call["function"]["arguments"] = json.dumps(current_args)
