--- conflicted
+++ resolved
@@ -5,11 +5,7 @@
 # Portions derived from https://github.com/microsoft/autogen are under the MIT License.
 # SPDX-License-Identifier: MIT
 from dataclasses import dataclass, field
-<<<<<<< HEAD
-from typing import Optional, Protocol, runtime_checkable
-=======
 from typing import Any, Optional, Protocol, runtime_checkable
->>>>>>> fbe5882d
 
 from .document import Document
 
