# Copyright (c) 2023 - 2025, AG2ai, Inc., AG2ai open-source projects maintainers and core contributors
#
# SPDX-License-Identifier: Apache-2.0

import json
from collections.abc import AsyncGenerator
from contextlib import asynccontextmanager
from logging import Logger, getLogger
from typing import TYPE_CHECKING, Any, Callable, Optional

from autogen.import_utils import optional_import_block, require_optional_import

from ......doc_utils import export_module
from ...realtime_events import RealtimeEvent
from ..realtime_client import RealtimeClientBase, Role, register_realtime_client
from .utils import parse_oai_message

if TYPE_CHECKING:
    from ...websockets import WebSocketProtocol as WebSocket
    from ..realtime_client import RealtimeClientProtocol

with optional_import_block():
    import httpx

__all__ = ["OpenAIRealtimeWebRTCClient"]

global_logger = getLogger(__name__)


@register_realtime_client()
@require_optional_import("httpx", "openai-realtime", except_for="get_factory")
@export_module("autogen.agentchat.realtime.experimental.clients.oai")
class OpenAIRealtimeWebRTCClient(RealtimeClientBase):
    """(Experimental) Client for OpenAI Realtime API that uses WebRTC protocol."""

    def __init__(
        self,
        *,
        llm_config: dict[str, Any],
        websocket: "WebSocket",
        logger: Optional[Logger] = None,
    ) -> None:
        """(Experimental) Client for OpenAI Realtime API.

        Args:
            llm_config: The config for the client.
            websocket: the websocket to use for the connection
            logger: the logger to use for logging events
        """
        super().__init__()
        self._llm_config = llm_config
        self._logger = logger
        self._websocket = websocket

        config = llm_config["config_list"][0]
        self._model: str = config["model"]
        self._voice: str = config.get("voice", "alloy")
        self._temperature: float = llm_config.get("temperature", 0.8)  # type: ignore[union-attr]
        self._config = config
        self._base_url = config.get("base_url", "https://api.openai.com/v1/realtime/sessions")

    @property
    def logger(self) -> Logger:
        """Get the logger for the OpenAI Realtime API."""
        return self._logger or global_logger

    async def send_function_result(self, call_id: str, result: str) -> None:
        """Send the result of a function call to the OpenAI Realtime API.

        Args:
            call_id (str): The ID of the function call.
            result (str): The result of the function call.
        """
        await self._websocket.send_json({
            "type": "conversation.item.create",
            "item": {
                "type": "function_call_output",
                "call_id": call_id,
                "output": result,
            },
        })
        await self._websocket.send_json({"type": "response.create"})

    async def send_text(self, *, role: Role, text: str) -> None:
        """Send a text message to the OpenAI Realtime API.

        Args:
            role (str): The role of the message.
            text (str): The text of the message.
        """
        # await self.connection.response.cancel() #why is this here?
        await self._websocket.send_json({
            "type": "response.cancel",
        })
        await self._websocket.send_json({
            "type": "conversation.item.create",
            "item": {"type": "message", "role": role, "content": [{"type": "input_text", "text": text}]},
        })
        # await self.connection.response.create()
        await self._websocket.send_json({"type": "response.create"})

    async def send_audio(self, audio: str) -> None:
        """Send audio to the OpenAI Realtime API.
        in case of WebRTC, audio is already sent by js client, so we just queue it in order to be logged.

        Args:
            audio (str): The audio to send.
        """
        await self.queue_input_audio_buffer_delta(audio)

    async def truncate_audio(self, audio_end_ms: int, content_index: int, item_id: str) -> None:
        """Truncate audio in the OpenAI Realtime API.

        Args:
            audio_end_ms (int): The end of the audio to truncate.
            content_index (int): The index of the content to truncate.
            item_id (str): The ID of the item to truncate.
        """
        await self._websocket.send_json({
            "type": "conversation.item.truncate",
            "content_index": content_index,
            "item_id": item_id,
            "audio_end_ms": audio_end_ms,
        })

    async def session_update(self, session_options: dict[str, Any]) -> None:
        """Send a session update to the OpenAI Realtime API.

        In the case of WebRTC we can not send it directly, but we can send it
        to the javascript over the websocket, and rely on it to send session
        update to OpenAI

        Args:
            session_options (dict[str, Any]): The session options to update.
        """
        logger = self.logger
        logger.info(f"Sending session update: {session_options}")
        # await self.connection.session.update(session=session_options)  # type: ignore[arg-type]
        await self._websocket.send_json({"type": "session.update", "session": session_options})
        logger.info("Sending session update finished")

    def session_init_data(self) -> list[dict[str, Any]]:
        """Control initial session with OpenAI."""
        session_update = {
            "turn_detection": {"type": "server_vad"},
            "voice": self._voice,
            "modalities": ["audio", "text"],
            "temperature": self._temperature,
        }
        return [{"type": "session.update", "session": session_update}]

    async def _initialize_session(self) -> None: ...

    @asynccontextmanager
    async def connect(self) -> AsyncGenerator[None, None]:
        """Connect to the OpenAI Realtime API.

        In the case of WebRTC, we pass connection information over the
        websocket, so that javascript on the other end of websocket open
        actual connection to OpenAI
        """
        try:
            base_url = self._base_url
            api_key = self._config.get("api_key", None)
            headers = {
                "Authorization": f"Bearer {api_key}",  # Use os.getenv to get from environment
                "Content-Type": "application/json",
            }
            data = {
                # "model": "gpt-4o-realtime-preview-2024-12-17",
                "model": self._model,
                "voice": self._voice,
            }
            async with httpx.AsyncClient() as client:
                response = await client.post(base_url, headers=headers, json=data)
                response.raise_for_status()
                json_data = response.json()
                json_data["model"] = self._model
            if self._websocket is not None:
                session_init = self.session_init_data()
                await self._websocket.send_json({"type": "ag2.init", "config": json_data, "init": session_init})
            yield
        finally:
            pass

    async def read_events(self) -> AsyncGenerator[RealtimeEvent, None]:
        """Read events from the OpenAI Realtime API."""
        async for event in self._read_events():
            yield event

    async def _read_from_connection(self) -> AsyncGenerator[RealtimeEvent, None]:
        """Read messages from the OpenAI Realtime API connection.
        Again, in case of WebRTC, we do not read OpenAI messages directly since we
        do not hold connection to OpenAI. Instead we read messages from the websocket, and javascript
        client on the other side of the websocket that is connected to OpenAI is relaying events to us.
        """
        while True:
            try:
                message_json = await self._websocket.receive_text()
                message = json.loads(message_json)
                for event in self._parse_message(message):
                    yield event
            except Exception as e:
                self.logger.exception(f"Error reading from connection {e}")
                break

    def _parse_message(self, message: dict[str, Any]) -> list[RealtimeEvent]:
        """Parse a message from the OpenAI Realtime API.

        Args:
            message (dict[str, Any]): The message to parse.

        Returns:
            RealtimeEvent: The parsed event.
        """
        return [parse_oai_message(message)]

    @classmethod
    def get_factory(
        cls, llm_config: dict[str, Any], logger: Logger, **kwargs: Any
    ) -> Optional[Callable[[], "RealtimeClientProtocol"]]:
        """Create a Realtime API client.

        Args:
<<<<<<< HEAD
            llm_config (dict[str, Any]): The LLM config for the client.
            logger (Logger): The logger for the client.
            kwargs (Any): Additional arguments.
=======
            llm_config: The config for the client.
            logger: The logger to use for logging events.
            **kwargs: Additional arguments.
>>>>>>> ba6f6cb0

        Returns:
            RealtimeClientProtocol: The Realtime API client is returned if the model matches the pattern
        """
        if llm_config["config_list"][0].get("api_type", "openai") == "openai" and list(kwargs.keys()) == ["websocket"]:
            return lambda: OpenAIRealtimeWebRTCClient(llm_config=llm_config, logger=logger, **kwargs)

        return None


# needed for mypy to check if OpenAIRealtimeWebRTCClient implements RealtimeClientProtocol
if TYPE_CHECKING:

    def _rtc_client(websocket: "WebSocket") -> RealtimeClientProtocol:
        return OpenAIRealtimeWebRTCClient(llm_config={}, websocket=websocket)<|MERGE_RESOLUTION|>--- conflicted
+++ resolved
@@ -222,15 +222,9 @@
         """Create a Realtime API client.
 
         Args:
-<<<<<<< HEAD
-            llm_config (dict[str, Any]): The LLM config for the client.
-            logger (Logger): The logger for the client.
-            kwargs (Any): Additional arguments.
-=======
             llm_config: The config for the client.
             logger: The logger to use for logging events.
             **kwargs: Additional arguments.
->>>>>>> ba6f6cb0
 
         Returns:
             RealtimeClientProtocol: The Realtime API client is returned if the model matches the pattern
