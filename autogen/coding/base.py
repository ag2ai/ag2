--- conflicted
+++ resolved
@@ -98,13 +98,8 @@
 CodeExecutionConfig = TypedDict(
     "CodeExecutionConfig",
     {
-<<<<<<< HEAD
-        "executor": Union[Literal["ipython-embedded", "commandline-local", "yepcode"], CodeExecutor],
-        "last_n_messages": Union[int, Literal["auto"]],
-=======
-        "executor": Literal["ipython-embedded", "commandline-local"] | CodeExecutor,
+        "executor": Literal["ipython-embedded", "commandline-local", "yepcode"] | CodeExecutor,
         "last_n_messages": int | Literal["auto"],
->>>>>>> 79bc722e
         "timeout": int,
         "use_docker": bool | str | list[str],
         "work_dir": str,
