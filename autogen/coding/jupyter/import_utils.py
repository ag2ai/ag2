--- conflicted
+++ resolved
@@ -61,12 +61,9 @@
         module: Module name
         dep_target: Target name for pip installation (e.g. 'test' in pip install ag2[test])
     """
-<<<<<<< HEAD
     # Add pytest.mark.jupyter_executor decorator
     mark_name = "jupyter_executor"
 
-=======
->>>>>>> d5a9910d
     if is_jupyter_kernel_gateway_installed():
 
         def decorator(o: T) -> T:
