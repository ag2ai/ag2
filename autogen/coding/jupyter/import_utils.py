--- conflicted
+++ resolved
@@ -36,9 +36,6 @@
 
 
 def require_jupyter_kernel_gateway_installed() -> Callable[[T], T]:
-<<<<<<< HEAD
-    """Decorator to handle optional module dependencies"""
-=======
     """Decorator that checks if jupyter-kernel-gateway is installed before function execution.
 
     Returns:
@@ -46,7 +43,6 @@
             - Returns the original function unchanged if jupyter-kernel-gateway is installed
             - Returns a patched version of the function that will raise a helpful error indicating the missing dependency when called
     """
->>>>>>> 12e510ee
     if is_jupyter_kernel_gateway_installed():
 
         def decorator(o: T) -> T:
