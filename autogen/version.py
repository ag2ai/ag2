# Copyright (c) 2023 - 2025, AG2ai, Inc., AG2ai open-source projects maintainers and core contributors
#
# SPDX-License-Identifier: Apache-2.0

__all__ = ["__version__"]

<<<<<<< HEAD
__version__ = "0.9.0alpha3"
=======
__version__ = "0.9.1post0"
>>>>>>> 2a3c9dc5
<|MERGE_RESOLUTION|>--- conflicted
+++ resolved
@@ -4,8 +4,4 @@
 
 __all__ = ["__version__"]
 
-<<<<<<< HEAD
-__version__ = "0.9.0alpha3"
-=======
-__version__ = "0.9.1post0"
->>>>>>> 2a3c9dc5
+__version__ = "0.9.1post0"