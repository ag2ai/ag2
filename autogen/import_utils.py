# Copyright (c) 2023 - 2025, AG2ai, Inc., AG2ai open-source projects maintainers and core contributors
#
# SPDX-License-Identifier: Apache-2.0

import inspect
import sys
from abc import ABC, abstractmethod
from contextlib import contextmanager, suppress
from functools import wraps
from logging import getLogger
from typing import Any, Callable, Generator, Generic, Iterable, Optional, TypeVar, Union

__all__ = [
    "optional_import_block",
    "patch_object",
    "require_optional_import",
    "run_for_optional_imports",
    "skip_on_missing_imports",
]

logger = getLogger(__name__)


class Result:
    def __init__(self) -> None:
        self._failed: Optional[bool] = None

    @property
    def is_successful(self) -> bool:
        if self._failed is None:
            raise ValueError("Result not set")
        return not self._failed


@contextmanager
def optional_import_block() -> Generator[Result, None, None]:
    """Guard a block of code to suppress ImportErrors

    A context manager to temporarily suppress ImportErrors.
    Use this to attempt imports without failing immediately on missing modules.

    Example:
    ```python
    with optional_import_block():
        import some_module
        import some_other_module
    ```
    """
    result = Result()
    try:
        yield result
        result._failed = False
    except ImportError as e:
        # Ignore ImportErrors during this context
        logger.debug(f"Ignoring ImportError: {e}")
        result._failed = True


def get_missing_imports(modules: Union[str, Iterable[str]]) -> list[str]:
    """Get missing modules from a list of module names

    Args:
        modules: Module name or list of module names

    Returns:
        List of missing module names
    """
    if isinstance(modules, str):
        modules = [modules]

    return [m for m in modules if m not in sys.modules]


T = TypeVar("T")
G = TypeVar("G", bound=Union[Callable[..., Any], type])
F = TypeVar("F", bound=Callable[..., Any])


class PatchObject(ABC, Generic[T]):
    def __init__(self, o: T, missing_modules: Iterable[str], dep_target: str):
        if not self.accept(o):
            raise ValueError(f"Cannot patch object of type {type(o)}")

        self.o = o
        self.missing_modules = list(missing_modules)
        self.dep_target = dep_target

    @classmethod
    @abstractmethod
    def accept(cls, o: Any) -> bool: ...

    @abstractmethod
    def patch(self, except_for: Iterable[str]) -> T: ...

    def get_object_with_metadata(self) -> Any:
        return self.o

    @property
    def msg(self) -> str:
        o = self.get_object_with_metadata()
        plural = len(self.missing_modules) > 1
        fqn = f"{o.__module__}.{o.__name__}" if hasattr(o, "__module__") else o.__name__
        modules_str = ", ".join([f"'{m}'" for m in self.missing_modules])
        return f"Module{'s' if plural else ''} {modules_str} needed for {fqn} {'are' if plural else 'is'} missing, please install it using 'pip install ag2[{self.dep_target}]'"

    def copy_metadata(self, retval: T) -> None:
        """Copy metadata from original object to patched object

        Args:
            retval: Patched object

        """
        o = self.o
        if hasattr(o, "__doc__"):
            retval.__doc__ = o.__doc__
        if hasattr(o, "__name__"):
            retval.__name__ = o.__name__  # type: ignore[attr-defined]
        if hasattr(o, "__module__"):
            retval.__module__ = o.__module__

    _registry: list[type["PatchObject[Any]"]] = []

    @classmethod
    def register(cls) -> Callable[[type["PatchObject[Any]"]], type["PatchObject[Any]"]]:
        def decorator(subclass: type["PatchObject[Any]"]) -> type["PatchObject[Any]"]:
            cls._registry.append(subclass)
            return subclass

        return decorator

    @classmethod
    def create(
        cls,
        o: T,
        *,
        missing_modules: Iterable[str],
        dep_target: str,
    ) -> Optional["PatchObject[T]"]:
        for subclass in cls._registry:
            if subclass.accept(o):
                return subclass(o, missing_modules, dep_target)
        return None


@PatchObject.register()
class PatchCallable(PatchObject[F]):
    @classmethod
    def accept(cls, o: Any) -> bool:
        return inspect.isfunction(o) or inspect.ismethod(o)

    def patch(self, except_for: Iterable[str]) -> F:
        if self.o.__name__ in except_for:
            return self.o

        f: Callable[..., Any] = self.o

        # @wraps(f.__call__)  # type: ignore[operator]
        @wraps(f)
        def _call(*args: Any, **kwargs: Any) -> Any:
            raise ImportError(self.msg)

        self.copy_metadata(_call)  # type: ignore[arg-type]

        return _call  # type: ignore[return-value]


@PatchObject.register()
class PatchStatic(PatchObject[F]):
    @classmethod
    def accept(cls, o: Any) -> bool:
        # return inspect.ismethoddescriptor(o)
        return isinstance(o, staticmethod)

    def patch(self, except_for: Iterable[str]) -> F:
        if hasattr(self.o, "__name__"):
            name = self.o.__name__
        elif hasattr(self.o, "__func__"):
            name = self.o.__func__.__name__
        else:
            raise ValueError(f"Cannot determine name for object {self.o}")
        if name in except_for:
            return self.o

        f: Callable[..., Any] = self.o.__func__  # type: ignore[attr-defined]

        @wraps(f)
        def _call(*args: Any, **kwargs: Any) -> Any:
            raise ImportError(self.msg)

        self.copy_metadata(_call)  # type: ignore[arg-type]

        return staticmethod(_call)  # type: ignore[return-value]

    def get_object_with_metadata(self) -> Any:
        return self.o.__func__  # type: ignore[attr-defined]


@PatchObject.register()
class PatchInit(PatchObject[F]):
    @classmethod
    def accept(cls, o: Any) -> bool:
        return inspect.ismethoddescriptor(o) and o.__name__ == "__init__"

    def patch(self, except_for: Iterable[str]) -> F:
        if self.o.__name__ in except_for:
            return self.o

        f: Callable[..., Any] = self.o

        @wraps(f)
        def _call(*args: Any, **kwargs: Any) -> Any:
            raise ImportError(self.msg)

        self.copy_metadata(_call)  # type: ignore[arg-type]

        return staticmethod(_call)  # type: ignore[return-value]

    def get_object_with_metadata(self) -> Any:
        return self.o


@PatchObject.register()
class PatchProperty(PatchObject[Any]):
    @classmethod
    def accept(cls, o: Any) -> bool:
        return inspect.isdatadescriptor(o) and hasattr(o, "fget")

    def patch(self, except_for: Iterable[str]) -> property:
        if not hasattr(self.o, "fget"):
            raise ValueError(f"Cannot patch property without getter: {self.o}")
        f: Callable[..., Any] = self.o.fget

        if f.__name__ in except_for:
            return self.o  # type: ignore[no-any-return]

        @wraps(f)
        def _call(*args: Any, **kwargs: Any) -> Any:
            raise ImportError(self.msg)

        self.copy_metadata(_call)

        return property(_call)

    def get_object_with_metadata(self) -> Any:
        return self.o.fget


@PatchObject.register()
class PatchClass(PatchObject[type[Any]]):
    @classmethod
    def accept(cls, o: Any) -> bool:
        return inspect.isclass(o)

    def patch(self, except_for: Iterable[str]) -> type[Any]:
        if self.o.__name__ in except_for:
            return self.o

        for name, member in inspect.getmembers(self.o):
            # Patch __init__ method if possible, but not other internal methods
            if name.startswith("__") and name != "__init__":
                continue
            patched = patch_object(
                member,
                missing_modules=self.missing_modules,
                dep_target=self.dep_target,
                fail_if_not_patchable=False,
                except_for=except_for,
            )
            with suppress(AttributeError):
                setattr(self.o, name, patched)

        return self.o


def patch_object(
    o: T,
    *,
    missing_modules: Iterable[str],
    dep_target: str,
    fail_if_not_patchable: bool = True,
    except_for: Optional[Union[str, Iterable[str]]] = None,
) -> T:
    patcher = PatchObject.create(o, missing_modules=missing_modules, dep_target=dep_target)
    if fail_if_not_patchable and patcher is None:
        raise ValueError(f"Cannot patch object of type {type(o)}")

    except_for = except_for if except_for is not None else []
    except_for = [except_for] if isinstance(except_for, str) else except_for

    return patcher.patch(except_for=except_for) if patcher else o


def require_optional_import(
    modules: Union[str, Iterable[str]],
    dep_target: str,
    *,
    except_for: Optional[Union[str, Iterable[str]]] = None,
) -> Callable[[T], T]:
    """Decorator to handle optional module dependencies

    Args:
        modules: Module name or list of module names required
        dep_target: Target name for pip installation (e.g. 'test' in pip install ag2[test])
        except_for: Name or list of names of objects to exclude from patching
    """
    missing_modules = get_missing_imports(modules)

    if not missing_modules:

        def decorator(o: T) -> T:
            return o

    else:

        def decorator(o: T) -> T:
            return patch_object(o, missing_modules=missing_modules, dep_target=dep_target, except_for=except_for)

    return decorator


def _mark_object(o: T, dep_target: str) -> T:
    import pytest

    markname = dep_target.replace("-", "_")
    pytest_mark_markname = getattr(pytest.mark, markname)
    pytest_mark_o = pytest_mark_markname(o)

    pytest_mark_o = pytest.mark.aux_neg_flag(pytest_mark_o)

    return pytest_mark_o  # type: ignore[no-any-return]


def run_for_optional_imports(modules: Union[str, Iterable[str]], dep_target: str) -> Callable[[G], G]:
    """Decorator to run a test if and only if optional modules are installed

    Args:
        modules: Module name or list of module names
        dep_target: Target name for pip installation (e.g. 'test' in pip install ag2[test])
    """
    # missing_modules = get_missing_imports(modules)
    # if missing_modules:
    #     raise ImportError(f"Missing module{'s' if len(missing_modules) > 1 else ''}: {', '.join(missing_modules)}. Install using 'pip install ag2[{dep_target}]'")

    def decorator(o: G) -> G:
        missing_modules = get_missing_imports(modules)

        if isinstance(o, type):
            wrapped = require_optional_import(modules, dep_target)(o)
        else:
            if inspect.iscoroutinefunction(o):

                @wraps(o)
                async def wrapped(*args: Any, **kwargs: Any) -> Any:
                    if missing_modules:
                        raise ImportError(
                            f"Missing module{'s' if len(missing_modules) > 1 else ''}: {', '.join(missing_modules)}. Install using 'pip install ag2[{dep_target}]'"
                        )
                    return await o(*args, **kwargs)

            else:

                @wraps(o)
                def wrapped(*args: Any, **kwargs: Any) -> Any:
                    if missing_modules:
                        raise ImportError(
                            f"Missing module{'s' if len(missing_modules) > 1 else ''}: {', '.join(missing_modules)}. Install using 'pip install ag2[{dep_target}]'"
                        )
                    return o(*args, **kwargs)

        pytest_mark_o: G = _mark_object(wrapped, dep_target)  # type: ignore[assignment]

        return pytest_mark_o

    return decorator


def skip_on_missing_imports(modules: Union[str, Iterable[str]], dep_target: str) -> Callable[[T], T]:
    """Decorator to skip a test if an optional module is missing

    Args:
<<<<<<< HEAD
        modules: Module name or list of module names required
=======
        modules: Module name or list of module names
>>>>>>> ba6f6cb0
        dep_target: Target name for pip installation (e.g. 'test' in pip install ag2[test])
    """
    import pytest

    missing_modules = get_missing_imports(modules)

    if not missing_modules:

        def decorator(o: T) -> T:
            pytest_mark_o = _mark_object(o, dep_target)
            return pytest_mark_o  # type: ignore[no-any-return]

    else:

        def decorator(o: T) -> T:
            pytest_mark_o = _mark_object(o, dep_target)

            return pytest.mark.skip(  # type: ignore[return-value,no-any-return]
                f"Missing module{'s' if len(missing_modules) > 1 else ''}: {', '.join(missing_modules)}. Install using 'pip install ag2[{dep_target}]'"
            )(pytest_mark_o)

    return decorator<|MERGE_RESOLUTION|>--- conflicted
+++ resolved
@@ -378,11 +378,7 @@
     """Decorator to skip a test if an optional module is missing
 
     Args:
-<<<<<<< HEAD
-        modules: Module name or list of module names required
-=======
         modules: Module name or list of module names
->>>>>>> ba6f6cb0
         dep_target: Target name for pip installation (e.g. 'test' in pip install ag2[test])
     """
     import pytest
