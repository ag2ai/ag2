# Copyright (c) 2023 - 2025, AG2ai, Inc., AG2ai open-source projects maintainers and core contributors
#
# SPDX-License-Identifier: Apache-2.0

from abc import ABC
from copy import deepcopy
from typing import TYPE_CHECKING, Any, Callable, Literal, Optional, Union
from uuid import UUID

from pydantic import BaseModel, field_validator
from termcolor import colored

from ..code_utils import content_str
from ..import_utils import optional_import_block, require_optional_import
from ..oai.client import OpenAIWrapper
from .base_message import BaseMessage, wrap_message

<<<<<<< HEAD
with optional_import_block():
    from PIL.Image import Image

=======
with optional_import_block() as result:
    from PIL.Image import Image

IS_PIL_AVAILABLE = result.is_successful

>>>>>>> bf48ec4d
if TYPE_CHECKING:
    from ..agentchat.agent import Agent
    from ..coding.base import CodeBlock


__all__ = [
    "ClearAgentsHistoryMessage",
    "ClearConversableAgentHistoryMessage",
    "ConversableAgentUsageSummaryMessage",
    "ConversableAgentUsageSummaryNoCostIncurredMessage",
    "ExecuteCodeBlockMessage",
    "ExecuteFunctionMessage",
    "FunctionCallMessage",
    "FunctionResponseMessage",
    "GenerateCodeExecutionReplyMessage",
    "GroupChatResumeMessage",
    "GroupChatRunChatMessage",
    "PostCarryoverProcessingMessage",
    "SelectSpeakerMessage",
    "SpeakerAttemptFailedMultipleAgentsMessage",
    "SpeakerAttemptFailedNoAgentsMessage",
    "SpeakerAttemptSuccessfulMessage",
    "TerminationAndHumanReplyMessage",
    "TextMessage",
    "ToolCallMessage",
    "ToolResponseMessage",
]

MessageRole = Literal["assistant", "function", "tool"]


class BasePrintReceivedMessage(BaseMessage, ABC):
    content: Union[str, int, float, bool]
    sender_name: str
    recipient_name: str

    def print(self, f: Optional[Callable[..., Any]] = None) -> None:
        f = f or print
        f(f"{colored(self.sender_name, 'yellow')} (to {self.recipient_name}):\n", flush=True)


@wrap_message
class FunctionResponseMessage(BasePrintReceivedMessage):
    name: Optional[str] = None
    role: MessageRole = "function"
    content: Union[str, int, float, bool]

    def print(self, f: Optional[Callable[..., Any]] = None) -> None:
        f = f or print
        super().print(f)

        id = self.name or "No id found"
        func_print = f"***** Response from calling {self.role} ({id}) *****"
        f(colored(func_print, "green"), flush=True)
        f(self.content, flush=True)
        f(colored("*" * len(func_print), "green"), flush=True)

        f("\n", "-" * 80, flush=True, sep="")


class ToolResponse(BaseModel):
    tool_call_id: Optional[str] = None
    role: MessageRole = "tool"
    content: Union[str, int, float, bool]

    def print(self, f: Optional[Callable[..., Any]] = None) -> None:
        f = f or print
        id = self.tool_call_id or "No id found"
        tool_print = f"***** Response from calling {self.role} ({id}) *****"
        f(colored(tool_print, "green"), flush=True)
        f(self.content, flush=True)
        f(colored("*" * len(tool_print), "green"), flush=True)


@wrap_message
class ToolResponseMessage(BasePrintReceivedMessage):
    role: MessageRole = "tool"
    tool_responses: list[ToolResponse]
    content: Union[str, int, float, bool]

    def print(self, f: Optional[Callable[..., Any]] = None) -> None:
        f = f or print
        super().print(f)

        for tool_response in self.tool_responses:
            tool_response.print(f)
            f("\n", "-" * 80, flush=True, sep="")


class FunctionCall(BaseModel):
    name: Optional[str] = None
    arguments: Optional[str] = None

    def print(self, f: Optional[Callable[..., Any]] = None) -> None:
        f = f or print

        name = self.name or "(No function name found)"
        arguments = self.arguments or "(No arguments found)"

        func_print = f"***** Suggested function call: {name} *****"
        f(colored(func_print, "green"), flush=True)
        f(
            "Arguments: \n",
            arguments,
            flush=True,
            sep="",
        )
        f(colored("*" * len(func_print), "green"), flush=True)


@wrap_message
class FunctionCallMessage(BasePrintReceivedMessage):
    content: Optional[Union[str, int, float, bool]] = None  # type: ignore [assignment]
    function_call: FunctionCall

    def print(self, f: Optional[Callable[..., Any]] = None) -> None:
        f = f or print
        super().print(f)

        if self.content is not None:
            f(self.content, flush=True)

        self.function_call.print(f)

        f("\n", "-" * 80, flush=True, sep="")


class ToolCall(BaseModel):
    id: Optional[str] = None
    function: FunctionCall
    type: str

    def print(self, f: Optional[Callable[..., Any]] = None) -> None:
        f = f or print

        id = self.id or "No tool call id found"

        name = self.function.name or "(No function name found)"
        arguments = self.function.arguments or "(No arguments found)"

        func_print = f"***** Suggested tool call ({id}): {name} *****"
        f(colored(func_print, "green"), flush=True)
        f(
            "Arguments: \n",
            arguments,
            flush=True,
            sep="",
        )
        f(colored("*" * len(func_print), "green"), flush=True)


@wrap_message
class ToolCallMessage(BasePrintReceivedMessage):
    content: Optional[Union[str, int, float, bool]] = None  # type: ignore [assignment]
    refusal: Optional[str] = None
    role: Optional[MessageRole] = None
    audio: Optional[str] = None
    function_call: Optional[FunctionCall] = None
    tool_calls: list[ToolCall]

    def print(self, f: Optional[Callable[..., Any]] = None) -> None:
        f = f or print
        super().print(f)

        if self.content is not None:
            f(self.content, flush=True)

        for tool_call in self.tool_calls:
            tool_call.print(f)

        f("\n", "-" * 80, flush=True, sep="")


@require_optional_import("PIL", "unknown", except_for="print")
@wrap_message
class TextMessage(BasePrintReceivedMessage):
    content: Optional[Union[str, int, float, bool, list[dict[str, Union[str, dict[str, Any]]]]]] = None  # type: ignore [assignment]

    @classmethod
    @require_optional_import("PIL", "unknown")
    def _replace_pil_image_with_placeholder(cls, image_url: dict[str, Any]) -> None:
        if "url" in image_url and isinstance(image_url["url"], Image):
            image_url["url"] = "<image>"

    @field_validator("content", mode="before")
    @classmethod
    def validate_and_encode_content(
        cls, content: Optional[Union[str, int, float, bool, list[dict[str, Union[str, dict[str, Any]]]]]]
    ) -> Optional[Union[str, int, float, bool, list[dict[str, Union[str, dict[str, Any]]]]]]:
        if not IS_PIL_AVAILABLE:
            return content

        if not isinstance(content, list):
            return content

        for item in content:
            if isinstance(item, dict) and "image_url" in item and isinstance(item["image_url"], dict):
                cls._replace_pil_image_with_placeholder(item["image_url"])

        return content

    def print(self, f: Optional[Callable[..., Any]] = None) -> None:
        f = f or print
        super().print(f)

        if self.content is not None:
            f(content_str(self.content), flush=True)  # type: ignore [arg-type]

        f("\n", "-" * 80, flush=True, sep="")


def create_received_message_model(
    *, uuid: Optional[UUID] = None, message: dict[str, Any], sender: "Agent", recipient: "Agent"
) -> Union[FunctionResponseMessage, ToolResponseMessage, FunctionCallMessage, ToolCallMessage, TextMessage]:
    # print(f"{message=}")
    # print(f"{sender=}")

    role = message.get("role")
    if role == "function":
        return FunctionResponseMessage(**message, sender_name=sender.name, recipient_name=recipient.name, uuid=uuid)
    if role == "tool":
        return ToolResponseMessage(**message, sender_name=sender.name, recipient_name=recipient.name, uuid=uuid)

    # Role is neither function nor tool

    if message.get("function_call"):
        return FunctionCallMessage(
            **message,
            sender_name=sender.name,
            recipient_name=recipient.name,
            uuid=uuid,
        )

    if message.get("tool_calls"):
        return ToolCallMessage(
            **message,
            sender_name=sender.name,
            recipient_name=recipient.name,
            uuid=uuid,
        )

    # Now message is a simple content message
    content = message.get("content")
    allow_format_str_template = (
        recipient.llm_config.get("allow_format_str_template", False) if recipient.llm_config else False  # type: ignore [attr-defined]
    )
    if content is not None and "context" in message:
        content = OpenAIWrapper.instantiate(
            content,  # type: ignore [arg-type]
            message["context"],
            allow_format_str_template,
        )

    return TextMessage(
        content=content,
        sender_name=sender.name,
        recipient_name=recipient.name,
        uuid=uuid,
    )


@wrap_message
class PostCarryoverProcessingMessage(BaseMessage):
    carryover: Union[str, list[Union[str, dict[str, Any], Any]]]
    message: str
    verbose: bool = False

    sender_name: str
    recipient_name: str
    summary_method: str
    summary_args: Optional[dict[str, Any]] = None
    max_turns: Optional[int] = None

    def __init__(self, *, uuid: Optional[UUID] = None, chat_info: dict[str, Any]):
        carryover = chat_info.get("carryover", "")
        message = chat_info.get("message")
        verbose = chat_info.get("verbose", False)

        sender_name = chat_info["sender"].name
        recipient_name = chat_info["recipient"].name
        summary_args = chat_info.get("summary_args")
        max_turns = chat_info.get("max_turns")

        # Fix Callable in chat_info
        summary_method = chat_info.get("summary_method", "")
        if callable(summary_method):
            summary_method = summary_method.__name__

        print_message = ""
        if isinstance(message, str):
            print_message = message
        elif callable(message):
            print_message = "Callable: " + message.__name__
        elif isinstance(message, dict):
            print_message = "Dict: " + str(message)
        elif message is None:
            print_message = "None"

        super().__init__(
            uuid=uuid,
            carryover=carryover,
            message=print_message,
            verbose=verbose,
            summary_method=summary_method,
            summary_args=summary_args,
            max_turns=max_turns,
            sender_name=sender_name,
            recipient_name=recipient_name,
        )

    def _process_carryover(self) -> str:
        if not isinstance(self.carryover, list):
            return self.carryover

        print_carryover = []
        for carryover_item in self.carryover:
            if isinstance(carryover_item, str):
                print_carryover.append(carryover_item)
            elif isinstance(carryover_item, dict) and "content" in carryover_item:
                print_carryover.append(str(carryover_item["content"]))
            else:
                print_carryover.append(str(carryover_item))

        return ("\n").join(print_carryover)

    def print(self, f: Optional[Callable[..., Any]] = None) -> None:
        f = f or print

        print_carryover = self._process_carryover()

        f(colored("\n" + "*" * 80, "blue"), flush=True, sep="")
        f(
            colored(
                "Starting a new chat....",
                "blue",
            ),
            flush=True,
        )
        if self.verbose:
            f(colored("Message:\n" + self.message, "blue"), flush=True)
            f(colored("Carryover:\n" + print_carryover, "blue"), flush=True)
        f(colored("\n" + "*" * 80, "blue"), flush=True, sep="")


@wrap_message
class ClearAgentsHistoryMessage(BaseMessage):
    agent_name: Optional[str] = None
    nr_messages_to_preserve: Optional[int] = None

    def __init__(
        self,
        *,
        uuid: Optional[UUID] = None,
        agent: Optional["Agent"] = None,
        nr_messages_to_preserve: Optional[int] = None,
    ):
        return super().__init__(
            uuid=uuid, agent_name=agent.name if agent else None, nr_messages_to_preserve=nr_messages_to_preserve
        )

    def print(self, f: Optional[Callable[..., Any]] = None) -> None:
        f = f or print

        if self.agent_name:
            if self.nr_messages_to_preserve:
                f(f"Clearing history for {self.agent_name} except last {self.nr_messages_to_preserve} messages.")
            else:
                f(f"Clearing history for {self.agent_name}.")
        else:
            if self.nr_messages_to_preserve:
                f(f"Clearing history for all agents except last {self.nr_messages_to_preserve} messages.")
            else:
                f("Clearing history for all agents.")


# todo: break into multiple messages
@wrap_message
class SpeakerAttemptSuccessfulMessage(BaseMessage):
    mentions: dict[str, int]
    attempt: int
    attempts_left: int
    verbose: Optional[bool] = False

    def __init__(
        self,
        *,
        uuid: Optional[UUID] = None,
        mentions: dict[str, int],
        attempt: int,
        attempts_left: int,
        select_speaker_auto_verbose: Optional[bool] = False,
    ):
        super().__init__(
            uuid=uuid,
            mentions=deepcopy(mentions),
            attempt=attempt,
            attempts_left=attempts_left,
            verbose=select_speaker_auto_verbose,
        )

    def print(self, f: Optional[Callable[..., Any]] = None) -> None:
        f = f or print

        selected_agent_name = next(iter(self.mentions))
        f(
            colored(
                f">>>>>>>> Select speaker attempt {self.attempt} of {self.attempt + self.attempts_left} successfully selected: {selected_agent_name}",
                "green",
            ),
            flush=True,
        )


@wrap_message
class SpeakerAttemptFailedMultipleAgentsMessage(BaseMessage):
    mentions: dict[str, int]
    attempt: int
    attempts_left: int
    verbose: Optional[bool] = False

    def __init__(
        self,
        *,
        uuid: Optional[UUID] = None,
        mentions: dict[str, int],
        attempt: int,
        attempts_left: int,
        select_speaker_auto_verbose: Optional[bool] = False,
    ):
        super().__init__(
            uuid=uuid,
            mentions=deepcopy(mentions),
            attempt=attempt,
            attempts_left=attempts_left,
            verbose=select_speaker_auto_verbose,
        )

    def print(self, f: Optional[Callable[..., Any]] = None) -> None:
        f = f or print

        f(
            colored(
                f">>>>>>>> Select speaker attempt {self.attempt} of {self.attempt + self.attempts_left} failed as it included multiple agent names.",
                "red",
            ),
            flush=True,
        )


@wrap_message
class SpeakerAttemptFailedNoAgentsMessage(BaseMessage):
    mentions: dict[str, int]
    attempt: int
    attempts_left: int
    verbose: Optional[bool] = False

    def __init__(
        self,
        *,
        uuid: Optional[UUID] = None,
        mentions: dict[str, int],
        attempt: int,
        attempts_left: int,
        select_speaker_auto_verbose: Optional[bool] = False,
    ):
        super().__init__(
            uuid=uuid,
            mentions=deepcopy(mentions),
            attempt=attempt,
            attempts_left=attempts_left,
            verbose=select_speaker_auto_verbose,
        )

    def print(self, f: Optional[Callable[..., Any]] = None) -> None:
        f = f or print

        f(
            colored(
                f">>>>>>>> Select speaker attempt #{self.attempt} failed as it did not include any agent names.",
                "red",
            ),
            flush=True,
        )


@wrap_message
class GroupChatResumeMessage(BaseMessage):
    last_speaker_name: str
    messages: list[dict[str, Any]]
    verbose: Optional[bool] = False

    def __init__(
        self,
        *,
        uuid: Optional[UUID] = None,
        last_speaker_name: str,
        messages: list[dict[str, Any]],
        silent: Optional[bool] = False,
    ):
        super().__init__(uuid=uuid, last_speaker_name=last_speaker_name, messages=messages, verbose=not silent)

    def print(self, f: Optional[Callable[..., Any]] = None) -> None:
        f = f or print

        f(
            f"Prepared group chat with {len(self.messages)} messages, the last speaker is",
            colored(self.last_speaker_name, "yellow"),
            flush=True,
        )


@wrap_message
class GroupChatRunChatMessage(BaseMessage):
    speaker_name: str
    verbose: Optional[bool] = False

    def __init__(self, *, uuid: Optional[UUID] = None, speaker: "Agent", silent: Optional[bool] = False):
        super().__init__(uuid=uuid, speaker_name=speaker.name, verbose=not silent)

    def print(self, f: Optional[Callable[..., Any]] = None) -> None:
        f = f or print

        f(colored(f"\nNext speaker: {self.speaker_name}\n", "green"), flush=True)


@wrap_message
class TerminationAndHumanReplyMessage(BaseMessage):
    no_human_input_msg: str
    sender_name: str
    recipient_name: str

    def __init__(
        self,
        *,
        uuid: Optional[UUID] = None,
        no_human_input_msg: str,
        sender: Optional["Agent"] = None,
        recipient: "Agent",
    ):
        super().__init__(
            uuid=uuid,
            no_human_input_msg=no_human_input_msg,
            sender_name=sender.name if sender else "No sender",
            recipient_name=recipient.name,
        )

    def print(self, f: Optional[Callable[..., Any]] = None) -> None:
        f = f or print

        f(colored(f"\n>>>>>>>> {self.no_human_input_msg}", "red"), flush=True)


@wrap_message
class UsingAutoReplyMessage(BaseMessage):
    human_input_mode: str
    sender_name: str
    recipient_name: str

    def __init__(
        self,
        *,
        uuid: Optional[UUID] = None,
        human_input_mode: str,
        sender: Optional["Agent"] = None,
        recipient: "Agent",
    ):
        super().__init__(
            uuid=uuid,
            human_input_mode=human_input_mode,
            sender_name=sender.name if sender else "No sender",
            recipient_name=recipient.name,
        )

    def print(self, f: Optional[Callable[..., Any]] = None) -> None:
        f = f or print

        f(colored("\n>>>>>>>> USING AUTO REPLY...", "red"), flush=True)


@wrap_message
class ExecuteCodeBlockMessage(BaseMessage):
    code: str
    language: str
    code_block_count: int
    recipient_name: str

    def __init__(
        self, *, uuid: Optional[UUID] = None, code: str, language: str, code_block_count: int, recipient: "Agent"
    ):
        super().__init__(
            uuid=uuid, code=code, language=language, code_block_count=code_block_count, recipient_name=recipient.name
        )

    def print(self, f: Optional[Callable[..., Any]] = None) -> None:
        f = f or print

        f(
            colored(
                f"\n>>>>>>>> EXECUTING CODE BLOCK {self.code_block_count} (inferred language is {self.language})...",
                "red",
            ),
            flush=True,
        )


@wrap_message
class ExecuteFunctionMessage(BaseMessage):
    func_name: str
    call_id: Optional[str] = None
    arguments: dict[str, Any]
    recipient_name: str

    def __init__(
        self,
        *,
        uuid: Optional[UUID] = None,
        func_name: str,
        call_id: Optional[str] = None,
        arguments: dict[str, Any],
        recipient: "Agent",
    ):
        super().__init__(
            uuid=uuid, func_name=func_name, call_id=call_id, arguments=arguments, recipient_name=recipient.name
        )

    def print(self, f: Optional[Callable[..., Any]] = None) -> None:
        f = f or print

        f(
            colored(
                f"\n>>>>>>>> EXECUTING FUNCTION {self.func_name}...\nCall ID: {self.call_id}\nInput arguments: {self.arguments}",
                "magenta",
            ),
            flush=True,
        )


@wrap_message
class ExecutedFunctionMessage(BaseMessage):
    func_name: str
    call_id: Optional[str] = None
    arguments: dict[str, Any]
    content: str
    recipient_name: str

    def __init__(
        self,
        *,
        uuid: Optional[UUID] = None,
        func_name: str,
        call_id: Optional[str] = None,
        arguments: dict[str, Any],
        content: str,
        recipient: "Agent",
    ):
        super().__init__(
            uuid=uuid,
            func_name=func_name,
            call_id=call_id,
            arguments=arguments,
            content=content,
            recipient_name=recipient.name,
        )

    def print(self, f: Optional[Callable[..., Any]] = None) -> None:
        f = f or print

        f(
            colored(
                f"\n>>>>>>>> EXECUTED FUNCTION {self.func_name}...\nCall ID: {self.call_id}\nInput arguments: {self.arguments}\nOutput:\n{self.content}",
                "magenta",
            ),
            flush=True,
        )


@wrap_message
class SelectSpeakerMessage(BaseMessage):
    agent_names: Optional[list[str]] = None

    def __init__(self, *, uuid: Optional[UUID] = None, agents: Optional[list["Agent"]] = None):
        agent_names = [agent.name for agent in agents] if agents else None
        super().__init__(uuid=uuid, agent_names=agent_names)

    def print(self, f: Optional[Callable[..., Any]] = None) -> None:
        f = f or print

        f("Please select the next speaker from the following list:")
        agent_names = self.agent_names or []
        for i, agent_name in enumerate(agent_names):
            f(f"{i + 1}: {agent_name}")


@wrap_message
class SelectSpeakerTryCountExceededMessage(BaseMessage):
    try_count: int
    agent_names: Optional[list[str]] = None

    def __init__(self, *, uuid: Optional[UUID] = None, try_count: int, agents: Optional[list["Agent"]] = None):
        agent_names = [agent.name for agent in agents] if agents else None
        super().__init__(uuid=uuid, try_count=try_count, agent_names=agent_names)

    def print(self, f: Optional[Callable[..., Any]] = None) -> None:
        f = f or print

        f(f"You have tried {self.try_count} times. The next speaker will be selected automatically.")


@wrap_message
class SelectSpeakerInvalidInputMessage(BaseMessage):
    agent_names: Optional[list[str]] = None

    def __init__(self, *, uuid: Optional[UUID] = None, agents: Optional[list["Agent"]] = None):
        agent_names = [agent.name for agent in agents] if agents else None
        super().__init__(uuid=uuid, agent_names=agent_names)

    def print(self, f: Optional[Callable[..., Any]] = None) -> None:
        f = f or print

        f(f"Invalid input. Please enter a number between 1 and {len(self.agent_names or [])}.")


@wrap_message
class ClearConversableAgentHistoryMessage(BaseMessage):
    agent_name: str
    recipient_name: str
    no_messages_preserved: int

    def __init__(self, *, uuid: Optional[UUID] = None, agent: "Agent", no_messages_preserved: Optional[int] = None):
        super().__init__(
            uuid=uuid,
            agent_name=agent.name,
            recipient_name=agent.name,
            no_messages_preserved=no_messages_preserved,
        )

    def print(self, f: Optional[Callable[..., Any]] = None) -> None:
        f = f or print

        for _ in range(self.no_messages_preserved):
            f(
                f"Preserving one more message for {self.agent_name} to not divide history between tool call and "
                f"tool response."
            )


@wrap_message
class ClearConversableAgentHistoryWarningMessage(BaseMessage):
    recipient_name: str

    def __init__(self, *, uuid: Optional[UUID] = None, recipient: "Agent"):
        super().__init__(
            uuid=uuid,
            recipient_name=recipient.name,
        )

    def print(self, f: Optional[Callable[..., Any]] = None) -> None:
        f = f or print

        f(
            colored(
                "WARNING: `nr_preserved_messages` is ignored when clearing chat history with a specific agent.",
                "yellow",
            ),
            flush=True,
        )


@wrap_message
class GenerateCodeExecutionReplyMessage(BaseMessage):
    code_block_languages: list[str]
    sender_name: Optional[str] = None
    recipient_name: str

    def __init__(
        self,
        *,
        uuid: Optional[UUID] = None,
        code_blocks: list["CodeBlock"],
        sender: Optional["Agent"] = None,
        recipient: "Agent",
    ):
        code_block_languages = [code_block.language for code_block in code_blocks]

        super().__init__(
            uuid=uuid,
            code_block_languages=code_block_languages,
            sender_name=sender.name if sender else None,
            recipient_name=recipient.name,
        )

    def print(self, f: Optional[Callable[..., Any]] = None) -> None:
        f = f or print

        num_code_blocks = len(self.code_block_languages)
        if num_code_blocks == 1:
            f(
                colored(
                    f"\n>>>>>>>> EXECUTING CODE BLOCK (inferred language is {self.code_block_languages[0]})...",
                    "red",
                ),
                flush=True,
            )
        else:
            f(
                colored(
                    f"\n>>>>>>>> EXECUTING {num_code_blocks} CODE BLOCKS (inferred languages are [{', '.join([x for x in self.code_block_languages])}])...",
                    "red",
                ),
                flush=True,
            )


@wrap_message
class ConversableAgentUsageSummaryNoCostIncurredMessage(BaseMessage):
    recipient_name: str

    def __init__(self, *, uuid: Optional[UUID] = None, recipient: "Agent"):
        super().__init__(uuid=uuid, recipient_name=recipient.name)

    def print(self, f: Optional[Callable[..., Any]] = None) -> None:
        f = f or print

        f(f"No cost incurred from agent '{self.recipient_name}'.")


@wrap_message
class ConversableAgentUsageSummaryMessage(BaseMessage):
    recipient_name: str

    def __init__(self, *, uuid: Optional[UUID] = None, recipient: "Agent"):
        super().__init__(uuid=uuid, recipient_name=recipient.name)

    def print(self, f: Optional[Callable[..., Any]] = None) -> None:
        f = f or print

        f(f"Agent '{self.recipient_name}':")<|MERGE_RESOLUTION|>--- conflicted
+++ resolved
@@ -15,17 +15,11 @@
 from ..oai.client import OpenAIWrapper
 from .base_message import BaseMessage, wrap_message
 
-<<<<<<< HEAD
-with optional_import_block():
-    from PIL.Image import Image
-
-=======
 with optional_import_block() as result:
     from PIL.Image import Image
 
 IS_PIL_AVAILABLE = result.is_successful
 
->>>>>>> bf48ec4d
 if TYPE_CHECKING:
     from ..agentchat.agent import Agent
     from ..coding.base import CodeBlock
