--- conflicted
+++ resolved
@@ -902,6 +902,7 @@
         "hashed_secret": "e4b0ff4bc8c7554a79fde39153067044bc89d27b",
         "is_verified": false,
         "line_number": 25,
+        "line_number": 25,
         "is_secret": false
       }
     ],
@@ -1606,9 +1607,5 @@
       }
     ]
   },
-<<<<<<< HEAD
-  "generated_at": "2025-02-18T22:04:33Z"
-=======
   "generated_at": "2025-02-19T08:10:07Z"
->>>>>>> f77865e1
 }