--- conflicted
+++ resolved
@@ -145,11 +145,7 @@
     "async def create_toolkit_and_run(session: ClientSession) -> None:\n",
     "    # Create a toolkit with available MCP tools\n",
     "    toolkit = await create_toolkit(session=session)\n",
-<<<<<<< HEAD
-    "    agent = AssistantAgent(name=\"assistant\", llm_config=LLMConfig({\"model\": \"gpt-4o-mini\", \"api_type\": \"openai\"}))\n",
-=======
-    "    agent = AssistantAgent(name=\"assistant\", llm_config=LLMConfig(model=\"gpt-5-nano\", api_type=\"openai\"))\n",
->>>>>>> dbae7b2b
+    "    agent = AssistantAgent(name=\"assistant\", llm_config=LLMConfig({\"model\": \"gpt-5-nano\", \"api_type\": \"openai\"}))\n",
     "    # Register MCP tools with the agent\n",
     "    toolkit.register_for_llm(agent)\n",
     "\n",
