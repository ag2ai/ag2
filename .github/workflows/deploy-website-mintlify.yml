name: mintlify docs

on:
  pull_request:
    branches: [main]
    paths:
      - "autogen/**"
      - "website/**"
      - ".github/workflows/deploy-website-mintlify.yml"
      - ".github/workflows/docs-check-broken-links.yml"
  push:
    branches: [main]
    paths:
      - "autogen/**"
      - "website/**"
      - ".github/workflows/deploy-website-mintlify.yml"
      - ".github/workflows/docs-check-broken-links.yml"
  workflow_dispatch:
  merge_group:
    types: [checks_requested]
permissions:
  contents: write
jobs:
  checks:
    if: github.event_name != 'push'
    runs-on: ubuntu-latest
    defaults:
      run:
        working-directory: website
    steps:
      - uses: actions/checkout@v4
        with:
          lfs: true
          fetch-depth: 0
      - uses: astral-sh/setup-uv@v5
        with:
          version: "latest"
      - uses: actions/setup-node@v4
        with:
          node-version: 18.x
      - name: setup python
        uses: actions/setup-python@v5
        with:
          python-version: "3.8"
      - name: Install Python dependencies
        run: |
<<<<<<< HEAD
          python -m pip install --upgrade pip
          pip install -e ".[docs]"
=======
          uv pip install --system pydoc-markdown pyyaml termcolor nbclient
>>>>>>> 325c488b
          # Pin databind packages as version 4.5.0 is not compatible with pydoc-markdown.
          uv pip install --system databind.core==4.4.2 databind.json==4.4.2

      - name: Install quarto
        uses: quarto-dev/quarto-actions/setup@v2

      - name: Build documentation
        run: ./scripts/docs_build.sh
        working-directory: .

      - name: Prepare website content
        run: |
          # Create a temporary directory for filtered content
          mkdir -p temp_website

          # Copy files except .ipynb, node_modules, .quarto, .gitignore, and temp_website
          find . -type f -not -path "*/node_modules/*" -not -path "*/.quarto/*" -not -path "./temp_website/*" -not -name "*.ipynb" -not -name ".gitignore" -exec cp --parents {} temp_website/ \;

  mintlify-release:
    if: github.event_name != 'pull_request'
    runs-on: ubuntu-latest
    defaults:
      run:
        working-directory: website
    steps:
      - uses: actions/checkout@v4
        with:
          lfs: true
          fetch-depth: 0
      - uses: astral-sh/setup-uv@v5
        with:
          version: "latest"
      - uses: actions/setup-node@v4
        with:
          node-version: 18.x
      - name: setup python
        uses: actions/setup-python@v5
        with:
          python-version: "3.8"
      - name: Install Python dependencies
        run: |
<<<<<<< HEAD
          python -m pip install --upgrade pip
          pip install -e ".[docs]"
=======
          uv pip install --system pydoc-markdown pyyaml termcolor nbclient
>>>>>>> 325c488b
          # Pin databind packages as version 4.5.0 is not compatible with pydoc-markdown.
          uv pip install --system databind.core==4.4.2 databind.json==4.4.2

      - name: Install quarto
        uses: quarto-dev/quarto-actions/setup@v2

      - name: Build documentation
        run: ./scripts/docs_build.sh
        working-directory: .

      - name: Prepare website content
        run: |
          # Create a temporary directory for filtered content
          mkdir -p temp_website

          # Copy files except .ipynb, node_modules, .quarto, .gitignore, and temp_website
          find . -type f -not -path "*/node_modules/*" -not -path "*/.quarto/*" -not -path "./temp_website/*" -not -name "*.ipynb" -not -name ".gitignore" -exec cp --parents {} temp_website/ \;

      - name: Deploy to Mintlify
        uses: peaceiris/actions-gh-pages@v3
        with:
          github_token: ${{ secrets.GITHUB_TOKEN }}
          publish_branch: mintlify-pages
          publish_dir: ./website/temp_website<|MERGE_RESOLUTION|>--- conflicted
+++ resolved
@@ -44,12 +44,8 @@
           python-version: "3.8"
       - name: Install Python dependencies
         run: |
-<<<<<<< HEAD
           python -m pip install --upgrade pip
-          pip install -e ".[docs]"
-=======
-          uv pip install --system pydoc-markdown pyyaml termcolor nbclient
->>>>>>> 325c488b
+          uv pip install --system -e ".[docs]"
           # Pin databind packages as version 4.5.0 is not compatible with pydoc-markdown.
           uv pip install --system databind.core==4.4.2 databind.json==4.4.2
 
@@ -91,12 +87,8 @@
           python-version: "3.8"
       - name: Install Python dependencies
         run: |
-<<<<<<< HEAD
           python -m pip install --upgrade pip
-          pip install -e ".[docs]"
-=======
-          uv pip install --system pydoc-markdown pyyaml termcolor nbclient
->>>>>>> 325c488b
+          uv pip install --system -e ".[docs]"
           # Pin databind packages as version 4.5.0 is not compatible with pydoc-markdown.
           uv pip install --system databind.core==4.4.2 databind.json==4.4.2
 
