--- conflicted
+++ resolved
@@ -47,13 +47,9 @@
         uses: quarto-dev/quarto-actions/setup@v2
 
       - name: Build documentation
-<<<<<<< HEAD
-        run: ./scripts/docs_build.sh
-=======
         run: |
           uv pip install --system -e ".[docs]"
           ./scripts/docs_build.sh
->>>>>>> 101cc53b
         working-directory: .
 
   mintlify-release:
