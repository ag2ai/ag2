# This workflow will install Python dependencies, run tests and lint with a variety of Python versions
# For more information see: https://help.github.com/actions/language-and-framework-guides/using-python-with-github-actions

name: Core tests without LLMs

on:
  schedule:
    - cron: "0 0 * * *" # daily at midnight UTC
  workflow_dispatch: # allows manual triggering of the workflow
  # pull_request:
  #   branches: ["main"]

concurrency:
  group: ${{ github.workflow }}-${{ github.ref }}-${{ github.head_ref }}
  cancel-in-progress: true
permissions: {}
jobs:
  paths-filter:
    runs-on: ubuntu-latest
    outputs:
      hasChanges: ${{ steps.filter.outputs.autogen == 'true' || steps.filter.outputs.test == 'true' || steps.filter.outputs.workflows == 'true' || steps.filter.outputs.setup == 'true' }}
    steps:
      - uses: actions/checkout@v5
      - uses: dorny/paths-filter@v3
        id: filter
        with:
          filters: |
            autogen:
              - "autogen/**"
            test:
              - "test/**"
            workflows:
              - ".github/workflows/**"
            setup:
              - "pyproject.toml"
      - name: autogen has changes
        run: echo "autogen has changes"
        if: steps.filter.outputs.autogen == 'true'
      - name: test has changes
        run: echo "test has changes"
        if: steps.filter.outputs.test == 'true'
      - name: workflows has changes
        run: echo "workflows has changes"
        if: steps.filter.outputs.workflows == 'true'
      - name: setup has changes
        run: echo "setup has changes"
        if: steps.filter.outputs.setup == 'true'
  test:
    needs: paths-filter
    if: needs.paths-filter.outputs.hasChanges == 'true'
    runs-on: ${{ matrix.os }}
    env:
      AUTOGEN_USE_DOCKER: ${{ matrix.os != 'ubuntu-latest'  && 'False' }}
      YEPCODE_API_TOKEN: ${{ secrets.YEPCODE_API_TOKEN }}
    strategy:
      fail-fast: false
      matrix:
        os: [ubuntu-latest, macos-latest, windows-latest]
        python-version: ["3.10", "3.11", "3.12", "3.13"]

    steps:
      - uses: actions/checkout@v5
      - uses: astral-sh/setup-uv@v6
        with:
          version: "latest"
      - name: Set up Python ${{ matrix.python-version }}
        uses: actions/setup-python@v6
        with:
          python-version: ${{ matrix.python-version }}
      - name: Install Graphviz based on OS (needed for ReasoningAgent)
        run: |
          if [[ ${{ matrix.os }} == 'ubuntu-latest' ]]; then
            sudo apt-get update
            sudo apt-get install -y graphviz
          elif [[ ${{ matrix.os }} == 'macos-latest' ]]; then
            brew install graphviz
          elif [[ ${{ matrix.os }} == 'windows-latest' ]]; then
            choco install graphviz
          fi
        shell: bash
      - name: Install packages and dependencies
        run: |
          uv pip install --system -e .[test,cosmosdb,interop,redis,websockets,openai,docs]
      - name: Install Jupyter optional dependencies
        run: |
          uv pip install --system -e ".[jupyter-executor]"
          python -m ipykernel install --user --name python3
<<<<<<< HEAD
      - name: Install yepcode optional dependency (Python 3.11+)
        if: matrix.python-version != '3.10'
        run: uv pip install --system -e ".[yepcode]"
=======
        shell: bash
      - name: Install yepcode dependencies (Python 3.11+ only)
        if: matrix.python-version != '3.10'
        run: |
          uv pip install --system -e ".[yepcode]"
        shell: bash
>>>>>>> 7bd028c3
      - name: Set AUTOGEN_USE_DOCKER based on OS
        shell: bash
        run: |
          if [[ ${{ matrix.os }} != ubuntu-latest ]]; then
            echo "AUTOGEN_USE_DOCKER=False" >> $GITHUB_ENV
          fi
      - name: Test with pytest skipping openai tests
        run: |
          bash scripts/test-core-skip-llm.sh
      - name: Show coverage report
        run: bash scripts/show-coverage-report.sh
      - name: Upload coverage to Codecov
        if: ${{ !contains(github.ref, 'gh-readonly-queue/') }}
        uses: codecov/codecov-action@v5
        with:
          files: ./coverage.xml
          flags: core-without-llm, ${{ matrix.os }}, ${{ matrix.python-version }}
          fail_ci_if_error: true
          token: ${{ secrets.CODECOV_TOKEN }}

  build-check:
    if: always()
    runs-on: ubuntu-latest
    needs: [test]
    steps:
      - name: Get Date
        shell: bash
        run: |
          echo "date=$(date +'%m/%d/%Y %H:%M:%S')" >> "$GITHUB_ENV"

      - name: Run Type is ${{ github.event_name }}
        if: ${{ github.event_name != 'schedule' && github.event_name != 'workflow_dispatch'}}
        shell: bash
        run: |
          echo "run_type=${{ github.event_name }}" >> "$GITHUB_ENV"

      - name: Fail workflow if build failed
        id: check_build_failed
        if: contains(join(needs.*.result, ','), 'failure')
        uses: actions/github-script@v8
        with:
          script: core.setFailed('Build Failed!')

      - name: Fail workflow if build cancelled
        id: check_build_cancelled
        if: contains(join(needs.*.result, ','), 'cancelled')
        uses: actions/github-script@v8
        with:
          script: core.setFailed('Build Cancelled!')<|MERGE_RESOLUTION|>--- conflicted
+++ resolved
@@ -85,18 +85,12 @@
         run: |
           uv pip install --system -e ".[jupyter-executor]"
           python -m ipykernel install --user --name python3
-<<<<<<< HEAD
-      - name: Install yepcode optional dependency (Python 3.11+)
-        if: matrix.python-version != '3.10'
-        run: uv pip install --system -e ".[yepcode]"
-=======
         shell: bash
       - name: Install yepcode dependencies (Python 3.11+ only)
         if: matrix.python-version != '3.10'
         run: |
           uv pip install --system -e ".[yepcode]"
         shell: bash
->>>>>>> 7bd028c3
       - name: Set AUTOGEN_USE_DOCKER based on OS
         shell: bash
         run: |
