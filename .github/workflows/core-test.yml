# This workflow will install Python dependencies, run tests and lint with a variety of Python versions
# For more information see: https://help.github.com/actions/language-and-framework-guides/using-python-with-github-actions

name: Core tests without LLMs

on:
  push:
    branches: ["main"]
  pull_request:
    branches: ["main"]
  merge_group:
    types: [checks_requested]

concurrency:
  group: ${{ github.workflow }}-${{ github.ref }}-${{ github.head_ref }}
  cancel-in-progress: ${{ github.ref != 'refs/heads/main' }}
permissions: {}
jobs:
  paths-filter:
    runs-on: ubuntu-latest
    outputs:
      hasChanges: ${{ steps.filter.outputs.autogen == 'true' || steps.filter.outputs.test == 'true' || steps.filter.outputs.workflows == 'true' || steps.filter.outputs.setup == 'true' }}
    steps:
      - uses: actions/checkout@v4
      - uses: dorny/paths-filter@v2
        id: filter
        with:
          filters: |
            autogen:
              - "autogen/**"
            test:
              - "test/**"
            workflows:
              - ".github/workflows/**"
            setup:
              - "pyproject.toml"
      - name: autogen has changes
        run: echo "autogen has changes"
        if: steps.filter.outputs.autogen == 'true'
      - name: test has changes
        run: echo "test has changes"
        if: steps.filter.outputs.test == 'true'
      - name: workflows has changes
        run: echo "workflows has changes"
        if: steps.filter.outputs.workflows == 'true'
      - name: setup has changes
        run: echo "setup has changes"
        if: steps.filter.outputs.setup == 'true'
  test:
    needs: paths-filter
    if: needs.paths-filter.outputs.hasChanges == 'true'
    runs-on: ${{ matrix.os }}
    env:
      AUTOGEN_USE_DOCKER: ${{ matrix.os != 'ubuntu-latest'  && 'False' }}
    strategy:
      fail-fast: false
      matrix:
        os: [ubuntu-latest, macos-latest, windows-latest]
        python-version: ["3.9", "3.10", "3.11", "3.12", "3.13"]
        exclude:
          - os: macos-latest
            python-version: "3.9"
    steps:
      - uses: actions/checkout@v4
      - uses: astral-sh/setup-uv@v5
        with:
          version: "latest"
      - name: Set up Python ${{ matrix.python-version }}
        uses: actions/setup-python@v5
        with:
          python-version: ${{ matrix.python-version }}
      - name: Install packages and dependencies
        run: |
          uv pip install --system -e .[test,cosmosdb,interop]
          python -c "import autogen"
          uv pip install --system pytest-cov>=5 mock
      - name: Install optional dependencies for code executors
        # code executors and udfs auto skip without deps, so only run for python 3.11
        if: matrix.python-version == '3.11'
        run: |
          uv pip install --system -e ".[jupyter-executor]"
          python -m ipykernel install --user --name python3
      - name: Set AUTOGEN_USE_DOCKER based on OS
        shell: bash
        run: |
          if [[ ${{ matrix.os }} != ubuntu-latest ]]; then
            echo "AUTOGEN_USE_DOCKER=False" >> $GITHUB_ENV
          fi
      - name: Test with pytest skipping openai tests
        if: matrix.python-version != '3.10' && matrix.os == 'ubuntu-latest'
        # Remove the line below once https://github.com/docker/docker-py/issues/3256 is merged
        run: |
          uv pip install --system "requests<2.32.0"
          bash scripts/test-core-skip-llm.sh
      - name: Test with pytest skipping openai and docker tests
        if: matrix.python-version != '3.10' && matrix.os != 'ubuntu-latest'
        run: |
          bash scripts/test-core-skip-llm.sh -m "not docker"
      - name: Coverage with Redis
        if: matrix.python-version == '3.10'
        run: |
          uv pip install --system -e .[redis,websockets]
          bash scripts/test-core-skip-llm.sh
      - name: Test with Cosmos DB
        run: |
          bash scripts/test-skip-llm.sh test/cache/test_cosmos_db_cache.py
      - name: Upload coverage to Codecov
        if: matrix.python-version == '3.10'
        uses: codecov/codecov-action@v5
        with:
<<<<<<< HEAD
          files: ./coverage.xml
          flags: unittests, ${{ matrix.os }}, ${{ matrix.python-version }}

=======
          file: ./coverage.xml
          flags: unittests
          token: ${{ secrets.CODECOV_TOKEN }}
>>>>>>> b25ebbc2
  build-check:
    if: always()
    runs-on: ubuntu-latest
    needs: [test]
    steps:
      - name: Get Date
        shell: bash
        run: |
          echo "date=$(date +'%m/%d/%Y %H:%M:%S')" >> "$GITHUB_ENV"

      - name: Run Type is ${{ github.event_name }}
        if: ${{ github.event_name != 'schedule' && github.event_name != 'workflow_dispatch'}}
        shell: bash
        run: |
          echo "run_type=${{ github.event_name }}" >> "$GITHUB_ENV"

      - name: Fail workflow if build failed
        id: check_build_failed
        if: contains(join(needs.*.result, ','), 'failure')
        uses: actions/github-script@v6
        with:
          script: core.setFailed('Build Failed!')

      - name: Fail workflow if build cancelled
        id: check_build_cancelled
        if: contains(join(needs.*.result, ','), 'cancelled')
        uses: actions/github-script@v6
        with:
          script: core.setFailed('Build Cancelled!')<|MERGE_RESOLUTION|>--- conflicted
+++ resolved
@@ -108,15 +108,9 @@
         if: matrix.python-version == '3.10'
         uses: codecov/codecov-action@v5
         with:
-<<<<<<< HEAD
           files: ./coverage.xml
           flags: unittests, ${{ matrix.os }}, ${{ matrix.python-version }}
-
-=======
-          file: ./coverage.xml
-          flags: unittests
           token: ${{ secrets.CODECOV_TOKEN }}
->>>>>>> b25ebbc2
   build-check:
     if: always()
     runs-on: ubuntu-latest
