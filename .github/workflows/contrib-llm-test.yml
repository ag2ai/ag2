# This workflow will install Python dependencies and run tests
# For more information see: https://help.github.com/actions/language-and-framework-guides/using-python-with-github-actions

name: Contrib tests with LLMs

on:
  pull_request:
    branches: ["main"]
    paths:
      - "autogen/**"
      - "test/agentchat/contrib/**"
      - ".github/workflows/contrib-openai.yml"
      - "pyproject.toml"
permissions:
  {}
jobs:
  TeachableAgent:
    strategy:
      matrix:
        os: [ubuntu-latest]
        python-version: ["3.11"]
    runs-on: ${{ matrix.os }}
    environment: openai1
    steps:
      # checkout to pr branch
      - name: Checkout
        uses: actions/checkout@v4
        with:
          ref: ${{ github.event.pull_request.head.sha }}
      - uses: astral-sh/setup-uv@v5
        with:
          version: "latest"
      - name: Set up Python ${{ matrix.python-version }}
        uses: actions/setup-python@v5
        with:
          python-version: ${{ matrix.python-version }}
      - name: Install packages and dependencies
        run: |
          docker --version
          uv pip install --system -e .[teachable,test]
          python -c "import autogen"
      - name: Coverage
        env:
          OPENAI_API_KEY: ${{ secrets.OPENAI_API_KEY }}
          AZURE_OPENAI_API_KEY: ${{ secrets.AZURE_OPENAI_API_KEY }}
          AZURE_OPENAI_API_BASE: ${{ secrets.AZURE_OPENAI_API_BASE }}
          OAI_CONFIG_LIST: ${{ secrets.OAI_CONFIG_LIST }}
        run: |
          bash scripts/test.sh test/agentchat/contrib/capabilities/test_teachable_agent.py
      - name: Upload coverage to Codecov
        uses: codecov/codecov-action@v5
        with:
<<<<<<< HEAD
          files: ./coverage.xml
          flags: unittests, teachable, ${{ matrix.python-version }}, ${{ matrix.os }}
=======
          file: ./coverage.xml
          flags: unittests
          token: ${{ secrets.CODECOV_TOKEN }}
>>>>>>> b25ebbc2
  AgentBuilder:
    strategy:
      matrix:
        os: [ubuntu-latest]
        python-version: ["3.11"]
    runs-on: ${{ matrix.os }}
    environment: openai1
    steps:
      # checkout to pr branch
      - name: Checkout
        uses: actions/checkout@v4
        with:
          ref: ${{ github.event.pull_request.head.sha }}
      - uses: astral-sh/setup-uv@v5
        with:
          version: "latest"
      - name: Set up Python ${{ matrix.python-version }}
        uses: actions/setup-python@v5
        with:
          python-version: ${{ matrix.python-version }}
      - name: Install packages and dependencies
        run: |
          docker --version
          uv pip install --system -e ".[test]"
          python -c "import autogen"
          uv pip install --system pytest-cov>=5 pytest-asyncio
      - name: Install packages for test when needed
        run: |
          uv pip install --system -e .[autobuild]
      - name: Coverage
        env:
          OPENAI_API_KEY: ${{ secrets.OPENAI_API_KEY }}
          AZURE_OPENAI_API_KEY: ${{ secrets.AZURE_OPENAI_API_KEY }}
          AZURE_OPENAI_API_BASE: ${{ secrets.AZURE_OPENAI_API_BASE }}
          OAI_CONFIG_LIST: ${{ secrets.OAI_CONFIG_LIST }}
        run: |
          bash scripts/test.sh test/agentchat/contrib/test_agent_builder.py
      - name: Upload coverage to Codecov
        uses: codecov/codecov-action@v5
        with:
<<<<<<< HEAD
          files: ./coverage.xml
          flags: unittests, autobuild, ${{ matrix.python-version }}, ${{ matrix.os }}
=======
          file: ./coverage.xml
          flags: unittests
          token: ${{ secrets.CODECOV_TOKEN }}
>>>>>>> b25ebbc2

  ImageGen:
    strategy:
      matrix:
        os: [ubuntu-latest]
        python-version: ["3.13"]
    runs-on: ${{ matrix.os }}
    environment: openai1
    steps:
      # checkout to pr branch
      - name: Checkout
        uses: actions/checkout@v4
        with:
          ref: ${{ github.event.pull_request.head.sha }}
      - uses: astral-sh/setup-uv@v5
        with:
          version: "latest"
      - name: Set up Python ${{ matrix.python-version }}
        uses: actions/setup-python@v5
        with:
          python-version: ${{ matrix.python-version }}
      - name: Install packages and dependencies
        run: |
          docker --version
          uv pip install --system -e .[lmm,test]
          python -c "import autogen"
      - name: Coverage
        env:
          OPENAI_API_KEY: ${{ secrets.OPENAI_API_KEY }}
        run: |
          bash scripts/test.sh test/agentchat/contrib/capabilities/test_image_generation_capability.py
      - name: Upload coverage to Codecov
        uses: codecov/codecov-action@v5
        with:
<<<<<<< HEAD
          files: ./coverage.xml
          flags: unittests, lmm, ${{ matrix.python-version }}, ${{ matrix.os }}
=======
          file: ./coverage.xml
          flags: unittests
          token: ${{ secrets.CODECOV_TOKEN }}
>>>>>>> b25ebbc2

  # https://github.com/marketplace/actions/alls-green#why
  check-contrib-test-llm: # This job does nothing and is only used for the branch protection
    # from: https://github.com/re-actors/alls-green
    # Important: For this to work properly, it is a must to have the job always
    # run, otherwise GitHub will make it skipped when any of the dependencies
    # fail. In some contexts, skipped is interpreted as success which may lead
    # to undersired, unobvious and even dangerous (as in security breach
    # "dangerous") side-effects.
    if: always()

    needs:
      - TeachableAgent
      - AgentBuilder
      - ImageGen

    runs-on: ubuntu-latest

    steps:
      - name: Decide whether the needed jobs succeeded or failed
        uses: re-actors/alls-green@release/v1 # nosemgrep
        with:
          # allowed-failures: docs, linters
          # allowed-skips: non-voting-flaky-job
          jobs: ${{ toJSON(needs) }}<|MERGE_RESOLUTION|>--- conflicted
+++ resolved
@@ -50,14 +50,9 @@
       - name: Upload coverage to Codecov
         uses: codecov/codecov-action@v5
         with:
-<<<<<<< HEAD
           files: ./coverage.xml
           flags: unittests, teachable, ${{ matrix.python-version }}, ${{ matrix.os }}
-=======
-          file: ./coverage.xml
-          flags: unittests
           token: ${{ secrets.CODECOV_TOKEN }}
->>>>>>> b25ebbc2
   AgentBuilder:
     strategy:
       matrix:
@@ -98,14 +93,9 @@
       - name: Upload coverage to Codecov
         uses: codecov/codecov-action@v5
         with:
-<<<<<<< HEAD
           files: ./coverage.xml
           flags: unittests, autobuild, ${{ matrix.python-version }}, ${{ matrix.os }}
-=======
-          file: ./coverage.xml
-          flags: unittests
           token: ${{ secrets.CODECOV_TOKEN }}
->>>>>>> b25ebbc2
 
   ImageGen:
     strategy:
@@ -140,14 +130,9 @@
       - name: Upload coverage to Codecov
         uses: codecov/codecov-action@v5
         with:
-<<<<<<< HEAD
           files: ./coverage.xml
           flags: unittests, lmm, ${{ matrix.python-version }}, ${{ matrix.os }}
-=======
-          file: ./coverage.xml
-          flags: unittests
           token: ${{ secrets.CODECOV_TOKEN }}
->>>>>>> b25ebbc2
 
   # https://github.com/marketplace/actions/alls-green#why
   check-contrib-test-llm: # This job does nothing and is only used for the branch protection
