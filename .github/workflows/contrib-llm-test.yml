--- conflicted
+++ resolved
@@ -4,13 +4,9 @@
 name: Contrib tests with LLMs
 
 on:
-<<<<<<< HEAD
   schedule:
     - cron: "0 0 * * *" # daily at midnight UTC
-  pull_request:
-=======
   pull_request_target:
->>>>>>> f9591e19
     branches: ["main"]
     paths:
       - "autogen/**"
