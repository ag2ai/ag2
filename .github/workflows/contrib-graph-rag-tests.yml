--- conflicted
+++ resolved
@@ -4,7 +4,6 @@
 name: ContribGraphRagTests
 
 on:
-<<<<<<< HEAD
   push:
     branches: ["main"]
     paths:
@@ -12,10 +11,7 @@
       - "test/agentchat/contrib/graph_rag/**"
       - ".github/workflows/contrib-graph-rag-tests.yml"
       - "pyproject.toml"
-  pull_request:
-=======
   pull_request_target:
->>>>>>> f9591e19
     branches: ["main"]
     paths:
       - "autogen/agentchat/contrib/graph_rag/**"
