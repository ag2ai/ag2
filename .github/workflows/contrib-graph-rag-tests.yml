# This workflow will install Python dependencies, run tests and lint with a variety of Python versions
# For more information see: https://help.github.com/actions/language-and-framework-guides/using-python-with-github-actions

name: ContribGraphRagTests

on:
  pull_request:
    branches: ["main"]
    paths:
      - "autogen/agentchat/contrib/graph_rag/**"
      - "test/agentchat/contrib/graph_rag/**"
      - ".github/workflows/contrib-test.yml"
      - "pyproject.toml"

concurrency:
  group: ${{ github.workflow }}-${{ github.ref }}-${{ github.head_ref }}
  cancel-in-progress: ${{ github.ref != 'refs/heads/main' }}
permissions:
  {}
  # actions: read
  # checks: read
  # contents: read
  # deployments: read
jobs:
  GraphRagIntegrationTest-FalkorDB-Ubuntu:
    runs-on: ubuntu-latest
    strategy:
      fail-fast: false
      matrix:
        python-version: ["3.10", "3.11"]
    services:
      falkordb:
        image: falkordb/falkordb:edge
        ports:
          - 6379:6379
    steps:
      - uses: actions/checkout@v4
      - uses: astral-sh/setup-uv@v5
        with:
          version: "latest"
      - name: Set up Python ${{ matrix.python-version }}
        uses: actions/setup-python@v5
        with:
          python-version: ${{ matrix.python-version }}
      - name: Install packages and dependencies for all tests
        run: |
          uv pip install --system pytest
      - name: Install FalkorDB SDK when on linux
        run: |
          uv pip install --system -e .[graph-rag-falkor-db]
      - name: Set AUTOGEN_USE_DOCKER based on OS
        shell: bash
        run: |
          echo "AUTOGEN_USE_DOCKER=False" >> $GITHUB_ENV
      - name: Coverage
        env:
          OPENAI_API_KEY: ${{ secrets.OPENAI_API_KEY }}
          AZURE_OPENAI_API_KEY: ${{ secrets.AZURE_OPENAI_API_KEY }}
          AZURE_OPENAI_API_BASE: ${{ secrets.AZURE_OPENAI_API_BASE }}
          OAI_CONFIG_LIST: ${{ secrets.OAI_CONFIG_LIST }}
        run: |
          uv pip install --system pytest-cov>=5
          bash scripts/test-skip-llm.sh test/agentchat/contrib/graph_rag/test_falkor_graph_rag.py
      - name: Upload coverage to Codecov
        uses: codecov/codecov-action@v5
        with:
<<<<<<< HEAD
          files: ./coverage.xml
          flags: unittests, falkordb, ubuntu, ${{ matrix.python-version }}
=======
          file: ./coverage.xml
          flags: unittests
          token: ${{ secrets.CODECOV_TOKEN }}
>>>>>>> b25ebbc2

  GraphRagIntegrationTest-Neo4j-Llmaindex-Ubuntu:
    runs-on: ubuntu-latest
    strategy:
      fail-fast: false
      matrix:
        python-version: ["3.10", "3.11"]
    services:
      neo4j:
        image: neo4j:latest
        ports:
          - 7687:7687
          - 7474:7474
        env:
          NEO4J_AUTH: neo4j/password
    steps:
      - uses: actions/checkout@v4
      - uses: astral-sh/setup-uv@v5
        with:
          version: "latest"
      - name: Set up Python ${{ matrix.python-version }}
        uses: actions/setup-python@v5
        with:
          python-version: ${{ matrix.python-version }}
      - name: Install packages and dependencies for all tests
        run: |
          uv pip install --system pytest
      - name: Install Neo4j and Llama-index when on linux
        run: |
          uv pip install --system -e .[neo4j]
      - name: Set AUTOGEN_USE_DOCKER based on OS
        shell: bash
        run: |
          echo "AUTOGEN_USE_DOCKER=False" >> $GITHUB_ENV
      - name: Coverage
        env:
          OPENAI_API_KEY: ${{ secrets.OPENAI_API_KEY }}
          AZURE_OPENAI_API_KEY: ${{ secrets.AZURE_OPENAI_API_KEY }}
          AZURE_OPENAI_API_BASE: ${{ secrets.AZURE_OPENAI_API_BASE }}
          OAI_CONFIG_LIST: ${{ secrets.OAI_CONFIG_LIST }}
        run: |
          uv pip install --system pytest-cov>=5
          bash scripts/test-skip-llm.sh test/agentchat/contrib/graph_rag/test_neo4j_graph_rag.py
      - name: Upload coverage to Codecov
        uses: codecov/codecov-action@v5
        with:
<<<<<<< HEAD
          files: ./coverage.xml
          flags: unittests, neo4j, ubuntu, ${{ matrix.python-version }}
=======
          file: ./coverage.xml
          flags: unittests
          token: ${{ secrets.CODECOV_TOKEN }}
>>>>>>> b25ebbc2

  # Test-Neo4j-Llmaindex-Ubuntu:
  #   runs-on: ubuntu-latest
  #   strategy:
  #     fail-fast: false
  #     matrix:
  #       python-version: ["3.9", "3.10", "3.13"]
  #   services:
  #     neo4j:
  #       image: neo4j:latest
  #       ports:
  #         - 7687:7687
  #         - 7474:7474
  #       env:
  #         NEO4J_AUTH: neo4j/password
  #   steps:
  #     - uses: actions/checkout@v4
  #     - uses: astral-sh/setup-uv@v5
  #       with:
  #         version: "latest"
  #     - name: Set up Python ${{ matrix.python-version }}
  #       uses: actions/setup-python@v5
  #       with:
  #         python-version: ${{ matrix.python-version }}
  #     - name: Install Neo4j and Llama-index when on linux
  #       run: |
  #         uv pip install --system -e .[neo4j,test]
  #     - name: Set AUTOGEN_USE_DOCKER based on OS
  #       shell: bash
  #       run: |
  #         echo "AUTOGEN_USE_DOCKER=False" >> $GITHUB_ENV
  #     - name: Coverage
  #       env:
  #         OPENAI_API_KEY: ${{ secrets.OPENAI_API_KEY }}
  #         AZURE_OPENAI_API_KEY: ${{ secrets.AZURE_OPENAI_API_KEY }}
  #         AZURE_OPENAI_API_BASE: ${{ secrets.AZURE_OPENAI_API_BASE }}
  #         OAI_CONFIG_LIST: ${{ secrets.OAI_CONFIG_LIST }}
  #       run: |
  #         bash scripts/test.sh -m "neo4j"
  #     - name: Upload coverage to Codecov
  #       uses: codecov/codecov-action@v5
  #       with:
<<<<<<< HEAD
  #         files: ./coverage.xml
  #         flags: unittests, neo4j, ubuntu, ${{ matrix.python-version }}
=======
  #         file: ./coverage.xml
  #         flags: unittests
  #         token: ${{ secrets.CODECOV_TOKEN }}
>>>>>>> b25ebbc2
<|MERGE_RESOLUTION|>--- conflicted
+++ resolved
@@ -64,14 +64,9 @@
       - name: Upload coverage to Codecov
         uses: codecov/codecov-action@v5
         with:
-<<<<<<< HEAD
           files: ./coverage.xml
           flags: unittests, falkordb, ubuntu, ${{ matrix.python-version }}
-=======
-          file: ./coverage.xml
-          flags: unittests
           token: ${{ secrets.CODECOV_TOKEN }}
->>>>>>> b25ebbc2
 
   GraphRagIntegrationTest-Neo4j-Llmaindex-Ubuntu:
     runs-on: ubuntu-latest
@@ -118,14 +113,9 @@
       - name: Upload coverage to Codecov
         uses: codecov/codecov-action@v5
         with:
-<<<<<<< HEAD
           files: ./coverage.xml
           flags: unittests, neo4j, ubuntu, ${{ matrix.python-version }}
-=======
-          file: ./coverage.xml
-          flags: unittests
           token: ${{ secrets.CODECOV_TOKEN }}
->>>>>>> b25ebbc2
 
   # Test-Neo4j-Llmaindex-Ubuntu:
   #   runs-on: ubuntu-latest
@@ -168,11 +158,6 @@
   #     - name: Upload coverage to Codecov
   #       uses: codecov/codecov-action@v5
   #       with:
-<<<<<<< HEAD
   #         files: ./coverage.xml
   #         flags: unittests, neo4j, ubuntu, ${{ matrix.python-version }}
-=======
-  #         file: ./coverage.xml
-  #         flags: unittests
-  #         token: ${{ secrets.CODECOV_TOKEN }}
->>>>>>> b25ebbc2
+  #         token: ${{ secrets.CODECOV_TOKEN }}