--- conflicted
+++ resolved
@@ -3,7 +3,6 @@
 on:
   # For PRs from the same repository (fast path)
   pull_request:
-<<<<<<< HEAD
     types:
       - opened
       - synchronize
@@ -14,12 +13,12 @@
     #   - "src/**/*.tsx"
     #   - "src/**/*.js"
     #   - "src/**/*.jsx"
-=======
-    types: [opened, synchronize]
   # For PRs from forked repositories (secure path with secrets)
   pull_request_target:
-    types: [opened, synchronize]
->>>>>>> 3a7aa795
+    types:
+      - opened
+      - synchronize
+      - ready_for_review
 
 jobs:
   claude-review:
