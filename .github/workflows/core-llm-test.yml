# This workflow will install Python dependencies and run tests with a variety of Python versions
# For more information see: https://help.github.com/actions/language-and-framework-guides/using-python-with-github-actions

name: Core tests with LLMs

on:
  schedule:
    - cron: "0 0 * * *" # daily at midnight UTC
  workflow_dispatch: # allows manual triggering of the workflow
  pull_request_target:
    branches: ["main"]
    paths:
      - "autogen/**"
      - "test/**"
      - "notebook/agentchat_auto_feedback_from_code_execution.ipynb"
      - "notebook/agentchat_function_call.ipynb"
      - "notebook/agentchat_groupchat_finite_state_machine.ipynb"
      - ".github/workflows/core-llm-test.yml"
      - "pyproject.toml"
permissions:
  {}

jobs:
  test:
    strategy:
      matrix:
        llm: ["openai", "gemini", "anthropic", "deepseek"]
        python-version: ["3.9"]
        os: [ubuntu-latest]
      fail-fast: false
    runs-on: ${{ matrix.os }}
    environment: openai1
    services:
      redis:
        image: redis
        ports:
          - 6379:6379
        options: --entrypoint redis-server
    steps:
      - name: Get User Permission
        id: checkAccess
        uses: actions-cool/check-user-permission@v2
        with:
          require: write
          username: ${{ github.triggering_actor }}
        env:
          GITHUB_TOKEN: ${{ secrets.GITHUB_TOKEN }}
      - name: Check User Permission
        if: steps.checkAccess.outputs.require-result == 'false'
        run: |
          echo "${{ github.triggering_actor }} does not have permissions on this repo."
          echo "Current permission level is ${{ steps.checkAccess.outputs.user-permission }}"
          echo "Job originally triggered by ${{ github.actor }}"
          exit 1
      # checkout to pr branch
      - name: Checkout
        uses: actions/checkout@v4
        with:
          ref: ${{ github.event.pull_request.head.sha }}
      - uses: astral-sh/setup-uv@v5
        with:
          version: "latest"
      - name: Set up Python ${{ matrix.python-version }}
        uses: actions/setup-python@v5
        with:
          python-version: ${{ matrix.python-version }}
<<<<<<< HEAD
      - name: Install packages and dependencies
        if: matrix.llm == 'openai' || matrix.llm == 'deepseek'
        run: |
          docker --version
          uv pip install --system -e ".[test,redis]"
=======
>>>>>>> a0213b37
      - name: Install packages for ${{ matrix.llm }}
        run: |
          docker --version
          uv pip install --system -e ".[test,redis,${{ matrix.llm }}]"
      - name: LLM tests using ${{ matrix.llm }}
        env:
          OPENAI_API_KEY: ${{ secrets.OPENAI_API_KEY }}
          GEMINI_API_KEY: ${{ secrets.GEMINI_API_KEY }}
          ANTHROPIC_API_KEY: ${{ secrets.ANTHROPIC_API_KEY }}
          DEEPSEEK_API_KEY: ${{ secrets.DEEPSEEK_API_KEY }}
          AZURE_OPENAI_API_KEY: ${{ secrets.AZURE_OPENAI_API_KEY }}
          AZURE_OPENAI_API_BASE: ${{ secrets.AZURE_OPENAI_API_BASE }}
          OAI_CONFIG_LIST: ${{ secrets.OAI_CONFIG_LIST }}
        run: bash scripts/test-core-llm.sh -m "${{ matrix.llm }}"
      - name: Show coverage report
        run: bash scripts/show-coverage-report.sh
      - name: Upload coverage to Codecov
        if: ${{ !contains(github.ref, 'gh-readonly-queue/') }}
        uses: codecov/codecov-action@v5
        with:
          files: ./coverage.xml
          flags: ${{ matrix.llm }}, ${{ matrix.os }}, ${{ matrix.python-version }}
          fail_ci_if_error: true
          token: ${{ secrets.CODECOV_TOKEN }}<|MERGE_RESOLUTION|>--- conflicted
+++ resolved
@@ -64,14 +64,6 @@
         uses: actions/setup-python@v5
         with:
           python-version: ${{ matrix.python-version }}
-<<<<<<< HEAD
-      - name: Install packages and dependencies
-        if: matrix.llm == 'openai' || matrix.llm == 'deepseek'
-        run: |
-          docker --version
-          uv pip install --system -e ".[test,redis]"
-=======
->>>>>>> a0213b37
       - name: Install packages for ${{ matrix.llm }}
         run: |
           docker --version
