--- conflicted
+++ resolved
@@ -66,13 +66,10 @@
         "cohere": ["pyautogen[cohere]==" + __version__],
         "ollama": ["pyautogen[ollama]==" + __version__],
         "bedrock": ["pyautogen[bedrock]==" + __version__],
-<<<<<<< HEAD
         "agent-occam": ["pyautogen[agent-occam]==" + __version__],
-=======
         "commsagent-discord": ["pyautogen[commsagent-discord]==" + __version__],
         "commsagent-slack": ["pyautogen[commsagent-slack]==" + __version__],
         "commsagent-telegram": ["pyautogen[commsagent-telegram]==" + __version__],
->>>>>>> 681d551b
         "test": ["pyautogen[test]==" + __version__],
         "docs": ["pyautogen[docs]==" + __version__],
         "types": ["pyautogen[types]==" + __version__],
