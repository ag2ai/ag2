# Copyright (c) 2023 - 2025, AG2ai, Inc., AG2ai open-source projects maintainers and core contributors
#
# SPDX-License-Identifier: Apache-2.0

"""
Integration tests for OpenAICompletionsClient with real API calls.

These tests require:
- OPENAI_API_KEY environment variable set
- OpenAI account with access to Chat Completions API models
- pytest markers: @pytest.mark.openai
- @run_for_optional_imports decorator to handle optional dependencies

Run with:
    bash scripts/test-core-llm.sh test/llm_clients/test_openai_completions_client_integration.py
"""

import os

import pytest

from autogen.import_utils import run_for_optional_imports
from autogen.llm_clients import OpenAICompletionsClient
from test.credentials import Credentials


@pytest.fixture
def openai_completions_client(credentials_gpt_4o_mini: Credentials) -> OpenAICompletionsClient:
    """Create OpenAICompletionsClient with credentials from AG2 test framework."""
    return OpenAICompletionsClient(api_key=credentials_gpt_4o_mini.api_key)


class TestOpenAICompletionsClientBasicChat:
    """Test basic chat functionality with real API calls."""

    @pytest.mark.openai
    @run_for_optional_imports("openai", "openai")
    def test_simple_chat_gpt4(self, openai_completions_client):
        """Test simple chat with GPT-4."""
        response = openai_completions_client.create({
            "model": "gpt-4",
            "messages": [{"role": "user", "content": "What is 2+2? Answer with just the number."}],
            "temperature": 0,
        })

        # Verify response structure
        assert response.provider == "openai"
        assert response.model.startswith("gpt-4")
        assert len(response.messages) > 0

        # Verify text content
        assert "4" in response.text

        # Verify usage tracking
        assert response.usage["prompt_tokens"] > 0
        assert response.usage["completion_tokens"] > 0
        assert response.usage["total_tokens"] > 0

        # Verify cost calculation
        assert response.cost is not None
        assert response.cost > 0

    @pytest.mark.openai
    @run_for_optional_imports("openai", "openai")
    def test_chat_with_system_message(self, openai_completions_client):
        """Test chat with system message."""
        response = openai_completions_client.create({
            "model": "gpt-4",
            "messages": [
                {"role": "system", "content": "You are a helpful math tutor. Be concise."},
                {"role": "user", "content": "Explain what a prime number is in one sentence."},
            ],
            "temperature": 0.7,
        })

        assert response.provider == "openai"
        assert len(response.text) > 0
        assert "prime" in response.text.lower()


class TestOpenAICompletionsClientReasoningModels:
    """Test reasoning models (o1, o3 series) with real API calls."""

    @pytest.mark.openai
    @run_for_optional_imports("openai", "openai")
    @pytest.mark.skipif(
        os.getenv("ENABLE_O1_TESTS") != "1",
        reason="o1 models require special access and are expensive. Set ENABLE_O1_TESTS=1 to run this test.",
    )
    def test_o1_model_with_reasoning(self, openai_completions_client):
        """Test o1 model extracts reasoning blocks.

        Note: This test is skipped by default because:
        - o1-preview requires special API access
        - o1 models are significantly more expensive than standard models
        - Not all OpenAI accounts have access to o1 models

        To enable: export ENABLE_O1_TESTS=1
        """
        response = openai_completions_client.create({
            "model": "o1-preview",
            "messages": [{"role": "user", "content": "What is 15 factorial? Show your reasoning."}],
        })

        # Verify response structure
        assert response.provider == "openai"
        assert response.model.startswith("o1")

        # Verify reasoning blocks are present (o1 models should provide reasoning)
        # Note: This depends on OpenAI's implementation
        # If reasoning is available, it should be extracted
        if len(response.reasoning) > 0:
            assert response.reasoning[0].reasoning is not None
            assert len(response.reasoning[0].reasoning) > 0

        # Verify text answer
        assert len(response.text) > 0

        # Verify cost (o1 models are more expensive)
        assert response.cost > 0


class TestOpenAICompletionsClientToolCalling:
    """Test function/tool calling with real API calls (from agentchat_oai_responses_api_tool_call.ipynb)."""

    @pytest.mark.openai
    @run_for_optional_imports("openai", "openai")
    def test_tool_calling_basic(self, openai_completions_client):
        """Test basic tool calling functionality."""
        # Define a simple tool
        tools = [
            {
                "type": "function",
                "function": {
                    "name": "add_numbers",
                    "description": "Add two numbers together",
                    "parameters": {
                        "type": "object",
                        "properties": {
                            "a": {"type": "number", "description": "First number"},
                            "b": {"type": "number", "description": "Second number"},
                        },
                        "required": ["a", "b"],
                    },
                },
            }
        ]

        response = openai_completions_client.create({
            "model": "gpt-4",
            "messages": [{"role": "user", "content": "Please add 42 and 58 using the add_numbers function."}],
            "tools": tools,
            "temperature": 0,
        })

        # Verify response has tool calls
        assert len(response.messages) > 0
        tool_calls = response.messages[0].get_tool_calls()

        # Should have requested to call the tool
        assert len(tool_calls) > 0
        assert tool_calls[0].name == "add_numbers"

        # Parse arguments to verify correct values
        import json

        args = json.loads(tool_calls[0].arguments)
        assert args.get("a") == 42 or args.get("a") == 58
        assert args.get("b") == 58 or args.get("b") == 42

    @pytest.mark.openai
    @run_for_optional_imports("openai", "openai")
    def test_tool_calling_with_result(self, openai_completions_client):
        """Test tool calling with result returned."""
        # First request: Ask to use tool
        tools = [
            {
                "type": "function",
                "function": {
                    "name": "get_weather",
                    "description": "Get current weather for a location",
                    "parameters": {
                        "type": "object",
                        "properties": {
                            "location": {"type": "string", "description": "City name"},
                        },
                        "required": ["location"],
                    },
                },
            }
        ]

        response = openai_completions_client.create({
            "model": "gpt-4",
            "messages": [{"role": "user", "content": "What's the weather like in San Francisco?"}],
            "tools": tools,
            "temperature": 0,
        })

        # Should have tool call
        tool_calls = response.messages[0].get_tool_calls()
        assert len(tool_calls) > 0
        assert tool_calls[0].name == "get_weather"


class TestOpenAICompletionsClientStructuredOutput:
    """Test structured output with real API calls (from agentchat_oai_responses_api_structured_output.ipynb)."""

    @pytest.mark.openai
    @run_for_optional_imports("openai", "openai")
    def test_structured_output_json_schema(self, openai_completions_client):
        """Test structured output with JSON schema."""
        # Define response schema
        response_format = {
            "type": "json_schema",
            "json_schema": {
                "name": "qa_response",
                "strict": True,
                "schema": {
                    "type": "object",
                    "properties": {
                        "question": {"type": "string"},
                        "answer": {"type": "string"},
                        "reasoning": {"type": "string"},
                    },
                    "required": ["question", "answer", "reasoning"],
                    "additionalProperties": False,
                },
            },
        }

        response = openai_completions_client.create({
            "model": "gpt-4o-mini",  # gpt-4o models support JSON schema
            "messages": [
                {
                    "role": "system",
                    "content": "You are a Q&A bot. Always return a JSON object with question, answer, and reasoning fields.",
                },
                {"role": "user", "content": "What causes seasons on Earth?"},
            ],
            "response_format": response_format,
            "temperature": 0,
        })

        # Parse JSON response
        import json

        result = json.loads(response.text)

        # Verify structure
        assert "question" in result
        assert "answer" in result
        assert "reasoning" in result

        # Verify content
        assert "season" in result["answer"].lower() or "season" in result["reasoning"].lower()

    @pytest.mark.openai
    @run_for_optional_imports("openai", "openai")
    def test_structured_output_simple_json(self, openai_completions_client):
        """Test structured output with simple JSON mode."""
        response = openai_completions_client.create({
            "model": "gpt-4o-mini",  # gpt-4o models support JSON mode
            "messages": [
                {
                    "role": "system",
                    "content": "Return your response as a JSON object with 'topic' and 'explanation' fields.",
                },
                {"role": "user", "content": "Explain photosynthesis briefly."},
            ],
            "response_format": {"type": "json_object"},
            "temperature": 0,
        })

        # Should be valid JSON
        import json

        result = json.loads(response.text)

        # Should have some structure
        assert isinstance(result, dict)
        assert len(result) > 0

    @pytest.mark.openai
    @run_for_optional_imports("openai", "openai")
    def test_structured_output_with_pydantic_model(self, openai_completions_client):
        """Test structured output with Pydantic BaseModel using chat.completions.parse()."""
        try:
            from pydantic import BaseModel
        except ImportError:
            pytest.skip("Pydantic not installed")

        # Define Pydantic model for response
        class QueryAnswer(BaseModel):
            """Structured answer to a query."""

            question: str
            answer: str
            confidence: float

        # Create client with response_format as Pydantic model
        from autogen.llm_clients import OpenAICompletionsClient

        client = OpenAICompletionsClient(api_key=openai_completions_client.client.api_key, response_format=QueryAnswer)

        response = client.create({
            "model": "gpt-4o-mini",
            "messages": [{"role": "user", "content": "What is the capital of France? Rate your confidence from 0-1."}],
            "temperature": 0,
        })

        # Should have parsed content
        parsed_blocks = [b for b in response.messages[0].content if b.type == "parsed"]
        assert len(parsed_blocks) == 1

        # Verify parsed content structure
        parsed_data = parsed_blocks[0].parsed
        assert "question" in parsed_data
        assert "answer" in parsed_data
        assert "confidence" in parsed_data

        # Verify content correctness
        assert "paris" in parsed_data["answer"].lower()
        assert 0 <= parsed_data["confidence"] <= 1

    @pytest.mark.openai
    @run_for_optional_imports("openai", "openai")
    def test_structured_output_pydantic_in_params(self, openai_completions_client):
        """Test structured output with Pydantic model passed in params instead of client init."""
        try:
            from pydantic import BaseModel
        except ImportError:
            pytest.skip("Pydantic not installed")

        # Define Pydantic model
        class MathSolution(BaseModel):
            """Solution to a math problem."""

            problem: str
            solution: int
            steps: str

        response = openai_completions_client.create({
            "model": "gpt-4o-mini",
            "messages": [{"role": "user", "content": "What is 15 + 27? Show your work."}],
            "response_format": MathSolution,  # Pass Pydantic model directly in params
            "temperature": 0,
        })

        # Should have parsed content
        parsed_blocks = [b for b in response.messages[0].content if b.type == "parsed"]
        assert len(parsed_blocks) == 1

        # Verify structure
        parsed_data = parsed_blocks[0].parsed
        assert "problem" in parsed_data
        assert "solution" in parsed_data
        assert "steps" in parsed_data

        # Verify correctness
        assert parsed_data["solution"] == 42

    @pytest.mark.openai
    @run_for_optional_imports("openai", "openai")
    def test_structured_output_pydantic_override_default(self, openai_completions_client):
        """Test that params response_format overrides client default."""
        try:
            from pydantic import BaseModel
        except ImportError:
            pytest.skip("Pydantic not installed")

        # Define two different models
        class DefaultModel(BaseModel):
            default_field: str

        class OverrideModel(BaseModel):
            override_field: str
            value: int

        # Create client with default response_format
        from autogen.llm_clients import OpenAICompletionsClient

        client = OpenAICompletionsClient(api_key=openai_completions_client.client.api_key, response_format=DefaultModel)

        # Override with different model in params
        response = client.create({
            "model": "gpt-4o-mini",
            "messages": [{"role": "user", "content": "Return an override_field='test' and value=123"}],
            "response_format": OverrideModel,  # Override default
            "temperature": 0,
        })

        # Should use OverrideModel, not DefaultModel
        parsed_blocks = [b for b in response.messages[0].content if b.type == "parsed"]
        assert len(parsed_blocks) == 1

        parsed_data = parsed_blocks[0].parsed
        assert "override_field" in parsed_data  # From OverrideModel
        assert "value" in parsed_data  # From OverrideModel
        assert "default_field" not in parsed_data  # Not from DefaultModel


class TestOpenAICompletionsClientImageInput:
    """Test image input/vision capabilities (from agentchat_oai_responses_image.ipynb)."""

    @pytest.mark.openai
    @run_for_optional_imports("openai", "openai")
    @pytest.mark.skipif(
        os.getenv("SKIP_VISION_TESTS") == "1", reason="Vision tests may not be available to all accounts"
    )
    def test_image_url_input(self, openai_completions_client):
        """Test image input with URL."""
<<<<<<< HEAD
        # Use a public domain image URL
=======
        # Use a stable test image URL (blue square)
>>>>>>> 2b69f3ff
        image_url = "https://media.githubusercontent.com/media/ag2ai/ag2/refs/heads/main/test/test_files/test_image.png"

        response = openai_completions_client.create({
            "model": "gpt-4o-mini",  # gpt-4o models support vision
            "messages": [
                {
                    "role": "user",
                    "content": [
                        {"type": "text", "text": "What color is this image? Answer in one word."},
                        {"type": "image_url", "image_url": {"url": image_url}},
                    ],
                }
            ],
            "temperature": 0,
        })

        # Verify response
        assert len(response.text) > 0
        assert "blue" in response.text.lower()

    @pytest.mark.openai
    @run_for_optional_imports("openai", "openai")
    @pytest.mark.skipif(
        os.getenv("SKIP_VISION_TESTS") == "1", reason="Vision tests may not be available to all accounts"
    )
    def test_image_description(self, openai_completions_client):
        """Test detailed image description."""
        image_url = "https://media.githubusercontent.com/media/ag2ai/ag2/refs/heads/main/test/test_files/test_image.png"

        response = openai_completions_client.create({
            "model": "gpt-4o-mini",  # gpt-4o models support vision
            "messages": [
                {
                    "role": "user",
                    "content": [
                        {"type": "text", "text": "Describe this image in detail."},
                        {"type": "image_url", "image_url": {"url": image_url}},
                    ],
                }
            ],
            "temperature": 0.3,
        })

        # Should provide detailed description
        assert len(response.text) > 50
        assert response.cost > 0  # Vision tokens cost more


class TestOpenAICompletionsClientUsageAndCost:
    """Test usage tracking and cost calculation."""

    @pytest.mark.openai
    @run_for_optional_imports("openai", "openai")
    def test_usage_tracking(self, openai_completions_client):
        """Test that usage is properly tracked."""
        response = openai_completions_client.create({
            "model": "gpt-4",
            "messages": [{"role": "user", "content": "Count from 1 to 5."}],
            "temperature": 0,
        })

        # Get usage via client method
        usage = openai_completions_client.get_usage(response)

        # Verify all keys present
        for key in openai_completions_client.RESPONSE_USAGE_KEYS:
            assert key in usage

        # Verify values are reasonable
        assert usage["prompt_tokens"] > 0
        assert usage["completion_tokens"] > 0
        assert usage["total_tokens"] == usage["prompt_tokens"] + usage["completion_tokens"]
        assert usage["cost"] > 0
        assert usage["model"].startswith("gpt")

    @pytest.mark.openai
    @run_for_optional_imports("openai", "openai")
    def test_cost_calculation_accuracy(self, openai_completions_client):
        """Test that cost calculation is accurate."""
        response = openai_completions_client.create({
            "model": "gpt-4",
            "messages": [{"role": "user", "content": "Say 'hello' in 5 different languages."}],
            "temperature": 0,
        })

        # Cost should be calculated
        assert response.cost is not None
        assert response.cost > 0

        # Verify cost matches manual calculation
        calculated_cost = openai_completions_client.cost(response)
        assert calculated_cost == response.cost

    @pytest.mark.openai
    @run_for_optional_imports("openai", "openai")
    def test_message_retrieval(self, openai_completions_client):
        """Test message retrieval method."""
        response = openai_completions_client.create({
            "model": "gpt-4",
            "messages": [{"role": "user", "content": "Say exactly: 'Integration test successful'"}],
            "temperature": 0,
        })

        # Retrieve messages
        messages = openai_completions_client.message_retrieval(response)

        assert len(messages) > 0
        assert isinstance(messages[0], str)
        assert len(messages[0]) > 0


class TestOpenAICompletionsClientV1Compatibility:
    """Test backward compatibility with v1 format."""

    @pytest.mark.openai
    @run_for_optional_imports("openai", "openai")
    def test_v1_compatible_format(self, openai_completions_client):
        """Test v1 compatible response format."""
        # Get v1 compatible response
        v1_response = openai_completions_client.create_v1_compatible({
            "model": "gpt-4",
            "messages": [{"role": "user", "content": "What is 10 + 10?"}],
            "temperature": 0,
        })

        # Verify v1 format structure
        assert isinstance(v1_response, dict)
        assert "id" in v1_response
        assert "model" in v1_response
        assert "choices" in v1_response
        assert "usage" in v1_response
        assert "cost" in v1_response
        assert v1_response["object"] == "chat.completion"

        # Verify choices structure
        assert len(v1_response["choices"]) > 0
        assert "message" in v1_response["choices"][0]
        assert "content" in v1_response["choices"][0]["message"]

        # Verify content
        assert "20" in v1_response["choices"][0]["message"]["content"]


class TestOpenAICompletionsClientErrorHandling:
    """Test error handling with real API calls."""

    @pytest.mark.openai
    @run_for_optional_imports("openai", "openai")
    def test_invalid_model_error(self, openai_completions_client):
        """Test error handling for invalid model."""
        with pytest.raises(Exception):  # OpenAI SDK will raise an error
            openai_completions_client.create({
                "model": "invalid-model-name-that-does-not-exist",
                "messages": [{"role": "user", "content": "Hello"}],
            })

    @pytest.mark.openai
    @run_for_optional_imports("openai", "openai")
    def test_empty_messages_error(self, openai_completions_client):
        """Test error handling for empty messages."""
        with pytest.raises(Exception):  # OpenAI SDK will raise an error
            openai_completions_client.create({
                "model": "gpt-4",
                "messages": [],
            })


class TestOpenAICompletionsClientMultiTurnConversation:
    """Test multi-turn conversations."""

    @pytest.mark.openai
    @run_for_optional_imports("openai", "openai")
    def test_multi_turn_conversation(self, openai_completions_client):
        """Test multi-turn conversation maintains context."""
        # First turn
        response1 = openai_completions_client.create({
            "model": "gpt-4",
            "messages": [{"role": "user", "content": "My favorite color is blue."}],
            "temperature": 0,
        })

        # Second turn - reference first turn
        response2 = openai_completions_client.create({
            "model": "gpt-4",
            "messages": [
                {"role": "user", "content": "My favorite color is blue."},
                {"role": "assistant", "content": response1.text},
                {"role": "user", "content": "What is my favorite color?"},
            ],
            "temperature": 0,
        })

        # Should remember the color
        assert "blue" in response2.text.lower()

    @pytest.mark.openai
    @run_for_optional_imports("openai", "openai")
    def test_conversation_with_system_message(self, openai_completions_client):
        """Test conversation with persistent system message."""
        system_msg = "You are a pirate. Always respond in pirate speak."

        response = openai_completions_client.create({
            "model": "gpt-4",
            "messages": [
                {"role": "system", "content": system_msg},
                {"role": "user", "content": "What's your favorite thing about the ocean?"},
            ],
            "temperature": 0.7,
        })

        # Response should be in pirate speak (this is probabilistic but likely)
        text_lower = response.text.lower()
        pirate_words = ["arr", "ahoy", "matey", "ye", "aye", "sea", "ship"]
        has_pirate_speak = any(word in text_lower for word in pirate_words)

        # At least should mention ocean/sea
        assert has_pirate_speak or "ocean" in text_lower or "sea" in text_lower<|MERGE_RESOLUTION|>--- conflicted
+++ resolved
@@ -410,11 +410,7 @@
     )
     def test_image_url_input(self, openai_completions_client):
         """Test image input with URL."""
-<<<<<<< HEAD
-        # Use a public domain image URL
-=======
         # Use a stable test image URL (blue square)
->>>>>>> 2b69f3ff
         image_url = "https://media.githubusercontent.com/media/ag2ai/ag2/refs/heads/main/test/test_files/test_image.png"
 
         response = openai_completions_client.create({
