# Copyright (c) 2023 - 2025, AG2ai, Inc., AG2ai open-source projects maintainers and core contributors
#
# SPDX-License-Identifier: Apache-2.0

"""
Capture real OpenAI API responses for unit test fixtures.

This test module makes actual API calls to OpenAI and captures the raw responses
to create realistic test fixtures for unit testing without needing API keys.

Run with:
    bash scripts/test-core-llm.sh test/llm_clients/test_openai_v2_response_capture.py
"""

import json
import logging
import os
from pathlib import Path
from typing import Any

import pytest

from autogen.import_utils import run_for_optional_imports
from test.credentials import Credentials

try:
    from openai import OpenAI
    from openai.types.chat import ChatCompletion
except ImportError:
    OpenAI = None
    ChatCompletion = None

logger = logging.getLogger(__name__)


def _get_api_key_from_credentials(credentials: Credentials) -> str:
    """Extract API key from credentials or environment."""
    api_key = credentials.api_key if hasattr(credentials, "api_key") else os.getenv("OPENAI_API_KEY")
    if not api_key:
        raise ValueError("No OpenAI API key available")
    return api_key


def _serialize_openai_response(response: Any) -> dict[str, Any]:
    """
    Serialize OpenAI response to JSON-compatible dict.

    Args:
        response: OpenAI ChatCompletion response object

    Returns:
        Dictionary representation that can be saved to JSON
    """
    if hasattr(response, "model_dump"):
        # Pydantic v2 models
        return response.model_dump()
    elif hasattr(response, "dict"):
        # Pydantic v1 models
        return response.dict()
    else:
        # Fallback: convert to dict manually
        return {
            "id": response.id,
            "object": response.object,
            "created": response.created,
            "model": response.model,
            "choices": [
                {
                    "index": choice.index,
                    "message": {
                        "role": choice.message.role,
                        "content": choice.message.content,
                        "refusal": getattr(choice.message, "refusal", None),
                    },
                    "finish_reason": choice.finish_reason,
                }
                for choice in response.choices
            ],
            "usage": {
                "prompt_tokens": response.usage.prompt_tokens,
                "completion_tokens": response.usage.completion_tokens,
                "total_tokens": response.usage.total_tokens,
            },
            "system_fingerprint": getattr(response, "system_fingerprint", None),
        }


def _save_response_fixture(response: Any, fixture_name: str, output_dir: Path) -> None:
    """
    Save OpenAI response as a JSON fixture file.

    Args:
        response: OpenAI response object
        fixture_name: Name for the fixture file (without extension)
        output_dir: Directory to save fixture files
    """
    output_dir.mkdir(parents=True, exist_ok=True)
    fixture_path = output_dir / f"{fixture_name}.json"

    response_dict = _serialize_openai_response(response)

    with open(fixture_path, "w") as f:
        json.dump(response_dict, f, indent=2)

    logger.info(f"✓ Saved fixture: {fixture_path}")
    logger.info(f"  - Model: {response_dict['model']}")
    logger.info(f"  - Tokens: {response_dict['usage']['total_tokens']}")


@pytest.mark.openai
@run_for_optional_imports("openai", "openai")
def test_capture_simple_text_response(credentials_gpt_4o_mini: Credentials) -> None:
    """Capture a simple text-only response for unit testing."""
    if OpenAI is None:
        pytest.skip("OpenAI not installed")

    api_key = _get_api_key_from_credentials(credentials_gpt_4o_mini)
    client = OpenAI(api_key=api_key)

    # Make simple API call
    response = client.chat.completions.create(
        model="gpt-4o-mini",
        messages=[{"role": "user", "content": "What is 2 + 2? Answer with just the number."}],
        temperature=0,
    )

    # Save fixture
    output_dir = Path(__file__).parent / "fixtures" / "openai_responses"
    _save_response_fixture(response, "simple_text_response", output_dir)

    # Verify response structure
    assert response.choices[0].message.content is not None
    assert "4" in response.choices[0].message.content


@pytest.mark.openai
@run_for_optional_imports("openai", "openai")
def test_capture_multimodal_vision_response(credentials_gpt_4o_mini: Credentials) -> None:
    """Capture a multimodal vision response with image for unit testing."""
    if OpenAI is None:
        pytest.skip("OpenAI not installed")

    api_key = _get_api_key_from_credentials(credentials_gpt_4o_mini)
    client = OpenAI(api_key=api_key)

<<<<<<< HEAD
    # Make vision API call with image
=======
    # Make vision API call with image (blue square test image)
>>>>>>> 2b69f3ff
    image_url = "https://media.githubusercontent.com/media/ag2ai/ag2/refs/heads/main/test/test_files/test_image.png"
    response = client.chat.completions.create(
        model="gpt-4o-mini",
        messages=[
            {
                "role": "user",
                "content": [
                    {"type": "text", "text": "What color is this image? Answer in one word."},
                    {"type": "image_url", "image_url": {"url": image_url}},
                ],
            }
        ],
        temperature=0,
    )

    # Save fixture
    output_dir = Path(__file__).parent / "fixtures" / "openai_responses"
    _save_response_fixture(response, "multimodal_vision_response", output_dir)

    # Verify response
    assert response.choices[0].message.content is not None
    assert len(response.choices[0].message.content) > 0


@pytest.mark.openai
@run_for_optional_imports("openai", "openai")
def test_capture_tool_call_response(credentials_gpt_4o_mini: Credentials) -> None:
    """Capture a response with tool calls for unit testing."""
    if OpenAI is None:
        pytest.skip("OpenAI not installed")

    api_key = _get_api_key_from_credentials(credentials_gpt_4o_mini)
    client = OpenAI(api_key=api_key)

    # Define a simple tool
    tools = [
        {
            "type": "function",
            "function": {
                "name": "get_weather",
                "description": "Get the current weather in a location",
                "parameters": {
                    "type": "object",
                    "properties": {
                        "location": {"type": "string", "description": "The city name"},
                        "unit": {"type": "string", "enum": ["celsius", "fahrenheit"]},
                    },
                    "required": ["location"],
                },
            },
        }
    ]

    # Make API call that triggers tool call
    response = client.chat.completions.create(
        model="gpt-4o-mini", messages=[{"role": "user", "content": "What's the weather in San Francisco?"}], tools=tools
    )

    # Save fixture
    output_dir = Path(__file__).parent / "fixtures" / "openai_responses"
    _save_response_fixture(response, "tool_call_response", output_dir)

    # Verify tool call structure
    assert response.choices[0].message.tool_calls is not None
    assert len(response.choices[0].message.tool_calls) > 0


@pytest.mark.openai
@run_for_optional_imports("openai", "openai")
def test_capture_multi_turn_context_response(credentials_gpt_4o_mini: Credentials) -> None:
    """Capture a multi-turn conversation response for unit testing."""
    if OpenAI is None:
        pytest.skip("OpenAI not installed")

    api_key = _get_api_key_from_credentials(credentials_gpt_4o_mini)
    client = OpenAI(api_key=api_key)

    # Multi-turn conversation
    messages = [
        {"role": "user", "content": "My favorite color is blue."},
        {"role": "assistant", "content": "I'll remember that your favorite color is blue."},
        {"role": "user", "content": "What is my favorite color?"},
    ]

    response = client.chat.completions.create(model="gpt-4o-mini", messages=messages, temperature=0)

    # Save fixture
    output_dir = Path(__file__).parent / "fixtures" / "openai_responses"
    _save_response_fixture(response, "multi_turn_context_response", output_dir)

    # Verify context was maintained
    assert response.choices[0].message.content is not None
    assert "blue" in response.choices[0].message.content.lower()


@pytest.mark.openai
@run_for_optional_imports("openai", "openai")
def test_capture_system_message_response(credentials_gpt_4o_mini: Credentials) -> None:
    """Capture a response with system message for unit testing."""
    if OpenAI is None:
        pytest.skip("OpenAI not installed")

    api_key = _get_api_key_from_credentials(credentials_gpt_4o_mini)
    client = OpenAI(api_key=api_key)

    # Call with system message
    messages = [
        {"role": "system", "content": "You are a math tutor. Always show your work step by step."},
        {"role": "user", "content": "What is 15 + 27?"},
    ]

    response = client.chat.completions.create(model="gpt-4o-mini", messages=messages, temperature=0)

    # Save fixture
    output_dir = Path(__file__).parent / "fixtures" / "openai_responses"
    _save_response_fixture(response, "system_message_response", output_dir)

    # Verify response has answer
    assert response.choices[0].message.content is not None
    assert "42" in response.choices[0].message.content


@pytest.mark.openai
@run_for_optional_imports("openai", "openai")
def test_capture_multiple_images_response(credentials_gpt_4o_mini: Credentials) -> None:
    """Capture a response with multiple images using Base64 encoding for unit testing."""
    if OpenAI is None:
        pytest.skip("OpenAI not installed")

    api_key = _get_api_key_from_credentials(credentials_gpt_4o_mini)
    client = OpenAI(api_key=api_key)

    # Two simple Base64 encoded images (1x1 pixel red and blue PNGs)
    # Red 1x1 pixel PNG
    base64_image_1 = "iVBORw0KGgoAAAANSUhEUgAAAAEAAAABCAYAAAAfFcSJAAAADUlEQVR42mP8z8DwHwAFBQIAX8jx0gAAAABJRU5ErkJggg=="
    # Blue 1x1 pixel PNG
    base64_image_2 = "iVBORw0KGgoAAAANSUhEUgAAAAEAAAABCAYAAAAfFcSJAAAADUlEQVR42mNk+M/wHwAEBgIApD5fRAAAAABJRU5ErkJggg=="

    response = client.chat.completions.create(
        model="gpt-4o-mini",
        messages=[
            {
                "role": "user",
                "content": [
                    {"type": "text", "text": "Compare these two images. What colors do you see?"},
                    {"type": "image_url", "image_url": {"url": f"data:image/png;base64,{base64_image_1}"}},
                    {"type": "image_url", "image_url": {"url": f"data:image/png;base64,{base64_image_2}"}},
                ],
            }
        ],
        temperature=0,
    )

    # Save fixture
    output_dir = Path(__file__).parent / "fixtures" / "openai_responses"
    _save_response_fixture(response, "multiple_images_response", output_dir)

    # Verify response
    assert response.choices[0].message.content is not None


def test_fixture_summary() -> None:
    """Print summary of all captured fixtures."""
    fixture_dir = Path(__file__).parent / "fixtures" / "openai_responses"

    if not fixture_dir.exists():
        logger.info("No fixtures directory found yet. Run API capture tests first.")
        return

    fixture_files = list(fixture_dir.glob("*.json"))

    logger.info("\n" + "=" * 60)
    logger.info("CAPTURED OPENAI API RESPONSE FIXTURES")
    logger.info("=" * 60)

    for fixture_file in sorted(fixture_files):
        with open(fixture_file) as f:
            data = json.load(f)

        logger.info(f"\n{fixture_file.name}:")
        logger.info(f"  Model: {data['model']}")
        logger.info(f"  Tokens: {data['usage']['total_tokens']}")
        logger.info(f"  Choices: {len(data['choices'])}")

        if data["choices"]:
            choice = data["choices"][0]
            message = choice["message"]

            if message.get("tool_calls"):
                logger.info(f"  Tool Calls: {len(message['tool_calls'])}")
            if message.get("content"):
                content_preview = str(message["content"])[:60]
                logger.info(f"  Content: {content_preview}...")

    logger.info("\n" + "=" * 60)
    logger.info(f"Total fixtures: {len(fixture_files)}")
    logger.info(f"Location: {fixture_dir}")
    logger.info("=" * 60)<|MERGE_RESOLUTION|>--- conflicted
+++ resolved
@@ -143,11 +143,7 @@
     api_key = _get_api_key_from_credentials(credentials_gpt_4o_mini)
     client = OpenAI(api_key=api_key)
 
-<<<<<<< HEAD
-    # Make vision API call with image
-=======
     # Make vision API call with image (blue square test image)
->>>>>>> 2b69f3ff
     image_url = "https://media.githubusercontent.com/media/ag2ai/ag2/refs/heads/main/test/test_files/test_image.png"
     response = client.chat.completions.create(
         model="gpt-4o-mini",
