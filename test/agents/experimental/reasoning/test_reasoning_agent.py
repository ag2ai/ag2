--- conflicted
+++ resolved
@@ -9,11 +9,7 @@
 import os
 import random
 import sys
-<<<<<<< HEAD
 from typing import Any, Dict, Optional, Tuple, cast
-=======
-from typing import Any, Optional
->>>>>>> 6879addc
 from unittest.mock import MagicMock, call, patch
 
 import pytest
@@ -371,11 +367,7 @@
             reason_config={"interim_execution": True, "max_depth": 1, "beam_size": 1},
         )
 
-<<<<<<< HEAD
         def mock_openai_response(*args: Any, **kwargs: Any) -> Tuple[bool, Dict[str, str]]:
-=======
-        def mock_response(*args: Any, **kwargs: Any) -> tuple[bool, dict[str, str]]:
->>>>>>> 6879addc
             instance = args[0]
             if instance.name == "tot_thinker":
                 return True, {
