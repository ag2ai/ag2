--- conflicted
+++ resolved
@@ -51,7 +51,17 @@
     return client
 
 
-<<<<<<< HEAD
+@pytest.fixture
+def ollama_client_maths_format():
+    # Set Ollama client with some default values
+    client = OllamaClient(response_format=MathReasoning)
+
+    client._native_tool_calls = True
+    client._tools_in_conversation = False
+
+    return client
+
+
 def test_ollama_llm_config_entry():
     ollama_llm_config = OllamaLLMConfigEntry(model="llama3.1:8b")
     expected = {
@@ -76,17 +86,6 @@
     assert llm_config.model_dump() == {
         "config_list": [expected],
     }
-=======
-@pytest.fixture
-def ollama_client_maths_format():
-    # Set Ollama client with some default values
-    client = OllamaClient(response_format=MathReasoning)
-
-    client._native_tool_calls = True
-    client._tools_in_conversation = False
-
-    return client
->>>>>>> b7a37006
 
 
 # Test initialization and configuration
