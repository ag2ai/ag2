# Copyright (c) 2023 - 2025, AG2ai, Inc., AG2ai open-source projects maintainers and core contributors
#
# SPDX-License-Identifier: Apache-2.0
#
# Portions derived from  https://github.com/microsoft/autogen are under the MIT License.
# SPDX-License-Identifier: MIT
# !/usr/bin/env python3 -m pytest

import os
import random
import sys
from unittest.mock import MagicMock, call, patch

import pytest

from autogen.agentchat.contrib.reasoning_agent import ReasoningAgent, ThinkNode, visualize_tree
from autogen.import_utils import skip_on_missing_imports

from ...conftest import Credentials

sys.path.append(os.path.join(os.path.dirname(__file__), "../.."))


here = os.path.abspath(os.path.dirname(__file__))

# Test data
TEST_QUESTION = "What is the capital of France?"
TEST_TRAJECTORY = """# Question:
What is the capital of France?
---

Step 1: Let me think about this systematically
Step 2: France is a country in Europe
Step 3: Paris is the capital city of France"""

TEST_CONTENT = "Paris is the capital of France"
TEST_PROMPT = "What is the capital of France?"
TEST_GROUND_TRUTH = "GROUND_TRUTH Paris"


@pytest.fixture
def think_node():
    """Create a ThinkNode instance for testing"""
    return ThinkNode(content=TEST_CONTENT)


@pytest.fixture
def reasoning_agent(mock_credentials: Credentials):
    """Create a ReasoningAgent instance for testing"""
    return ReasoningAgent("reasoning_agent", llm_config=mock_credentials.llm_config)


def test_think_node_init(think_node):
    """Test ThinkNode initialization"""
    assert think_node.content == TEST_CONTENT
    assert think_node.value == 0
    assert think_node.parent is None
    assert think_node.depth == 0

    assert think_node.children == []
    assert think_node.visits == 0


def test_think_node_trajectory(think_node):
    """Test ThinkNode trajectory property"""
    first_line = "# Question:\n" + TEST_CONTENT + "\n---\n"
    assert think_node._trajectory_arr == [first_line]
    assert first_line in think_node.trajectory


def test_think_node_str_repr(think_node):
    """Test ThinkNode string representation"""
    expected = f"{TEST_CONTENT} -> Depth: 0 Value: 0 Visits: 0"
    assert str(think_node) == expected
    assert repr(think_node) == expected


def test_think_node_to_dict(think_node):
    """Test ThinkNode to_dict method"""
    node_dict = think_node.to_dict()
    assert node_dict["content"] == TEST_CONTENT
    assert node_dict["value"] == 0
    assert node_dict["depth"] == 0
    assert node_dict["visits"] == 0
    assert node_dict["children"] == []


def test_think_node_from_dict():
    """Test ThinkNode from_dict method"""
    test_dict = {"content": TEST_CONTENT, "value": 0.5, "depth": 1, "visits": 2, "children": []}
    node = ThinkNode.from_dict(test_dict)
    assert node.content == TEST_CONTENT
    assert node.value == 0.5
    assert node.depth == 1
    assert node.visits == 2
    assert node.children == []


@pytest.mark.openai
@skip_on_missing_imports(["openai"], "openai")
def test_reasoning_agent_init(reasoning_agent):
    """Test ReasoningAgent initialization"""
    assert reasoning_agent.name == "reasoning_agent"
    assert reasoning_agent._max_depth == 4
    assert reasoning_agent._beam_size == 3
    assert reasoning_agent._answer_approach == "pool"
    assert reasoning_agent._root is None


def test_think_node_with_parent():
    """Test ThinkNode parent-child relationship"""
    parent = ThinkNode(content="Parent node")
    child = ThinkNode(content="Child node", parent=parent)

    assert child.parent == parent
    assert child.depth == 1
    assert child in parent.children
    assert len(parent.children) == 1


def test_think_node_complex_tree():
    """Test ThinkNode in a more complex tree structure"""
    root = ThinkNode(content="Root")
    child1 = ThinkNode(content="Child 1", parent=root)
    child2 = ThinkNode(content="Child 2", parent=root)
    grandchild = ThinkNode(content="Grandchild", parent=child1)

    assert len(root.children) == 2
    assert root.depth == 0
    assert child1.depth == 1
    assert child2.depth == 1
    assert grandchild.depth == 2
    assert "Root" in grandchild.trajectory
    assert "Child 1" in grandchild.trajectory
    assert "Grandchild" in grandchild.trajectory


def test_think_node_serialization_with_children():
    """Test ThinkNode serialization with nested structure"""
    root = ThinkNode(content="Root")
    ThinkNode(content="Child", parent=root)

    # Test to_dict
    root_dict = root.to_dict()
    assert len(root_dict["children"]) == 1
    assert root_dict["children"][0]["content"] == "Child"

    # Test from_dict
    new_root = ThinkNode.from_dict(root_dict)
    assert len(new_root.children) == 1
    assert new_root.children[0].content == "Child"


@skip_on_missing_imports(["openai"], "openai")
def test_reasoning_agent_answer(mock_credentials: Credentials):
    for max_depth in range(1, 10):
        for beam_size in range(1, 10):
            for answer_approach in ["pool", "best"]:
                helper_test_reasoning_agent_answer(max_depth, beam_size, answer_approach, mock_credentials)


def helper_test_reasoning_agent_answer(max_depth, beam_size, answer_approach, mock_credentials: Credentials):
    """Test that ReasoningAgent properly terminates when TERMINATE is received"""
    with patch("autogen.agentchat.conversable_agent.ConversableAgent.generate_oai_reply") as mock_oai_reply:
        agent = ReasoningAgent(
            "test_agent",
            llm_config=mock_credentials.llm_config,
            reason_config={"beam_size": beam_size, "answer_approach": answer_approach, "max_depth": max_depth},
        )

        def mock_response(*args, **kwargs):
            # Get the instance that called the mock
            instance = args[0]
            print("INSTANCE:", instance)
            if instance.name == "tot_thinker":
                return True, {
                    "content": """Reflection
Found the answer.

Possible Options:
Option 1: TERMINATE
Option 2: Keep going with an option
Option 3: Another option"""
                }
            elif instance.name == "tot_grader":
                return True, {"content": f"{random.randint(1, 5)}"}
            elif instance.name == "test_agent":
                return True, {"content": "The final answer is here."}
            return True, {"content": "Unknown agent"}

        mock_oai_reply.side_effect = mock_response

        print("OAI REPLY:", agent._thinker.generate_oai_reply)

        response = agent._beam_reply("Test question")
        assert len(response)

    assert "TERMINATE" in agent._thinker.last_message()["content"]

    # Verify we didn't exceed max_depth
    current_node = agent._root
    max_depth_found = 0
    nodes_to_check = [current_node]

    while nodes_to_check:
        node = nodes_to_check.pop(0)
        max_depth_found = max(max_depth_found, node.depth)
        nodes_to_check.extend(node.children)

    assert max_depth_found <= agent._max_depth


@skip_on_missing_imports(["graphviz"], "unknown")
@patch("graphviz.Digraph")
def test_visualize_tree_successful_case(mock_digraph):
    """Test successful tree visualization"""
    # Create a sample tree structure
    root = ThinkNode(content="Root")
    child1 = ThinkNode(content="Child 1", parent=root)
    child2 = ThinkNode(content="Child 2", parent=root)
    grandchild = ThinkNode(content="Grandchild with very long content that should be truncated", parent=child1)

    # Set some values for testing
    root.visits = 1
    root.value = 0.5
    child1.visits = 2
    child1.value = 0.7
    child2.visits = 0
    grandchild.visits = 0

    # Create mock Digraph instance
    mock_graph = MagicMock()
    mock_digraph.return_value = mock_graph

    visualize_tree(root)

    # Verify Digraph initialization
    mock_digraph.assert_called_once()
    mock_graph.attr.assert_called_once_with(rankdir="TB")

    # Verify nodes were added with correct attributes
    expected_calls = [
        call("0", "Root\n visits: 1\n value: 0.5"),
        call("0_0", "Child 1\n visits: 2\n value: 0.7"),
        call("0_1", "Child 2\n visits: 0\n value: 0"),
        call("0_0_0", "Grandchild with very long content that should be t...\n visits: 0\n value: 0"),
    ]
    mock_graph.node.assert_has_calls(expected_calls, any_order=True)

    # Verify edges were created
    expected_edge_calls = [
        call("0", "0_0"),  # Root -> Child1
        call("0", "0_1"),  # Root -> Child2
        call("0_0", "0_0_0"),  # Child1 -> Grandchild
    ]
    mock_graph.edge.assert_has_calls(expected_edge_calls, any_order=True)

    # Verify render was called
    mock_graph.render.assert_called_once_with("tree_of_thoughts", view=False, format="png", cleanup=True)


@skip_on_missing_imports(["graphviz"], "unknown")
@patch("graphviz.Digraph")
def test_visualize_tree_render_failure(mock_digraph):
    """Test visualization when rendering fails"""
    root = ThinkNode(content="Root")

    mock_graph = MagicMock()
    mock_digraph.return_value = mock_graph
    mock_graph.render.side_effect = Exception("Rendering failed")

    with patch("builtins.print") as mock_print:
        visualize_tree(root)
        mock_print.assert_has_calls([
            call("Error rendering graph: Rendering failed"),
            call("Make sure graphviz is installed on your system: https://graphviz.org/download/"),
        ])


<<<<<<< HEAD
def test_prepare_prompt_multi_message_with_ground_truth(reasoning_agent):
    """
    Test that when multiple messages are provided, _process_prompt uses the prompt rewriter.
    If a message contains a GROUND_TRUTH marker, the method should split the content appropriately.
    """
    messages = [
        {"role": "user", "content": f"{TEST_PROMPT} {TEST_GROUND_TRUTH}"},
        {"role": "assistant", "content": "I believe the answer might be Paris."},
    ]

    # Monkey-patch the prompt rewriter's last_message to return a predetermined prompt.
    simulated_rewritten_prompt = (
        "QUESTION: What is the capital of France?\n\n"
        "STEPS ALREADY EXECUTED:\n- Asked about the capital\n- Received a hint that it might be Paris"
    )

    with patch(
        "autogen.agentchat.conversable_agent.ConversableAgent._generate_oai_reply_from_client"
    ) as mock_oai_reply:

        def mock_response(*args, **kwargs):
            return {"content": simulated_rewritten_prompt}

        mock_oai_reply.side_effect = mock_response

        prompt, ground_truth = reasoning_agent._process_prompt(messages, sender=reasoning_agent)

    # The returned prompt should match the simulated rewritten prompt.
    assert prompt == simulated_rewritten_prompt
    # The ground truth should start with 'GROUND_TRUTH'
    assert ground_truth is not None
    assert ground_truth.startswith("GROUND_TRUTH")
    # Optionally, you can check that the ground truth includes the expected answer.
    assert "Paris" in ground_truth


=======
@skip_on_missing_imports(["openai"], "openai")
>>>>>>> a9b456f3
def test_reasoning_agent_code_execution(mock_credentials: Credentials):
    """Test that ReasoningAgent properly executes code in responses"""

    # Create agent with code execution enabled
    with patch("autogen.agentchat.conversable_agent.ConversableAgent.generate_oai_reply") as mock_oai_reply:
        agent = ReasoningAgent(
            "test_agent",
            llm_config=mock_credentials.llm_config,
            code_execution_config={"use_docker": False, "work_dir": "mypy_cache"},
        )

        def mock_response(*args, **kwargs):
            instance = args[0]
            if instance.name == "tot_thinker":
                return True, {
                    "content": """Reflection
Let's solve this with Python.

Possible Options:
Option 1: Calculate factorial with Python
```python
def factorial(n):
    if n == 0:
        return 1
    return n * factorial(n-1)

print(f"Factorial of 5 is {factorial(5)}")
```

Option 2: TERMINATE"""
                }
            elif instance.name == "reasoner_user_proxy":
                # Mock the code execution result
                return True, {"content": "Factorial of 5 is 120"}
            elif instance.name == "test_agent":
                return True, {"content": "The factorial of 5 is 120"}
            return True, {"content": "5"}

        mock_oai_reply.side_effect = mock_response

        # Test code execution
        response = agent._beam_reply("Calculate factorial of 5")

        # Verify code was executed
        assert "Factorial of 5 is 120" in agent._root.children[0].content
        assert "Code Execution Result:" in agent._root.children[0].content
        assert response == "The factorial of 5 is 120"


def test_prepare_prompt_single_message(reasoning_agent):
    """
    Test that when a single message is provided without a conversation history,
    the _process_prompt method returns the message content as the prompt.
    """
    messages = [{"role": "user", "content": TEST_PROMPT}]
    # Call _process_prompt. Here, we pass the agent itself as sender.
    prompt, ground_truth = reasoning_agent._process_prompt(messages, sender=reasoning_agent)

    # Since there is only one message, the prompt should equal the message content.
    assert TEST_PROMPT in prompt
    # No ground truth is expected.
    assert ground_truth is None


def test_prepare_prompt_with_ground_truth(reasoning_agent):
    """
    Test that when a message contains a GROUND_TRUTH marker,
    _process_prompt splits the content appropriately.
    """
    # The message includes the ground truth marker.
    message_content = f"{TEST_PROMPT} {TEST_GROUND_TRUTH}"
    messages = [{"role": "user", "content": message_content}]
    prompt, ground_truth = reasoning_agent._process_prompt(messages, sender=reasoning_agent)

    # The prompt should contain the text before the marker.
    assert TEST_PROMPT in prompt
    # The ground truth should start with 'GROUND_TRUTH'
    assert ground_truth is not None
    assert ground_truth.startswith("GROUND_TRUTH")
    # Optionally, you can check that the ground truth includes the expected answer.
    assert "Paris" in ground_truth


def test_prepare_prompt_multi_message(reasoning_agent):
    """
    Test that when multiple messages are provided, _process_prompt uses the prompt rewriter.
    Because the method calls self.send with self._prompt_rewriter as recipient,
    we override the _prompt_rewriter.last_message method to simulate a rewriter response.
    """
    messages = [
        {"role": "user", "content": TEST_PROMPT},
        {"role": "assistant", "content": "I believe the answer might be Paris."},
    ]

    # Monkey-patch the prompt rewriter's last_message to return a predetermined prompt.
    simulated_rewritten_prompt = (
        "QUESTION: What is the capital of France?\n\n"
        "STEPS ALREADY EXECUTED:\n- Asked about the capital\n- Received a hint that it might be Paris"
    )

    with patch(
        "autogen.agentchat.conversable_agent.ConversableAgent._generate_oai_reply_from_client"
    ) as mock_oai_reply:

        def mock_response(*args, **kwargs):
            return {"content": simulated_rewritten_prompt}

        mock_oai_reply.side_effect = mock_response

        prompt, ground_truth = reasoning_agent._process_prompt(messages, sender=reasoning_agent)

    # The returned prompt should match the simulated rewritten prompt.
    assert prompt == simulated_rewritten_prompt
    # Since no ground truth was provided in any message, ground_truth should be None.
    assert ground_truth is None


if __name__ == "__main__":
    pytest.main([__file__])<|MERGE_RESOLUTION|>--- conflicted
+++ resolved
@@ -277,7 +277,6 @@
         ])
 
 
-<<<<<<< HEAD
 def test_prepare_prompt_multi_message_with_ground_truth(reasoning_agent):
     """
     Test that when multiple messages are provided, _process_prompt uses the prompt rewriter.
@@ -314,9 +313,44 @@
     assert "Paris" in ground_truth
 
 
-=======
 @skip_on_missing_imports(["openai"], "openai")
->>>>>>> a9b456f3
+def test_prepare_prompt_multi_message_with_ground_truth(reasoning_agent):
+    """
+    Test that when multiple messages are provided, _process_prompt uses the prompt rewriter.
+    If a message contains a GROUND_TRUTH marker, the method should split the content appropriately.
+    """
+    messages = [
+        {"role": "user", "content": f"{TEST_PROMPT} {TEST_GROUND_TRUTH}"},
+        {"role": "assistant", "content": "I believe the answer might be Paris."},
+    ]
+
+    # Monkey-patch the prompt rewriter's last_message to return a predetermined prompt.
+    simulated_rewritten_prompt = (
+        "QUESTION: What is the capital of France?\n\n"
+        "STEPS ALREADY EXECUTED:\n- Asked about the capital\n- Received a hint that it might be Paris"
+    )
+
+    with patch(
+        "autogen.agentchat.conversable_agent.ConversableAgent._generate_oai_reply_from_client"
+    ) as mock_oai_reply:
+
+        def mock_response(*args, **kwargs):
+            return {"content": simulated_rewritten_prompt}
+
+        mock_oai_reply.side_effect = mock_response
+
+        prompt, ground_truth = reasoning_agent._process_prompt(messages, sender=reasoning_agent)
+
+    # The returned prompt should match the simulated rewritten prompt.
+    assert prompt == simulated_rewritten_prompt
+    # The ground truth should start with 'GROUND_TRUTH'
+    assert ground_truth is not None
+    assert ground_truth.startswith("GROUND_TRUTH")
+    # Optionally, you can check that the ground truth includes the expected answer.
+    assert "Paris" in ground_truth
+
+
+@skip_on_missing_imports(["openai"], "openai")
 def test_reasoning_agent_code_execution(mock_credentials: Credentials):
     """Test that ReasoningAgent properly executes code in responses"""
 
