--- conflicted
+++ resolved
@@ -424,9 +424,6 @@
 
 
 @run_for_optional_imports(["openai"], "openai")
-<<<<<<< HEAD
-def test_function_transfer() -> None:
-=======
 def test_context_variables_updating_multi_tools_including_pydantic_object():
     """Test context variables handling in tool calls"""
     testing_llm_config = {
@@ -497,8 +494,77 @@
 
 
 @run_for_optional_imports(["openai"], "openai")
-def test_function_transfer():
->>>>>>> 30c67bbb
+def test_context_variables_updating_multi_tools_including_pydantic_object():
+    """Test context variables handling in tool calls"""
+    testing_llm_config = {
+        "config_list": [
+            {
+                "model": "gpt-4o",
+                "api_key": "SAMPLE_API_KEY",
+            }
+        ]
+    }
+
+    # Starting pydantic context variable, this will increment in the swarm
+    class MyKey(BaseModel):
+        key: int = 0
+
+    test_context_variables = {"my_key": MyKey(key=0)}
+
+    # Increment the pydantic context variable
+    def test_func_1(context_variables: dict[str, Any], param1: str) -> str:
+        a = json.loads(context_variables["my_key"])
+        a["key"] += 1
+        context_variables["my_key"] = json.dumps(a)
+        return SwarmResult(values=f"Test 1 {param1}", context_variables=context_variables, agent=agent1)
+
+    # Increment the pydantic context variable
+    def test_func_2(context_variables: dict[str, Any], param2: str) -> str:
+        a = json.loads(context_variables["my_key"])
+        a["key"] += 100
+        context_variables["my_key"] = json.dumps(a)
+        return SwarmResult(values=f"Test 2 {param2}", context_variables=context_variables, agent=agent1)
+
+    agent1 = ConversableAgent("agent1", llm_config=testing_llm_config)
+    agent2 = ConversableAgent("agent2", functions=[test_func_1, test_func_2], llm_config=testing_llm_config)
+
+    # Fake generate_oai_reply
+    def mock_generate_oai_reply(*args, **kwargs):
+        return True, "This is a mock response from the agent."
+
+    # Fake generate_oai_reply
+    def mock_generate_oai_reply_tool(*args, **kwargs):
+        return True, {
+            "role": "assistant",
+            "name": "agent1",
+            "tool_calls": [
+                {"type": "function", "function": {"name": "test_func_1", "arguments": '{"param1": "test"}'}},
+                {"type": "function", "function": {"name": "test_func_2", "arguments": '{"param2": "test"}'}},
+            ],
+        }
+
+    # Mock LLM responses
+    agent1.register_reply([ConversableAgent, None], mock_generate_oai_reply)
+    agent2.register_reply([ConversableAgent, None], mock_generate_oai_reply_tool)
+
+    chat_result, context_vars, last_speaker = initiate_swarm_chat(
+        initial_agent=agent2,
+        messages=TEST_MESSAGES,
+        agents=[agent1, agent2],
+        context_variables=test_context_variables,
+        max_rounds=3,
+    )
+    assert chat_result
+    assert last_speaker
+
+    # Ensure we've incremented the context variable
+    # in both tools, updated values should traverse
+    # 0 + 1 (func 1) + 100 (func 2) = 101
+    assert json.loads(context_vars["my_key"]) == {"key": 101}
+
+
+@run_for_optional_imports(["openai"], "openai")
+def test_function_transfer() -> None:
     """Tests a function call that has a transfer to agent in the SwarmResult"""
     testing_llm_config = {
         "config_list": [
