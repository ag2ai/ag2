--- conflicted
+++ resolved
@@ -1,8 +1,4 @@
-<<<<<<< HEAD
-# Copyright (c) 2023 - 2025, Owners of https://github.com/ag2ai
-=======
 # Copyright (c) 2023 - 2025, AG2ai, Inc., AG2ai open-source projects maintainers and core contributors
->>>>>>> 221db37b
 #
 # SPDX-License-Identifier: Apache-2.0
 from typing import Any, Optional, Union
@@ -996,7 +992,49 @@
     assert context_vars == test_context
 
 
-<<<<<<< HEAD
+def test_swarmresult_afterworkoption():
+    """Tests processing of the return of an AfterWorkOption in a SwarmResult. This is put in the tool executors _next_agent attribute."""
+
+    def call_determine_next_agent(
+        next_agent_afterworkoption: AfterWorkOption, swarm_afterworkoption: AfterWorkOption
+    ) -> Optional[Agent]:
+        last_speaker_agent = ConversableAgent("dummy_1")
+        tool_executor = ConversableAgent(__TOOL_EXECUTOR_NAME__)
+        user = UserProxyAgent("User")
+        groupchat = GroupChat(
+            agents=[last_speaker_agent],
+            messages=[
+                {"tool_calls": "", "role": "tool", "content": "Test message"},
+                {"role": "tool", "content": "Test message 2", "name": "dummy_1"},
+            ],
+        )
+
+        tool_executor._next_agent = next_agent_afterworkoption
+
+        return _determine_next_agent(
+            last_speaker=last_speaker_agent,
+            groupchat=groupchat,
+            initial_agent=last_speaker_agent,
+            use_initial_agent=False,
+            tool_execution=tool_executor,
+            swarm_agent_names=["dummy_1"],
+            user_agent=user,
+            swarm_after_work=swarm_afterworkoption,
+        )
+
+    next_speaker = call_determine_next_agent(AfterWorkOption.TERMINATE, AfterWorkOption.STAY)
+    assert next_speaker is None, "Expected None as the next speaker for AfterWorkOption.TERMINATE"
+
+    next_speaker = call_determine_next_agent(AfterWorkOption.STAY, AfterWorkOption.TERMINATE)
+    assert next_speaker.name == "dummy_1", "Expected the last speaker as the next speaker for AfterWorkOption.TERMINATE"
+
+    next_speaker = call_determine_next_agent(AfterWorkOption.REVERT_TO_USER, AfterWorkOption.TERMINATE)
+    assert next_speaker.name == "User", "Expected the user agent as the next speaker for AfterWorkOption.REVERT_TO_USER"
+
+    next_speaker = call_determine_next_agent(AfterWorkOption.SWARM_MANAGER, AfterWorkOption.TERMINATE)
+    assert next_speaker == "auto", "Expected the auto speaker selection mode for AfterWorkOption.SWARM_MANAGER"
+
+
 def test_update_on_condition_str():
     """Test UpdateOnConditionStr updates condition strings properly for handoffs"""
 
@@ -1102,49 +1140,6 @@
 
     with pytest.raises(ValueError, match="Update function must accept two parameters"):
         UpdateCondition(update_function=invalid_update_function)
-=======
-def test_swarmresult_afterworkoption():
-    """Tests processing of the return of an AfterWorkOption in a SwarmResult. This is put in the tool executors _next_agent attribute."""
-
-    def call_determine_next_agent(
-        next_agent_afterworkoption: AfterWorkOption, swarm_afterworkoption: AfterWorkOption
-    ) -> Optional[Agent]:
-        last_speaker_agent = SwarmAgent("dummy_1")
-        tool_executor = SwarmAgent(__TOOL_EXECUTOR_NAME__)
-        user = UserProxyAgent("User")
-        groupchat = GroupChat(
-            agents=[last_speaker_agent],
-            messages=[
-                {"tool_calls": "", "role": "tool", "content": "Test message"},
-                {"role": "tool", "content": "Test message 2", "name": "dummy_1"},
-            ],
-        )
-
-        tool_executor._next_agent = next_agent_afterworkoption
-
-        return _determine_next_agent(
-            last_speaker=last_speaker_agent,
-            groupchat=groupchat,
-            initial_agent=last_speaker_agent,
-            use_initial_agent=False,
-            tool_execution=tool_executor,
-            swarm_agent_names=["dummy_1"],
-            user_agent=user,
-            swarm_after_work=swarm_afterworkoption,
-        )
-
-    next_speaker = call_determine_next_agent(AfterWorkOption.TERMINATE, AfterWorkOption.STAY)
-    assert next_speaker is None, "Expected None as the next speaker for AfterWorkOption.TERMINATE"
-
-    next_speaker = call_determine_next_agent(AfterWorkOption.STAY, AfterWorkOption.TERMINATE)
-    assert next_speaker.name == "dummy_1", "Expected the last speaker as the next speaker for AfterWorkOption.TERMINATE"
-
-    next_speaker = call_determine_next_agent(AfterWorkOption.REVERT_TO_USER, AfterWorkOption.TERMINATE)
-    assert next_speaker.name == "User", "Expected the user agent as the next speaker for AfterWorkOption.REVERT_TO_USER"
-
-    next_speaker = call_determine_next_agent(AfterWorkOption.SWARM_MANAGER, AfterWorkOption.TERMINATE)
-    assert next_speaker == "auto", "Expected the auto speaker selection mode for AfterWorkOption.SWARM_MANAGER"
->>>>>>> 221db37b
 
 
 if __name__ == "__main__":
