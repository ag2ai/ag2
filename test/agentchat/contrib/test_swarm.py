# Copyright (c) 2023 - 2025, AG2ai, Inc., AG2ai open-source projects maintainers and core contributors
#
# SPDX-License-Identifier: Apache-2.0
import inspect
import json
from dataclasses import dataclass
from typing import Any, Literal, Optional, Union
from unittest.mock import MagicMock, patch

import pytest
from pydantic import BaseModel

from autogen.agentchat.agent import Agent
from autogen.agentchat.contrib.swarm_agent import (
    __TOOL_EXECUTOR_NAME__,
    AfterWork,
    AfterWorkOption,
    OnCondition,
    OnContextCondition,
    SwarmResult,
    _change_tool_context_variables_to_depends,
    _cleanup_temp_user_messages,
    _create_nested_chats,
    _determine_next_agent,
    _prepare_swarm_agents,
    _process_initial_messages,
    _run_oncontextconditions,
    _set_to_tool_execution,
    _setup_context_variables,
    _update_conditional_functions,
    a_initiate_swarm_chat,
    initiate_swarm_chat,
    make_remove_function,
    register_hand_off,
)
from autogen.agentchat.conversable_agent import ConversableAgent, UpdateSystemMessage
from autogen.agentchat.group.context_expression import ContextExpression
from autogen.agentchat.group.context_str import ContextStr
from autogen.agentchat.group.context_variables import ContextVariables
from autogen.agentchat.groupchat import GroupChat, GroupChatManager
from autogen.agentchat.user_proxy_agent import UserProxyAgent
from autogen.import_utils import run_for_optional_imports
from autogen.llm_config import LLMConfig
from autogen.tools.tool import Tool

from ...conftest import (
    Credentials,
)

TEST_MESSAGES = [{"role": "user", "content": "Initial message"}]


def invalid_agent(name: str = "invalid_agent") -> Agent:
    @dataclass
    class InvalidAgent:
        name: str

    agent = InvalidAgent(name=name)
    return agent  # type: ignore[return-value]


def test_swarm_result() -> None:
    """Test SwarmResult initialization and string conversion"""
    # Valid initialization
    result = SwarmResult(values="test result")
    assert str(result) == "test result"
    assert result.context_variables == {}

    # Test with context variables
    context = {"key": "value"}
    result = SwarmResult(values="test", context_variables=context)
    assert result.context_variables == context

    # Test with agent
    agent = ConversableAgent("test")
    result = SwarmResult(values="test", agent=agent)
    assert result.agent == agent

    # Test AfterWorkOption
    result = SwarmResult(agent=AfterWorkOption.TERMINATE)
    assert isinstance(result.agent, AfterWorkOption)


def test_swarm_result_serialization() -> None:
    agent = ConversableAgent(name="test_agent", human_input_mode="NEVER")
    result = SwarmResult(
        values="test",
        agent=agent,
        context_variables={"key": "value"},
    )

    serialized = json.loads(result.model_dump_json())
    assert serialized["agent"] == "test_agent"
    assert serialized["values"] == "test"
    assert serialized["context_variables"] == {"key": "value"}

    result = SwarmResult(
        values="test",
        agent="test_agent",
        context_variables={"key": "value"},
    )

    serialized = json.loads(result.model_dump_json())
    assert serialized["agent"] == "test_agent"
    assert serialized["values"] == "test"
    assert serialized["context_variables"] == {"key": "value"}


def test_after_work_initialization() -> None:
    """Test AfterWork initialization with different options"""
    # Test with AfterWorkOption
    after_work = AfterWork(AfterWorkOption.TERMINATE)
    assert after_work.agent == AfterWorkOption.TERMINATE

    # Test with string
    after_work = AfterWork("TERMINATE")
    assert after_work.agent == AfterWorkOption.TERMINATE

    # Test with ConversableAgent
    agent = ConversableAgent("test")
    after_work = AfterWork(agent)
    assert after_work.agent == agent

    # Test with Callable
    def test_callable(s: str) -> ConversableAgent:
        return agent

    after_work = AfterWork(test_callable)  # type: ignore[arg-type]
    assert after_work.agent == test_callable

    # Test with invalid option
    with pytest.raises(ValueError):
        AfterWork("INVALID_OPTION")


def test_on_condition() -> None:
    """Test OnCondition initialization"""

    # Test with a base Agent
    test_conversable_agent = invalid_agent("test_conversable_agent")
    with pytest.raises(ValueError, match="'target' must be a ConversableAgent or a dict"):
        _ = OnCondition(target=test_conversable_agent, condition="test condition")  # type: ignore[arg-type]


def test_receiving_agent() -> None:
    """Test the receiving agent based on various starting messages"""
    # 1. Test with a single message - should always be the initial agent
    messages_one_no_name = [{"role": "user", "content": "Initial message"}]

    test_initial_agent = ConversableAgent("InitialAgent")

    # Test the chat
    chat_result, context_vars, last_speaker = initiate_swarm_chat(
        initial_agent=test_initial_agent, messages=messages_one_no_name, agents=[test_initial_agent]
    )

    # Make sure the first speaker (second message) is the initialagent
    assert "name" not in chat_result.chat_history[0]  # _User should not exist
    assert chat_result.chat_history[1].get("name") == "InitialAgent"

    # 2. Test with a single message from an existing agent (should still be initial agent)
    test_second_agent = ConversableAgent("SecondAgent")

    messages_one_w_name = [{"role": "user", "content": "Initial message", "name": "SecondAgent"}]

    # Test the chat
    chat_result, context_vars, last_speaker = initiate_swarm_chat(
        initial_agent=test_initial_agent, messages=messages_one_w_name, agents=[test_initial_agent, test_second_agent]
    )

    assert chat_result.chat_history[0].get("name") == "SecondAgent"
    assert chat_result.chat_history[1].get("name") == "InitialAgent"

    # 3. Test with a single message from a user agent, user passed in

    test_user = UserProxyAgent("MyUser")

    messages_one_w_name = [{"role": "user", "content": "Initial message", "name": "MyUser"}]

    # Test the chat
    chat_result, context_vars, last_speaker = initiate_swarm_chat(
        initial_agent=test_second_agent,
        user_agent=test_user,
        messages=messages_one_w_name,
        agents=[test_initial_agent, test_second_agent],
    )
    assert context_vars is None
    assert last_speaker

    assert chat_result.chat_history[0].get("name") == "MyUser"  # Should persist
    assert chat_result.chat_history[1].get("name") == "SecondAgent"


def test_resume_speaker() -> None:
    """Tests resumption of chat with multiple messages"""

    test_initial_agent = ConversableAgent("InitialAgent")
    test_second_agent = ConversableAgent("SecondAgent")

    # For multiple messages, last agent initiates the chat
    multiple_messages = [
        {"role": "user", "content": "First message"},
        {"role": "assistant", "name": "InitialAgent", "content": "Second message"},
        {"role": "assistant", "name": "SecondAgent", "content": "Third message"},
    ]

    # Patch initiate_chat on agents so we can monitor which started the conversation
    with (
        patch.object(test_initial_agent, "initiate_chat") as mock_initial_chat,
        patch.object(test_second_agent, "initiate_chat") as mock_second_chat,
    ):
        mock_chat_result = MagicMock()
        mock_chat_result.chat_history = multiple_messages

        # Set up the return value for the mock that will be called
        mock_second_chat.return_value = mock_chat_result

        # Run the function
        chat_result, context_vars, last_speaker = initiate_swarm_chat(
            initial_agent=test_initial_agent, messages=multiple_messages, agents=[test_initial_agent, test_second_agent]
        )
        assert chat_result
        assert context_vars is None
        assert last_speaker is None

        # Ensure the second agent initiated the chat
        mock_second_chat.assert_called_once()

        # And it wasn't the initial_agent's agent
        mock_initial_chat.assert_not_called()


def test_after_work_options() -> None:
    """Test different after work options"""

    agent1 = ConversableAgent("agent1")
    agent2 = ConversableAgent("agent2")
    user_agent = UserProxyAgent("test_user")

    # Fake generate_oai_reply
    def mock_generate_oai_reply(*args: Any, **kwargs: Any) -> tuple[bool, str]:
        return True, "This is a mock response from the agent."

    # Mock LLM responses
    agent1.register_reply([ConversableAgent, None], mock_generate_oai_reply)
    agent2.register_reply([ConversableAgent, None], mock_generate_oai_reply)

    # 1. Test TERMINATE
    agent1._swarm_after_work = AfterWork(AfterWorkOption.TERMINATE)  # type: ignore[attr-defined]
    chat_result, context_vars, last_speaker = initiate_swarm_chat(
        initial_agent=agent1, messages=TEST_MESSAGES, agents=[agent1, agent2]
    )
    assert last_speaker == agent1
    assert context_vars is None

    # 2. Test REVERT_TO_USER
    agent1._swarm_after_work = AfterWork(AfterWorkOption.REVERT_TO_USER)

    test_messages = [
        {"role": "user", "content": "Initial message"},
        {"role": "assistant", "name": "agent1", "content": "Response"},
    ]

    with patch("builtins.input", return_value="continue"):
        chat_result, context_vars, last_speaker = initiate_swarm_chat(
            initial_agent=agent1, messages=test_messages, agents=[agent1, agent2], user_agent=user_agent, max_rounds=4
        )
        assert context_vars is None
        assert last_speaker

    # Ensure that after agent1 is finished, it goes to user (4th message)
    assert chat_result.chat_history[3]["name"] == "test_user"

    # 3. Test STAY
    agent1._swarm_after_work = AfterWork(AfterWorkOption.STAY)
    chat_result, context_vars, last_speaker = initiate_swarm_chat(
        initial_agent=agent1, messages=test_messages, agents=[agent1, agent2], max_rounds=4
    )
    assert context_vars is None
    assert last_speaker

    # Stay on agent1
    assert chat_result.chat_history[3]["name"] == "agent1"

    # 4. Test Callable

    # Transfer to agent2
    def test_callable(last_speaker, messages, groupchat):
        return agent2

    agent1._swarm_after_work = AfterWork(test_callable)

    chat_result, context_vars, last_speaker = initiate_swarm_chat(
        initial_agent=agent1, messages=test_messages, agents=[agent1, agent2], max_rounds=4
    )
    assert context_vars is None
    assert last_speaker

    # We should have transferred to agent2 after agent1 has finished
    assert chat_result.chat_history[3]["name"] == "agent2"


@run_for_optional_imports(["openai"], "openai")
def test_on_condition_handoff() -> None:
    """Test OnCondition in handoffs"""

    testing_llm_config = {
        "config_list": [
            {
                "model": "gpt-4o",
                "api_key": "SAMPLE_API_KEY",
                "api_type": "openai",
            }
        ]
    }

    agent1 = ConversableAgent("agent1", llm_config=testing_llm_config)
    agent2 = ConversableAgent("agent2", llm_config=testing_llm_config)

    register_hand_off(agent1, hand_to=OnCondition(target=agent2, condition="always take me to agent 2"))

    # Fake generate_oai_reply
    def mock_generate_oai_reply(*args: Any, **kwargs: Any) -> tuple[bool, str]:
        return True, "This is a mock response from the agent."

    # Fake generate_oai_reply
    def mock_generate_oai_reply_tool(*args: Any, **kwargs: Any) -> tuple[bool, dict[str, Any]]:
        return True, {
            "role": "assistant",
            "name": "agent1",
            "tool_calls": [{"type": "function", "function": {"name": "transfer_agent1_to_agent2"}}],
        }

    # Mock LLM responses
    agent1.register_reply([ConversableAgent, None], mock_generate_oai_reply_tool)
    agent2.register_reply([ConversableAgent, None], mock_generate_oai_reply)

    chat_result, context_vars, last_speaker = initiate_swarm_chat(
        initial_agent=agent1,
        messages=TEST_MESSAGES,
        agents=[agent1, agent2],
        max_rounds=5,
        exclude_transit_message=False,
    )
    assert context_vars is None
    assert last_speaker

    # We should have transferred to agent2 after agent1 has finished
    assert chat_result.chat_history[3]["name"] == "agent2"


def test_temporary_user_proxy() -> None:
    """Test that temporary user proxy agent name is cleared"""
    agent1 = ConversableAgent("agent1")
    agent2 = ConversableAgent("agent2")

    chat_result, context_vars, last_speaker = initiate_swarm_chat(
        initial_agent=agent1, messages=TEST_MESSAGES, agents=[agent1, agent2]
    )
    assert context_vars is None
    assert last_speaker

    # Verify no message has name "_User"
    for message in chat_result.chat_history:
        assert message.get("name") != "_User"


@run_for_optional_imports(["openai"], "openai")
def test_context_variables_updating_multi_tools() -> None:
    """Test context variables handling in tool calls"""
    testing_llm_config = {
        "config_list": [
            {
                "model": "gpt-4o",
                "api_key": "SAMPLE_API_KEY",
                "api_type": "openai",
            }
        ]
    }

    # Starting context variable, this will increment in the swarm
    test_context_variables = ContextVariables(data={"my_key": 0})

    # Increment the context variable
    def test_func_1(context_variables: dict[str, Any], param1: str) -> SwarmResult:
        context_variables["my_key"] += 1
        return SwarmResult(values=f"Test 1 {param1}", context_variables=context_variables, agent=agent1)

    # Increment the context variable
    def test_func_2(context_variables: dict[str, Any], param2: str) -> SwarmResult:
        context_variables["my_key"] += 100
        return SwarmResult(values=f"Test 2 {param2}", context_variables=context_variables, agent=agent1)

    agent1 = ConversableAgent("agent1", llm_config=testing_llm_config)
    agent2 = ConversableAgent("agent2", functions=[test_func_1, test_func_2], llm_config=testing_llm_config)

    # Fake generate_oai_reply
    def mock_generate_oai_reply(*args: Any, **kwargs: Any) -> tuple[bool, str]:
        return True, "This is a mock response from the agent."

    # Fake generate_oai_reply
    def mock_generate_oai_reply_tool(*args: Any, **kwargs: Any) -> tuple[bool, dict[str, Any]]:
        return True, {
            "role": "assistant",
            "name": "agent1",
            "tool_calls": [
                {"type": "function", "function": {"name": "test_func_1", "arguments": '{"param1": "test"}'}},
                {"type": "function", "function": {"name": "test_func_2", "arguments": '{"param2": "test"}'}},
            ],
        }

    # Mock LLM responses
    agent1.register_reply([ConversableAgent, None], mock_generate_oai_reply)
    agent2.register_reply([ConversableAgent, None], mock_generate_oai_reply_tool)

    chat_result, context_vars, last_speaker = initiate_swarm_chat(
        initial_agent=agent2,
        messages=TEST_MESSAGES,
        agents=[agent1, agent2],
        context_variables=test_context_variables,
        max_rounds=3,
    )
    assert chat_result
    assert last_speaker

    # Ensure we've incremented the context variable
    # in both tools, updated values should traverse
    # 0 + 1 (func 1) + 100 (func 2) = 101
    assert context_vars["my_key"] == 101


@run_for_optional_imports(["openai"], "openai")
def test_context_variables_updating_multi_tools_including_pydantic_object() -> None:
    """Test context variables handling in tool calls"""
    testing_llm_config = {
        "config_list": [
            {
                "model": "gpt-4o",
                "api_key": "SAMPLE_API_KEY",
                "api_type": "openai",
            }
        ]
    }

    # Starting pydantic context variable, this will increment in the swarm
    class MyKey(BaseModel):
        key: int = 0

    test_context_variables = ContextVariables(data={"my_key": MyKey(key=0)})

    # Increment the pydantic context variable
    def test_func_1(context_variables: dict[str, Any], param1: str) -> SwarmResult:
        context_variables["my_key"].key += 1
        return SwarmResult(values=f"Test 1 {param1}", context_variables=context_variables, agent=agent1)

    # Increment the pydantic context variable
    def test_func_2(context_variables: dict[str, Any], param2: str) -> SwarmResult:
        context_variables["my_key"].key += 100
        return SwarmResult(values=f"Test 2 {param2}", context_variables=context_variables, agent=agent1)

    agent1 = ConversableAgent("agent1", llm_config=testing_llm_config)
    agent2 = ConversableAgent("agent2", functions=[test_func_1, test_func_2], llm_config=testing_llm_config)

    # Fake generate_oai_reply
    def mock_generate_oai_reply(*args: Any, **kwargs: Any) -> tuple[bool, Union[str, dict[str, Any]]]:
        return True, "This is a mock response from the agent."

    # Fake generate_oai_reply
    def mock_generate_oai_reply_tool(*args: Any, **kwargs: Any) -> tuple[bool, Union[str, dict[str, Any]]]:
        return True, {
            "role": "assistant",
            "name": "agent1",
            "tool_calls": [
                {"type": "function", "function": {"name": "test_func_1", "arguments": '{"param1": "test"}'}},
                {"type": "function", "function": {"name": "test_func_2", "arguments": '{"param2": "test"}'}},
            ],
        }

    # Mock LLM responses
    agent1.register_reply([ConversableAgent, None], mock_generate_oai_reply)
    agent2.register_reply([ConversableAgent, None], mock_generate_oai_reply_tool)

    chat_result, context_vars, last_speaker = initiate_swarm_chat(
        initial_agent=agent2,
        messages=TEST_MESSAGES,
        agents=[agent1, agent2],
        context_variables=test_context_variables,
        max_rounds=3,
    )
    assert chat_result
    assert last_speaker

    # Ensure we've incremented the context variable
    # in both tools, updated values should traverse
    # 0 + 1 (func 1) + 100 (func 2) = 101
    assert context_vars["my_key"] == MyKey(key=101)


@run_for_optional_imports(["openai"], "openai")
def test_function_transfer() -> None:
    """Tests a function call that has a transfer to agent in the SwarmResult"""
    testing_llm_config = {
        "config_list": [
            {
                "model": "gpt-4o",
                "api_key": "SAMPLE_API_KEY",
                "api_type": "openai",
            }
        ]
    }

    # Starting context variable, this will increment in the swarm
    test_context_variables = ContextVariables(data={"my_key": 0})

    # Increment the context variable
    def test_func_1(context_variables: dict[str, Any], param1: str) -> SwarmResult:
        context_variables["my_key"] += 1
        return SwarmResult(values=f"Test 1 {param1}", context_variables=context_variables, agent=agent1)

    agent1 = ConversableAgent("agent1", llm_config=testing_llm_config)
    agent2 = ConversableAgent("agent2", functions=[test_func_1], llm_config=testing_llm_config)

    # Fake generate_oai_reply
    def mock_generate_oai_reply(*args: Any, **kwargs: Any) -> tuple[bool, str]:
        return True, "This is a mock response from the agent."

    # Fake generate_oai_reply
    def mock_generate_oai_reply_tool(*args: Any, **kwargs: Any) -> tuple[bool, dict[str, Any]]:
        return True, {
            "role": "assistant",
            "name": "agent1",
            "tool_calls": [
                {"type": "function", "function": {"name": "test_func_1", "arguments": '{"param1": "test"}'}},
            ],
        }

    # Mock LLM responses
    agent1.register_reply([ConversableAgent, None], mock_generate_oai_reply)
    agent2.register_reply([ConversableAgent, None], mock_generate_oai_reply_tool)

    chat_result, context_vars, last_speaker = initiate_swarm_chat(
        initial_agent=agent2,
        messages=TEST_MESSAGES,
        agents=[agent1, agent2],
        context_variables=test_context_variables,
        max_rounds=4,
        exclude_transit_message=False,
    )
    assert context_vars
    assert last_speaker

    assert chat_result.chat_history[3]["name"] == "agent1"


def test_invalid_parameters() -> None:
    """Test various invalid parameter combinations"""
    agent1 = ConversableAgent("agent1")
    agent2 = ConversableAgent("agent2")

    # Test invalid initial agent type
    with pytest.raises(ValueError, match="initial_agent must be a ConversableAgent"):
        initiate_swarm_chat(initial_agent="not_an_agent", messages=TEST_MESSAGES, agents=[agent1, agent2])  # type: ignore[arg-type]

    # Test invalid agents list
    with pytest.raises(ValueError, match="Agents must be a list of ConversableAgents"):
        initiate_swarm_chat(initial_agent=agent1, messages=TEST_MESSAGES, agents=["not_an_agent", agent2])  # type: ignore[list-item]

    # Test invalid after_work type
    with pytest.raises(ValueError, match="Invalid agent name in after_work: invalid"):
        initiate_swarm_chat(initial_agent=agent1, messages=TEST_MESSAGES, agents=[agent1, agent2], after_work="invalid")  # type: ignore[arg-type]


def test_non_swarm_in_hand_off() -> None:
    """Test that agents in the group chat are the only agents in hand-offs"""

    agent1 = ConversableAgent("agent1")
    bad_agent = invalid_agent("bad_agent")
    assert not callable(bad_agent)

    with pytest.raises(ValueError, match="Invalid AfterWork agent:"):
        register_hand_off(agent1, hand_to=AfterWork(bad_agent))  # type: ignore[arg-type]

    with pytest.raises(ValueError, match="'target' must be a ConversableAgent or a dict"):
        register_hand_off(agent1, hand_to=OnCondition(target=bad_agent, condition="Testing"))  # type: ignore[arg-type]

    with pytest.raises(ValueError, match="hand_to must be a list of OnCondition, OnContextCondition, or AfterWork"):
        register_hand_off(agent1, 0)  # type: ignore[arg-type]


def test_initialization() -> None:
    """Test initiate_swarm_chat"""

    agent1 = ConversableAgent("agent1")
    agent2 = ConversableAgent("agent2")
    agent3 = ConversableAgent("agent3")
    bad_agent = invalid_agent("bad_agent")

    with pytest.raises(ValueError, match="Agents must be a list of ConversableAgent"):
        chat_result, context_vars, last_speaker = initiate_swarm_chat(
            initial_agent=agent2,
            messages=TEST_MESSAGES,
            agents=[agent1, agent2, bad_agent],  # type: ignore[list-item]
            max_rounds=3,  # type: ignore[list-item]
        )
        assert chat_result
        assert context_vars
        assert last_speaker

    with pytest.raises(ValueError, match="initial_agent must be a ConversableAgent"):
        chat_result, context_vars, last_speaker = initiate_swarm_chat(
            initial_agent=bad_agent,  # type: ignore[arg-type]
            messages=TEST_MESSAGES,
            agents=[agent1, agent2],
            max_rounds=3,  # type: ignore[arg-type]
        )
        assert chat_result
        assert context_vars
        assert last_speaker

    register_hand_off(agent1, hand_to=AfterWork(agent3))

    with pytest.raises(ValueError, match="Agent in hand-off must be in the agents list"):
        chat_result, context_vars, last_speaker = initiate_swarm_chat(
            initial_agent=agent1, messages=TEST_MESSAGES, agents=[agent1, agent2], max_rounds=3
        )
        assert chat_result
        assert context_vars
        assert last_speaker


def test_update_system_message() -> None:
    """Tests the update_agent_state_before_reply functionality with multiple scenarios"""

    # Test container to capture system messages
    class MessageContainer:
        def __init__(self) -> None:
            self.captured_sys_message = ""

    message_container = MessageContainer()

    # 1. Test with a callable function
    def custom_update_function(agent: ConversableAgent, messages: list[dict[str, Any]]) -> str:
        return f"System message with {agent.context_variables.get('test_var')} and {len(messages)} messages"

    # 2. Test with a string template
    template_message = "Template message with {test_var}"

    # Create agents with different update configurations
    agent1 = ConversableAgent("agent1", update_agent_state_before_reply=UpdateSystemMessage(custom_update_function))

    agent2 = ConversableAgent("agent2", update_agent_state_before_reply=UpdateSystemMessage(template_message))

    # Mock the reply function to capture the system message
    def mock_generate_oai_reply(*args: Any, **kwargs: Any) -> tuple[bool, str]:
        # Capture the system message for verification
        message_container.captured_sys_message = args[0]._oai_system_message[0]["content"]
        return True, "Mock response"

    # Register mock reply for both agents
    agent1.register_reply([ConversableAgent, None], mock_generate_oai_reply)
    agent2.register_reply([ConversableAgent, None], mock_generate_oai_reply)

    # Test context and messages
    test_context = ContextVariables(data={"test_var": "test_value"})
    test_messages = [{"role": "user", "content": "Test message"}]

    # Run chat with first agent (using callable function)
    chat_result1, context_vars1, last_speaker1 = initiate_swarm_chat(
        initial_agent=agent1, messages=test_messages, agents=[agent1], context_variables=test_context, max_rounds=2
    )
    assert chat_result1
    assert context_vars1
    assert last_speaker1

    # Verify callable function result
    assert message_container.captured_sys_message == "System message with test_value and 1 messages"

    # Reset captured message
    message_container.captured_sys_message = ""

    # Run chat with second agent (using string template)
    chat_result2, context_vars2, last_speaker2 = initiate_swarm_chat(
        initial_agent=agent2, messages=test_messages, agents=[agent2], context_variables=test_context, max_rounds=2
    )
    assert chat_result2
    assert context_vars2
    assert last_speaker2

    # Verify template result
    assert message_container.captured_sys_message == "Template message with test_value"

    # Test multiple update functions
    def another_update_function(context_variables: dict[str, Any], messages: list[dict[str, Any]]) -> str:
        return "Another update"

    agent6 = ConversableAgent(
        "agent6",
        update_agent_state_before_reply=[
            UpdateSystemMessage(custom_update_function),
            UpdateSystemMessage(another_update_function),
        ],
    )

    agent6.register_reply([ConversableAgent, None], mock_generate_oai_reply)

    chat_result6, context_vars6, last_speaker6 = initiate_swarm_chat(
        initial_agent=agent6, messages=test_messages, agents=[agent6], context_variables=test_context, max_rounds=2
    )
    assert chat_result6
    assert context_vars6
    assert last_speaker6

    # Verify last update function took effect
    assert message_container.captured_sys_message == "Another update"


@run_for_optional_imports(["openai"], "openai")
def test_string_agent_params_for_transfer() -> None:
    """Test that string agent parameters are handled correctly without using real LLMs."""
    # Define test configuration
    testing_llm_config = {
        "config_list": [
            {
                "model": "gpt-4o",
                "api_key": "SAMPLE_API_KEY",
                "api_type": "openai",
            }
        ]
    }

    # Define a simple function for testing
    def hello_world(context_variables: dict[str, Any]) -> SwarmResult:
        value = "Hello, World!"
        return SwarmResult(values=value, context_variables=context_variables, agent="agent_2")

    # Create agent instances
    agent_1 = ConversableAgent(
        name="agent_1",
        system_message="Your task is to call hello_world() function.",
        llm_config=testing_llm_config,
        functions=[hello_world],
    )
    agent_2 = ConversableAgent(
        name="agent_2",
        system_message="Your task is to let the user know what the previous agent said.",
        llm_config=testing_llm_config,
    )

    # Mock LLM responses
    def mock_generate_oai_reply_agent1(*args: Any, **kwargs: Any) -> tuple[bool, dict[str, Any]]:
        return True, {
            "role": "assistant",
            "name": "agent_1",
            "tool_calls": [{"type": "function", "function": {"name": "hello_world", "arguments": "{}"}}],
            "content": "I will call the hello_world function.",
        }

    def mock_generate_oai_reply_agent2(*args: Any, **kwargs: Any) -> tuple[bool, dict[str, Any]]:
        return True, {
            "role": "assistant",
            "name": "agent_2",
            "content": "The previous agent called hello_world and got: Hello, World!",
        }

    # Register mock responses
    agent_1.register_reply([ConversableAgent, None], mock_generate_oai_reply_agent1)
    agent_2.register_reply([ConversableAgent, None], mock_generate_oai_reply_agent2)

    # Initiate the swarm chat
    chat_result, final_context, last_active_agent = initiate_swarm_chat(
        initial_agent=agent_1,
        agents=[agent_1, agent_2],
        context_variables=ContextVariables(),
        messages="Begin by calling the hello_world() function.",
        after_work=AfterWorkOption.TERMINATE,
        max_rounds=5,
        exclude_transit_message=False,
    )

    # Assertions to verify the behavior
    assert chat_result.chat_history[3]["name"] == "agent_2"
    assert last_active_agent.name == "agent_2"

    # Define a simple function for testing
    def hello_world(context_variables: dict[str, Any]) -> SwarmResult:  # type: ignore[no-redef]
        value = "Hello, World!"
        return SwarmResult(values=value, context_variables=context_variables, agent="agent_unknown")

    agent_1 = ConversableAgent(
        name="agent_1",
        system_message="Your task is to call hello_world() function.",
        llm_config=testing_llm_config,
        functions=[hello_world],
    )
    agent_2 = ConversableAgent(
        name="agent_2",
        system_message="Your task is to let the user know what the previous agent said.",
        llm_config=testing_llm_config,
    )

    # Register mock responses
    agent_1.register_reply([ConversableAgent, None], mock_generate_oai_reply_agent1)
    agent_2.register_reply([ConversableAgent, None], mock_generate_oai_reply_agent2)

    with pytest.raises(
        ValueError, match="No agent found with the name 'agent_unknown'. Ensure the agent exists in the swarm."
    ):
        chat_result, final_context, last_active_agent = initiate_swarm_chat(
            initial_agent=agent_1,
            agents=[agent_1, agent_2],
            context_variables=ContextVariables(),
            messages="Begin by calling the hello_world() function.",
            after_work=AfterWorkOption.TERMINATE,
            max_rounds=5,
        )

        assert final_context


@run_for_optional_imports(["openai"], "openai")
def test_after_work_callable() -> None:
    """Test Callable in an AfterWork handoff"""

    testing_llm_config = {
        "config_list": [
            {
                "model": "gpt-4o",
                "api_key": "SAMPLE_API_KEY",
                "api_type": "openai",
            }
        ]
    }

    agent1 = ConversableAgent("agent1", llm_config=testing_llm_config)
    agent2 = ConversableAgent("agent2", llm_config=testing_llm_config)
    agent3 = ConversableAgent("agent3", llm_config=testing_llm_config)

    def return_agent(
        last_speaker: ConversableAgent, messages: list[dict[str, Any]], groupchat: GroupChat
    ) -> Union[AfterWorkOption, ConversableAgent, str]:
        return agent2

    def return_agent_str(
        last_speaker: ConversableAgent, messages: list[dict[str, Any]], groupchat: GroupChat
    ) -> Union[AfterWorkOption, ConversableAgent, str]:
        return "agent3"

    def return_after_work_option(
        last_speaker: ConversableAgent, messages: list[dict[str, Any]], groupchat: GroupChat
    ) -> Union[AfterWorkOption, ConversableAgent, str]:
        return AfterWorkOption.TERMINATE

    register_hand_off(
        agent=agent1,
        hand_to=[
            AfterWork(agent=return_agent),
        ],
    )

    register_hand_off(
        agent=agent2,
        hand_to=[
            AfterWork(agent=return_agent_str),
        ],
    )

    register_hand_off(
        agent=agent3,
        hand_to=[
            AfterWork(agent=return_after_work_option),
        ],
    )

    # Fake generate_oai_reply
    def mock_generate_oai_reply(*args: Any, **kwargs: Any) -> tuple[bool, str]:
        return True, "This is a mock response from the agent."

    # Mock LLM responses
    agent1.register_reply([ConversableAgent, None], mock_generate_oai_reply)
    agent2.register_reply([ConversableAgent, None], mock_generate_oai_reply)
    agent3.register_reply([ConversableAgent, None], mock_generate_oai_reply)

    chat_result, context_vars, last_speaker = initiate_swarm_chat(
        initial_agent=agent1,
        messages=TEST_MESSAGES,
        agents=[agent1, agent2, agent3],
        max_rounds=5,
    )

    assert context_vars is None
    assert last_speaker

    # Confirm transitions and it terminated with 4 messages
    assert chat_result.chat_history[1]["name"] == "agent1"
    assert chat_result.chat_history[2]["name"] == "agent2"
    assert chat_result.chat_history[3]["name"] == "agent3"
    assert len(chat_result.chat_history) == 4


@run_for_optional_imports(["openai"], "openai")
def test_on_condition_unique_function_names() -> None:
    """Test that OnCondition in handoffs generate unique function names"""

    testing_llm_config = {
        "config_list": [
            {
                "model": "gpt-4o",
                "api_key": "SAMPLE_API_KEY",
                "api_type": "openai",
            }
        ]
    }

    agent1 = ConversableAgent("agent1", llm_config=testing_llm_config)
    agent2 = ConversableAgent("agent2", llm_config=testing_llm_config)

    register_hand_off(
        agent=agent1,
        hand_to=[
            OnCondition(target=agent2, condition="always take me to agent 2"),
            OnCondition(target=agent2, condition="sometimes take me there"),
            OnCondition(target=agent2, condition="always take me there"),
        ],
    )

    # Fake generate_oai_reply
    def mock_generate_oai_reply(*args: Any, **kwargs: Any) -> tuple[bool, str]:
        return True, "This is a mock response from the agent."

    # Fake generate_oai_reply
    def mock_generate_oai_reply_tool(*args: Any, **kwargs: Any) -> tuple[bool, dict[str, Any]]:
        return True, {
            "role": "assistant",
            "name": "agent1",
            "tool_calls": [{"type": "function", "function": {"name": "transfer_agent1_to_agent2"}}],
        }

    # Mock LLM responses
    agent1.register_reply([ConversableAgent, None], mock_generate_oai_reply_tool)
    agent2.register_reply([ConversableAgent, None], mock_generate_oai_reply)

    chat_result, context_vars, last_speaker = initiate_swarm_chat(
        initial_agent=agent1,
        messages=TEST_MESSAGES,
        agents=[agent1, agent2],
        max_rounds=5,
        exclude_transit_message=False,
    )
    assert chat_result
    assert context_vars is None
    assert last_speaker

    # Check that agent1 has 3 functions and they have unique names
    assert "transfer_agent1_to_agent2" in [t._name for t in agent1.tools]
    assert "transfer_agent1_to_agent2_2" in [t._name for t in agent1.tools]
    assert "transfer_agent1_to_agent2_3" in [t._name for t in agent1.tools]


@run_for_optional_imports(["openai"], "openai")
def test_prepare_swarm_agents() -> None:
    """Test preparation of swarm agents including tool executor setup"""
    testing_llm_config = {
        "config_list": [
            {
                "model": "gpt-4o",
                "api_key": "SAMPLE_API_KEY",
                "api_type": "openai",
            }
        ]
    }

    # Create test agents
    agent1 = ConversableAgent("agent1", llm_config=testing_llm_config)
    agent2 = ConversableAgent("agent2", llm_config=testing_llm_config)
    agent3 = ConversableAgent("agent3", llm_config=testing_llm_config)

    # Add some functions to test tool executor aggregation
    def test_func1() -> None:
        pass

    def test_func2() -> None:
        pass

    agent1._add_single_function(test_func1)
    agent2._add_single_function(test_func2)

    # Add handoffs to test validation
    register_hand_off(agent=agent1, hand_to=AfterWork(agent=agent2))

    # Test valid preparation
    tool_executor, nested_chat_agents = _prepare_swarm_agents(agent1, [agent1, agent2], ContextVariables())

    assert nested_chat_agents == []

    # Verify tool executor setup
    assert tool_executor.name == __TOOL_EXECUTOR_NAME__
    assert "test_func1" in tool_executor._function_map
    assert "test_func2" in tool_executor._function_map

    # Test invalid initial agent type
    with pytest.raises(ValueError):
        _prepare_swarm_agents(invalid_agent("invalid"), [agent1, agent2], ContextVariables())  # type: ignore[arg-type]

    # Test invalid agents list
    with pytest.raises(ValueError):
        _prepare_swarm_agents(agent1, [agent1, invalid_agent("invalid")], ContextVariables())  # type: ignore[list-item]

    # Test missing handoff agent
    register_hand_off(agent=agent3, hand_to=AfterWork(agent=ConversableAgent("missing")))
    with pytest.raises(ValueError):
        _prepare_swarm_agents(agent1, [agent1, agent2, agent3], ContextVariables())


@run_for_optional_imports(["openai"], "openai")
def test_create_nested_chats() -> None:
    """Test creation of nested chat agents and registration of handoffs"""
    testing_llm_config = {
        "config_list": [
            {
                "model": "gpt-4o",
                "api_key": "SAMPLE_API_KEY",
                "api_type": "openai",
            }
        ]
    }

    test_agent = ConversableAgent("test_agent", llm_config=testing_llm_config)
    test_agent_2 = ConversableAgent("test_agent_2", llm_config=testing_llm_config)
    nested_chat_agents: list[Agent] = []

    nested_chat_one = {
        "carryover_config": {"summary_method": "last_msg"},
        "recipient": test_agent_2,
        "message": "Extract the order details",
        "max_turns": 1,
    }

    chat_queue = [nested_chat_one]

    # Register a nested chat handoff
    nested_chat_config = {
        "chat_queue": chat_queue,
        "reply_func_from_nested_chats": "summary_from_nested_chats",
        "config": None,
        "use_async": False,
    }

    register_hand_off(agent=test_agent, hand_to=OnCondition(target=nested_chat_config, condition="test condition"))

    # Create nested chats
    _create_nested_chats(test_agent, nested_chat_agents)  # type: ignore[arg-type]

    # Verify nested chat agent creation
    assert len(nested_chat_agents) == 1
    assert nested_chat_agents[0].name == f"nested_chat_{test_agent.name}_1"

    # Verify nested chat configuration
    # The nested chat agent should have a handoff back to the passed in agent
    assert nested_chat_agents[0]._swarm_after_work.agent == test_agent  # type: ignore[attr-defined]


def test_process_initial_messages() -> None:
    """Test processing of initial messages in different scenarios"""

    agent1 = ConversableAgent("agent1")
    agent2 = ConversableAgent("agent2")
    nested_agent = ConversableAgent("nested_chat_agent1_1")
    user_agent = UserProxyAgent("test_user")

    # Test single string message
    messages: Union[str, list[dict[str, Any]]] = "Initial message"
    processed_messages, last_agent, agent_names, temp_users = _process_initial_messages(
        messages, None, [agent1, agent2], [nested_agent]
    )

    assert len(processed_messages) == 1
    assert processed_messages[0]["content"] == "Initial message"
    assert len(temp_users) == 1  # Should create temporary user
    assert temp_users[0].name == "_User"

    # Test message with existing agent name
    messages = [{"role": "user", "content": "Test", "name": "agent1"}]
    processed_messages, last_agent, agent_names, temp_users = _process_initial_messages(
        messages, user_agent, [agent1, agent2], [nested_agent]
    )

    assert last_agent == agent1
    assert len(temp_users) == 0  # Should not create temp user

    # Test message with user agent name
    messages = [{"role": "user", "content": "Test", "name": "test_user"}]
    processed_messages, last_agent, agent_names, temp_users = _process_initial_messages(
        messages, user_agent, [agent1, agent2], [nested_agent]
    )

    assert last_agent == user_agent
    assert len(temp_users) == 0
    assert agent_names

    # Test invalid agent name
    messages = [{"role": "user", "content": "Test", "name": "invalid_agent"}]
    with pytest.raises(ValueError):
        _process_initial_messages(messages, user_agent, [agent1, agent2], [nested_agent])


def test_setup_context_variables() -> None:
    """Test setup of context variables across agents"""

    tool_execution = ConversableAgent(__TOOL_EXECUTOR_NAME__)
    agent1 = ConversableAgent("agent1")
    agent2 = ConversableAgent("agent2")

    groupchat = GroupChat(agents=[tool_execution, agent1, agent2], messages=[])
    manager = GroupChatManager(groupchat)

    test_context = ContextVariables(data={"test_key": "test_value"})

    _setup_context_variables(tool_execution, [agent1, agent2], manager, test_context)

    # Verify all agents share the same context_variables reference
    assert tool_execution.context_variables is test_context
    assert agent1.context_variables is test_context
    assert agent2.context_variables is test_context
    assert manager.context_variables is test_context


def test_cleanup_temp_user_messages() -> None:
    """Test cleanup of temporary user messages"""
    chat_result = MagicMock()
    chat_result.chat_history = [
        {"role": "user", "name": "_User", "content": "Test 1"},
        {"role": "assistant", "name": "agent1", "content": "Response 1"},
        {"role": "user", "name": "_User", "content": "Test 2"},
    ]

    _cleanup_temp_user_messages(chat_result)

    # Verify _User names are removed
    for message in chat_result.chat_history:
        if message["role"] == "user":
            assert "name" not in message


@pytest.mark.asyncio
async def test_a_initiate_swarm_chat() -> None:
    """Test async swarm chat"""

    agent1 = ConversableAgent("agent1")
    agent2 = ConversableAgent("agent2")
    user_agent = UserProxyAgent("test_user")

    # Mock async reply function
    async def mock_a_generate_oai_reply(*args: Any, **kwargs: Any) -> tuple[bool, str]:
        return True, "This is a mock response from the agent."

    # Register mock replies
    agent1.register_reply([ConversableAgent, None], mock_a_generate_oai_reply)
    agent2.register_reply([ConversableAgent, None], mock_a_generate_oai_reply)

    # Test with string message
    chat_result, context_vars, last_speaker = await a_initiate_swarm_chat(
        initial_agent=agent1, messages="Test message", agents=[agent1, agent2], user_agent=user_agent, max_rounds=3
    )

    assert len(chat_result.chat_history) > 0

    # Test with message list which should include call a_resume
    messages = [{"role": "user", "content": "Test"}, {"role": "assistant", "name": "agent1", "content": "Response"}]

    chat_result, context_vars, last_speaker = await a_initiate_swarm_chat(
        initial_agent=agent1, messages=messages, agents=[agent1, agent2], user_agent=user_agent, max_rounds=3
    )

    assert len(chat_result.chat_history) > 1

    # Test context variables
    test_context = ContextVariables(data={"test_key": "test_value"})
    chat_result, context_vars, last_speaker = await a_initiate_swarm_chat(
        initial_agent=agent1, messages="Test", agents=[agent1, agent2], context_variables=test_context, max_rounds=3
    )

<<<<<<< HEAD
    assert context_vars == test_context.to_dict()
    assert last_speaker is None
=======
    assert context_vars == test_context
    assert isinstance(last_speaker, ConversableAgent)
>>>>>>> 77d216f4


def test_swarmresult_afterworkoption() -> None:
    """Tests processing of the return of an AfterWorkOption in a SwarmResult. This is put in the tool executors _next_agent attribute."""

    def call_determine_next_agent(
        next_agent_afterworkoption: AfterWorkOption, swarm_afterworkoption: AfterWorkOption
    ) -> Optional[Union[Agent, Literal["auto"]]]:
        last_speaker_agent = ConversableAgent("dummy_1")
        tool_executor, _ = _prepare_swarm_agents(last_speaker_agent, [last_speaker_agent], ContextVariables())
        user = UserProxyAgent("User")
        groupchat = GroupChat(
            agents=[last_speaker_agent],
            messages=[
                {"tool_calls": "", "role": "tool", "content": "Test message"},
                {"role": "tool", "content": "Test message 2", "name": "dummy_1"},
                {"role": "assistant", "content": "Test message 3", "name": "dummy_1"},
            ],
        )

        last_speaker_agent._swarm_after_work = next_agent_afterworkoption  # type: ignore[attr-defined]

        return _determine_next_agent(
            last_speaker=last_speaker_agent,
            groupchat=groupchat,
            initial_agent=last_speaker_agent,
            use_initial_agent=False,
            tool_execution=tool_executor,
            swarm_agent_names=["dummy_1"],
            user_agent=user,
            swarm_after_work=swarm_afterworkoption,
        )

    next_speaker = call_determine_next_agent(AfterWorkOption.TERMINATE, AfterWorkOption.STAY)
    assert next_speaker is None, "Expected None as the next speaker for AfterWorkOption.TERMINATE"

    next_speaker = call_determine_next_agent(AfterWorkOption.STAY, AfterWorkOption.TERMINATE)
    assert isinstance(next_speaker, ConversableAgent), (
        "Expected the last speaker as the next speaker for AfterWorkOption.STAY"
    )
    assert next_speaker.name == "dummy_1", "Expected the last speaker as the next speaker for AfterWorkOption.TERMINATE"

    next_speaker = call_determine_next_agent(AfterWorkOption.REVERT_TO_USER, AfterWorkOption.TERMINATE)
    assert isinstance(next_speaker, ConversableAgent), (
        "Expected the last speaker as the next speaker for AfterWorkOption.STAY"
    )
    assert next_speaker.name == "User", "Expected the user agent as the next speaker for AfterWorkOption.REVERT_TO_USER"

    next_speaker = call_determine_next_agent(AfterWorkOption.SWARM_MANAGER, AfterWorkOption.TERMINATE)
    assert next_speaker == "auto", "Expected the auto speaker selection mode for AfterWorkOption.SWARM_MANAGER"


@run_for_optional_imports(["openai"], "openai")
def test_update_on_condition_str() -> None:
    """Test UpdateOnConditionStr updates condition strings properly for handoffs"""

    testing_llm_config = {
        "config_list": [
            {
                "model": "gpt-4o",
                "api_key": "SAMPLE_API_KEY",
                "api_type": "openai",
            }
        ]
    }

    agent1 = ConversableAgent("agent1", llm_config=testing_llm_config)
    agent2 = ConversableAgent("agent2", llm_config=testing_llm_config)

    # Test container to capture condition
    class ConditionContainer:
        def __init__(self) -> None:
            self.captured_condition = None

    condition_container = ConditionContainer()

    # Test with string template
    register_hand_off(
        agent1,
        hand_to=OnCondition(target=agent2, condition=ContextStr(template="Transfer when {test_var} is active")),
    )

    # Mock LLM responses
    def mock_generate_oai_reply_tool_1_2(*args: Any, **kwargs: Any) -> tuple[bool, dict[str, Any]]:
        # Get the function description (condition) from the agent's function map
        func_name = "transfer_agent1_to_agent2"
        # Store the condition for verification by accessing the function's description
        func = args[0].tools[0]._func
        condition_container.captured_condition = func._description
        return True, {
            "role": "assistant",
            "name": "agent1",
            "tool_calls": [{"type": "function", "function": {"name": func_name}}],
        }

    agent1.register_reply([ConversableAgent, None], mock_generate_oai_reply_tool_1_2)
    agent2.register_reply([ConversableAgent, None], lambda *args, **kwargs: (True, "Response from agent2"))

    # Test string template substitution
    chat_result, context_vars, last_speaker = initiate_swarm_chat(
        initial_agent=agent1,
        messages=TEST_MESSAGES,
        agents=[agent1, agent2],
        context_variables=ContextVariables(data={"test_var": "condition1"}),
        max_rounds=3,
    )

    assert condition_container.captured_condition == "Transfer when condition1 is active"

    agent3 = ConversableAgent("agent3", llm_config=testing_llm_config)
    register_hand_off(
        agent2, hand_to=OnCondition(target=agent3, condition=ContextStr(template="Transfer based on {test_var}"))
    )

    # Reset condition container
    condition_container.captured_condition = None

    def mock_generate_oai_reply_tool_2_3(*args: Any, **kwargs: Any) -> tuple[bool, dict[str, Any]]:
        # Get the function description (condition) from the agent's function map
        func_name = "transfer_agent2_to_agent3"
        # Store the condition for verification by accessing the function's description
        func = args[0].tools[0]._func
        condition_container.captured_condition = func._description
        return True, {
            "role": "assistant",
            "name": "agent1",
            "tool_calls": [{"type": "function", "function": {"name": func_name}}],
        }

    agent2.register_reply([ConversableAgent, None], mock_generate_oai_reply_tool_2_3)
    agent3.register_reply([ConversableAgent, None], lambda *args, **kwargs: (True, "Response from agent3"))

    # Test callable function update
    chat_result, context_vars, last_speaker = initiate_swarm_chat(
        initial_agent=agent2,
        messages=TEST_MESSAGES,
        agents=[agent2, agent3],
        context_variables=ContextVariables(data={"test_var": "condition2"}),
        max_rounds=3,
    )
    assert chat_result is not None
    assert context_vars is not None
    assert last_speaker is not None

    assert condition_container.captured_condition == "Transfer based on condition2"


@run_for_optional_imports(["openai"], "openai")
def test_agent_tool_registration_for_execution(mock_credentials: Credentials) -> None:
    """Tests that an agent's tools property is used for registering tools for execution with the internal tool executor."""

    agent = ConversableAgent(
        name="my_agent",
        llm_config=mock_credentials.llm_config,
    )

    def sample_tool_func(my_prop: str) -> str:
        return my_prop * 2

    # Create the mock tool and add it to the agent's _tools property
    mock_tool = Tool(name="test_tool", description="A test tool", func_or_tool=sample_tool_func)
    agent.register_for_llm()(mock_tool)

    # Prepare swarm agents, this is where the tool will be registered for execution
    # with the internal tool executor agent
    tool_execution, _ = _prepare_swarm_agents(agent, [agent], ContextVariables())

    # Check that the tool is register for execution with the tool_execution agent
    assert "test_tool" in tool_execution._function_map


def test_compress_message_func() -> None:
    # test make_remove_function, which is the core to enable `exclude_transit_message` passed to `initiate_swarm_chat`
    message_processor = make_remove_function([
        "transfer_Agent_1_to_Agent_2"  # remove the function call
    ])

    messages: list[dict[str, Any]] = [
        {"content": "start", "name": "_User", "role": "user"},
        {
            "content": "None",
            "tool_calls": [
                {
                    "id": "call_Lkt8SsSwatkffvkPIgXjBNO3",
                    "function": {"arguments": "{}", "name": "transfer_Agent_1_to_Agent_2"},
                    "type": "function",
                }
            ],
            "name": "Agent_1",
            "role": "assistant",
        },
        {
            "content": "Swarm agent --> Agent_2",
            "tool_responses": [
                {"tool_call_id": "call_Lkt8SsSwatkffvkPIgXjBNO3", "role": "tool", "content": "Swarm agent --> Agent_2"}
            ],
            "name": "_Swarm_Tool_Executor",
            "role": "tool",
        },
        {
            "content": "None",
            "tool_calls": [
                {"id": "mock_call_id", "function": {"arguments": "{}", "name": "custom_func"}, "type": "function"}
            ],
            "name": "Agent_2",
            "role": "assistant",
        },
        {
            "content": "N/A",
            "tool_responses": [{"tool_call_id": "mock_call_id", "role": "tool", "content": "N/A"}],
            "name": "_Swarm_Tool_Executor",
            "role": "tool",
        },
    ]
    modified = message_processor(messages)
    assert len(modified) == 3 and modified[-1]["tool_responses"][0]["tool_call_id"] == "mock_call_id", (
        f"Wrong message processing: {modified}"
    )


def test_swarmresult_afterworkoption_tool_swarmresult() -> None:
    """Tests processing of the return of an AfterWorkOption in a SwarmResult. This is put in the tool executors _next_agent attribute."""

    def call_determine_next_agent_from_tool_execution(
        last_speaker_agent: ConversableAgent,
        tool_execution_swarm_result: Union[ConversableAgent, AfterWorkOption, str],
        next_agent_afterworkoption: AfterWorkOption,
        swarm_afterworkoption: AfterWorkOption,
    ) -> Optional[Union[Agent, Literal["auto"]]]:
        another_agent = ConversableAgent(name="another_agent")
        tool_executor, _ = _prepare_swarm_agents(
            last_speaker_agent, [last_speaker_agent, another_agent], ContextVariables()
        )
        tool_executor._swarm_next_agent = tool_execution_swarm_result  # type: ignore[attr-defined]
        user = UserProxyAgent("User")
        groupchat = GroupChat(
            agents=[last_speaker_agent],
            messages=[
                {"tool_calls": "", "role": "tool", "content": "Test message"},
                {"role": "tool", "content": "Test message 2", "name": "dummy_1"},
                {"role": "assistant", "content": "Test message 3", "name": "dummy_1"},
            ],
        )

        last_speaker_agent._swarm_after_work = next_agent_afterworkoption  # type: ignore[attr-defined]

        return _determine_next_agent(
            last_speaker=last_speaker_agent,
            groupchat=groupchat,
            initial_agent=last_speaker_agent,
            use_initial_agent=False,
            tool_execution=tool_executor,
            swarm_agent_names=["dummy_1"],
            user_agent=user,
            swarm_after_work=swarm_afterworkoption,
        )

    dummy_agent = ConversableAgent("dummy_1")
    next_speaker = call_determine_next_agent_from_tool_execution(
        dummy_agent, AfterWorkOption.TERMINATE, AfterWorkOption.STAY, AfterWorkOption.STAY
    )
    assert next_speaker is None, "Expected None as the next speaker for AfterWorkOption.TERMINATE"

    dummy_agent = ConversableAgent("dummy_1")
    next_speaker = call_determine_next_agent_from_tool_execution(
        dummy_agent, AfterWorkOption.STAY, AfterWorkOption.TERMINATE, AfterWorkOption.TERMINATE
    )
    assert isinstance(next_speaker, ConversableAgent)
    assert next_speaker.name == "dummy_1", "Expected the last speaker as the next speaker for AfterWorkOption.TERMINATE"

    dummy_agent = ConversableAgent("dummy_1")
    next_speaker = call_determine_next_agent_from_tool_execution(
        dummy_agent, AfterWorkOption.REVERT_TO_USER, AfterWorkOption.TERMINATE, AfterWorkOption.TERMINATE
    )
    assert isinstance(next_speaker, ConversableAgent)
    assert next_speaker.name == "User", "Expected the user agent as the next speaker for AfterWorkOption.REVERT_TO_USER"

    dummy_agent = ConversableAgent("dummy_1")
    next_speaker = call_determine_next_agent_from_tool_execution(
        dummy_agent, AfterWorkOption.SWARM_MANAGER, AfterWorkOption.TERMINATE, AfterWorkOption.TERMINATE
    )
    assert next_speaker == "auto", "Expected the auto speaker selection mode for AfterWorkOption.SWARM_MANAGER"

    dummy_agent = ConversableAgent("dummy_1")
    next_speaker = call_determine_next_agent_from_tool_execution(
        dummy_agent, "dummy_1", AfterWorkOption.TERMINATE, AfterWorkOption.TERMINATE
    )
    assert next_speaker == dummy_agent, "Expected the auto speaker selection mode for AfterWorkOption.SWARM_MANAGER"

    dummy_agent = ConversableAgent("dummy_1")
    next_speaker = call_determine_next_agent_from_tool_execution(
        dummy_agent, dummy_agent, AfterWorkOption.TERMINATE, AfterWorkOption.TERMINATE
    )
    assert next_speaker == dummy_agent, "Expected the auto speaker selection mode for AfterWorkOption.SWARM_MANAGER"


@run_for_optional_imports(["openai"], "openai")
def test_on_condition_available() -> None:
    """Test OnCondition's available parameter"""

    testing_llm_config = {
        "config_list": [
            {
                "model": "gpt-4o",
                "api_key": "SAMPLE_API_KEY",
                "api_type": "openai",
            }
        ]
    }

    agent1 = ConversableAgent("agent1", llm_config=testing_llm_config)
    agent2 = ConversableAgent("agent2", llm_config=testing_llm_config)

    # Test container to capture condition
    class ConditionContainer:
        def __init__(self) -> None:
            self.captured_condition = None

    # 1. Test with no available parameter
    register_hand_off(
        agent1,
        hand_to=OnCondition(target=agent2, condition="my_condition_is_true"),
    )

    # Evaluate hand-offs
    _update_conditional_functions(agent=agent1, messages=[{"role": "user", "content": "Test"}])

    assert agent1.llm_config is not False and isinstance(agent1.llm_config, (dict, LLMConfig))
    assert len(agent1.llm_config["tools"]) == 1  # Is available

    # 2. Test with an available parameter that equates to True
    agent1 = ConversableAgent("agent1", llm_config=testing_llm_config)
    agent1.context_variables.set("context_var_is_true", True)

    register_hand_off(
        agent1,
        hand_to=OnCondition(target=agent2, condition="my_condition_is_true", available="context_var_is_true"),
    )

    # Evaluate hand-offs
    _update_conditional_functions(agent=agent1, messages=[{"role": "user", "content": "Test"}])

    assert agent1.llm_config is not False and isinstance(agent1.llm_config, (dict, LLMConfig))
    assert len(agent1.llm_config["tools"]) == 1  # Is available

    # 3. Test with an available parameter that equates to False
    agent1 = ConversableAgent("agent1", llm_config=testing_llm_config)
    agent1.context_variables.set("context_var_is_false", False)

    register_hand_off(
        agent1,
        hand_to=OnCondition(target=agent2, condition="my_condition_is_true", available="context_var_is_false"),
    )

    # Evaluate hand-offs
    _update_conditional_functions(agent=agent1, messages=[{"role": "user", "content": "Test"}])

    assert agent1.llm_config is not False and isinstance(agent1.llm_config, (dict, LLMConfig))
    assert "tools" not in agent1.llm_config  # Is not available

    # 4. Test with an available parameter that equates to True using NOT operator "!"
    agent1 = ConversableAgent("agent1", llm_config=testing_llm_config)
    agent1.context_variables.set("context_var_is_false", False)

    register_hand_off(
        agent1,
        hand_to=OnCondition(
            target=agent2, condition="my_condition_is_true", available=ContextExpression("not(${context_var_is_false})")
        ),
    )

    # Evaluate hand-offs
    _update_conditional_functions(agent=agent1, messages=[{"role": "user", "content": "Test"}])

    assert agent1.llm_config is not False and isinstance(agent1.llm_config, (dict, LLMConfig))
    assert len(agent1.llm_config["tools"]) == 1  # Is available (Not False)

    # 5. Test with an available parameter using a Callable
    agent1 = ConversableAgent("agent1", llm_config=testing_llm_config)
    agent1._oai_messages[agent2].append({"role": "user", "content": "Test"})

    def is_available(agent: ConversableAgent, messages: list[dict[str, Any]]) -> bool:
        return True

    register_hand_off(
        agent1,
        hand_to=OnCondition(target=agent2, condition="my_condition_is_true", available=is_available),
    )

    # Evaluate hand-offs
    _update_conditional_functions(agent=agent1, messages=[{"role": "user", "content": "Test"}])

    assert agent1.llm_config is not False and isinstance(agent1.llm_config, (dict, LLMConfig))
    assert len(agent1.llm_config["tools"]) == 1  # Is available


def test_on_context_condition() -> None:
    """Test OnContextCondition initialisation and validation."""

    # Test valid initialisation with a string condition
    test_conversable_agent = ConversableAgent("test_agent")
    on_context_condition = OnContextCondition(target=test_conversable_agent, condition="is_valid")

    # Check that the condition was converted to a ContextExpression
    assert isinstance(on_context_condition._context_condition, ContextExpression)

    # Test valid initialisation with a ContextExpression condition
    context_expression = ContextExpression("${is_valid} and ${is_ready}")
    on_context_condition = OnContextCondition(target=test_conversable_agent, condition=context_expression)

    # Check that the condition was stored correctly
    assert on_context_condition._context_condition == context_expression

    # Test invalid target
    test_invalid_agent = invalid_agent("invalid_agent")
    with pytest.raises(ValueError, match="'target' must be a ConversableAgent or a dict"):
        OnContextCondition(target=test_invalid_agent, condition="is_valid")  # type: ignore[arg-type]

    # Test invalid condition type
    with pytest.raises(ValueError, match="'condition' must be a string on ContextExpression"):
        OnContextCondition(target=test_conversable_agent, condition=123)  # type: ignore[arg-type]

    # Test empty string condition
    with pytest.raises(ValueError, match="'condition' must be a non-empty string"):
        OnContextCondition(target=test_conversable_agent, condition="")

    # Test invalid available parameter
    with pytest.raises(ValueError, match="'available' must be a callable, a string, or a ContextExpression"):
        OnContextCondition(target=test_conversable_agent, condition="is_valid", available=123)  # type: ignore[arg-type]


def test_register_hand_off_on_context_condition() -> None:
    """Test registering OnContextCondition with register_hand_off."""

    # Create test agents
    agent1 = ConversableAgent("agent1")
    agent2 = ConversableAgent("agent2")

    # Register an OnContextCondition handoff
    context_expr = ContextExpression("${is_valid}")
    on_context_condition = OnContextCondition(target=agent2, condition=context_expr)
    register_hand_off(agent1, hand_to=on_context_condition)

    # Check that the OnContextCondition was added to the agent's _swarm_oncontextconditions
    assert len(agent1._swarm_oncontextconditions) == 1  # type: ignore[attr-defined]
    assert agent1._swarm_oncontextconditions[0] == on_context_condition  # type: ignore[attr-defined]


def test_on_context_condition_run() -> None:
    """Test the _run_oncontextconditions function directly."""

    # Create test agents
    agent1 = ConversableAgent("agent1")
    agent2 = ConversableAgent("agent2")
    tool_executor = ConversableAgent(__TOOL_EXECUTOR_NAME__)
    _set_to_tool_execution(tool_executor)

    # Create a group chat with these agents
    groupchat = GroupChat(agents=[agent1, agent2, tool_executor], messages=[])
    manager = GroupChatManager(groupchat)

    # Link agent1 to the swarm manager
    agent1._swarm_manager = manager  # type: ignore[attr-defined]

    # Add an OnContextCondition to agent1
    agent1._swarm_oncontextconditions = [OnContextCondition(target=agent2, condition="transfer_to_agent2")]  # type: ignore[attr-defined]

    # Set up context variables for agent1
    agent1.context_variables = ContextVariables(data={"transfer_to_agent2": True})

    # Call _run_oncontextconditions
    result, message = _run_oncontextconditions(agent1, messages=[{"role": "user", "content": "Test"}])

    # Check that the function returns True and a message
    assert result is True
    assert message == "[Handing off to agent2]"

    # Check that the tool executor's _swarm_next_agent attribute is set to agent2
    assert tool_executor._swarm_next_agent == agent2  # type: ignore[attr-defined]

    # Check that the function returns False when the condition is not met
    agent1.context_variables = ContextVariables(data={"transfer_to_agent2": False})
    tool_executor._swarm_next_agent = None  # type: ignore[attr-defined]

    result, message = _run_oncontextconditions(agent1, messages=[{"role": "user", "content": "Test"}])

    assert result is False
    assert message is None
    assert tool_executor._swarm_next_agent is None  # type: ignore[attr-defined]

    # Test with a nested chat target
    nested_chat_config = {
        "chat_queue": [],
        "reply_func_from_nested_chats": "summary_from_nested_chats",
        "config": None,
        "use_async": False,
    }

    agent1._swarm_oncontextconditions = [OnContextCondition(target=nested_chat_config, condition="transfer_to_nested")]  # type: ignore[attr-defined]
    agent1.context_variables = ContextVariables(data={"transfer_to_nested": True})

    result, message = _run_oncontextconditions(agent1, messages=[{"role": "user", "content": "Test"}])

    assert result is True
    assert message == "[Handing off to a nested chat]"
    assert tool_executor._swarm_next_agent == nested_chat_config  # type: ignore[attr-defined]


@run_for_optional_imports(["openai"], "openai")
def test_on_context_condition_available() -> None:
    """Test OnContextCondition's available parameter."""

    # Create test agents
    agent1 = ConversableAgent("agent1")
    agent2 = ConversableAgent("agent2")
    tool_executor = ConversableAgent(__TOOL_EXECUTOR_NAME__)
    _set_to_tool_execution(tool_executor)

    # Create a group chat with these agents
    groupchat = GroupChat(agents=[agent1, agent2, tool_executor], messages=[])
    manager = GroupChatManager(groupchat)

    # Link agent1 to the swarm manager
    agent1._swarm_manager = manager  # type: ignore[attr-defined]

    # 1. Test with no available parameter (should be available)
    agent1._swarm_oncontextconditions = [OnContextCondition(target=agent2, condition="transfer_condition")]  # type: ignore[attr-defined]

    agent1.context_variables = ContextVariables(data={"transfer_condition": True})
    result, _ = _run_oncontextconditions(agent1, messages=[{"role": "user", "content": "Test"}])
    assert result is True

    # 2. Test with string available parameter that's True
    agent1._swarm_oncontextconditions = [  # type: ignore[attr-defined]
        OnContextCondition(target=agent2, condition="transfer_condition", available="is_available")
    ]

    agent1.context_variables = ContextVariables(data={"transfer_condition": True, "is_available": True})
    result, _ = _run_oncontextconditions(agent1, messages=[{"role": "user", "content": "Test"}])
    assert result is True

    # 3. Test with string available parameter that's False
    agent1.context_variables = ContextVariables(data={"transfer_condition": True, "is_available": False})
    result, _ = _run_oncontextconditions(agent1, messages=[{"role": "user", "content": "Test"}])
    assert result is False

    # 4. Test with ContextExpression available parameter that's True
    expr = ContextExpression("${feature_enabled} and ${user_authorized}")
    agent1._swarm_oncontextconditions = [  # type: ignore[attr-defined]
        OnContextCondition(target=agent2, condition="transfer_condition", available=expr)
    ]

    agent1.context_variables = ContextVariables(
        data={
            "transfer_condition": True,
            "feature_enabled": True,
            "user_authorized": True,
        }
    )
    result, _ = _run_oncontextconditions(agent1, messages=[{"role": "user", "content": "Test"}])
    assert result is True

    # 5. Test with ContextExpression available parameter that's False
    agent1.context_variables = ContextVariables(
        data={
            "transfer_condition": True,
            "feature_enabled": True,
            "user_authorized": False,
        }
    )
    result, _ = _run_oncontextconditions(agent1, messages=[{"role": "user", "content": "Test"}])
    assert result is False

    # 6. Test with callable available parameter
    def is_available(agent: ConversableAgent, messages: list[dict[str, Any]]) -> bool:
        return agent.context_variables.get("dynamic_availability", False)  # type: ignore[return-value]

    agent1._swarm_oncontextconditions = [  # type: ignore[attr-defined]
        OnContextCondition(target=agent2, condition="transfer_condition", available=is_available)
    ]

    agent1.context_variables = ContextVariables(data={"transfer_condition": True, "dynamic_availability": True})
    agent1._oai_messages[agent2].append({"role": "user", "content": "Test"})
    result, _ = _run_oncontextconditions(agent1, messages=[{"role": "user", "content": "Test"}])
    assert result is True

    agent1.context_variables = ContextVariables(data={"transfer_condition": True, "dynamic_availability": False})
    result, _ = _run_oncontextconditions(agent1, messages=[{"role": "user", "content": "Test"}])
    assert result is False


@run_for_optional_imports(["openai"], "openai")
def test_change_tool_context_variables_to_depends() -> None:
    """
    Test that _change_tool_context_variables_to_depends correctly modifies a tool
    that has a context_variables parameter to use dependency injection.
    """

    testing_llm_config = {
        "config_list": [
            {
                "model": "gpt-4o",
                "api_key": "SAMPLE_API_KEY",
                "api_type": "openai",
            }
        ]
    }

    agent = ConversableAgent(name="test_agent", llm_config=testing_llm_config)

    # Create a test function that has a context_variables parameter
    def test_func_with_context_vars(param1: str, context_variables: dict[str, Any]) -> str:
        """Test function with context variables."""
        return f"param1: {param1}, context_var: {context_variables.get('test_key', 'not_found')}"

    # Create a test function that doesn't have a context_variables parameter
    def test_func_without_context_vars(param1: str, param2: int) -> str:
        """Test function without context variables."""
        return f"param1: {param1}, param2: {param2}"

    # Create tools from these functions
    tool_with_context = Tool(
        name="tool_with_context",
        description="A tool with context_variables parameter",
        func_or_tool=test_func_with_context_vars,
    )

    tool_without_context = Tool(
        name="tool_without_context",
        description="A tool without context_variables parameter",
        func_or_tool=test_func_without_context_vars,
    )

    # Register the tools with the agent
    agent.register_for_llm()(tool_with_context)
    agent.register_for_llm()(tool_without_context)

    # Verify that the tools are registered before the change
    assert "tool_with_context" in [tool._name for tool in agent.tools]
    assert "tool_without_context" in [tool._name for tool in agent.tools]

    # Verify that the tool has context_variables parameter before the change
    assert "context_variables" in tool_with_context.tool_schema["function"]["parameters"]["properties"]

    # Test context variables
    context_variables = ContextVariables(data={"test_key": "test_value"})

    # Keep track of the number of tools before the change
    tools_count_before = len(agent.tools)

    # Case 1: Tool with context_variables parameter
    _change_tool_context_variables_to_depends(agent, tool_with_context, context_variables)

    # Verify that the number of tools remains the same (one removed, one added)
    assert len(agent.tools) == tools_count_before

    # Find the tool with the same name after the change
    modified_tool = None
    for tool in agent.tools:
        if tool._name == "tool_with_context":
            modified_tool = tool
            break

    assert modified_tool is not None, "Modified tool should still be registered"

    # Case 2: Tool without context_variables parameter
    _change_tool_context_variables_to_depends(agent, tool_without_context, context_variables)

    # Verify that the tool without context_variables is still registered
    assert "tool_without_context" in [tool._name for tool in agent.tools]


@run_for_optional_imports(["openai"], "openai")
def test_change_tool_context_variables_dependency_injection() -> None:
    """
    Test that the modified tool correctly uses dependency injection for the context_variables parameter.
    This test verifies that after modification, the tool can access the context variables without
    explicitly passing them.
    """

    testing_llm_config = {
        "config_list": [
            {
                "model": "gpt-4o",
                "api_key": "SAMPLE_API_KEY",
                "api_type": "openai",
            }
        ]
    }

    agent = ConversableAgent(name="test_agent", llm_config=testing_llm_config)

    # Context variables to be injected
    context_variables = ContextVariables(data={"test_key": "injected_value"})
    agent.context_variables = context_variables

    # Create a test function that has a context_variables parameter
    def test_func_with_context_vars(param1: str, context_variables: dict[str, Any]) -> str:
        """Test function with context variables."""
        return f"param1: {param1}, context_var: {context_variables.get('test_key', 'not_found')}"

    # Create a tool from this function
    original_tool = Tool(
        name="tool_with_context",
        description="A tool with context_variables parameter",
        func_or_tool=test_func_with_context_vars,
    )

    # Register the tool with the agent
    agent.register_for_llm()(original_tool)

    # Call the function to modify the tool
    _change_tool_context_variables_to_depends(agent, original_tool, context_variables)

    # Find the modified tool
    modified_tool = None
    for tool in agent.tools:
        if tool._name == "tool_with_context":
            modified_tool = tool
            break

    assert modified_tool is not None, "Modified tool should be registered"

    # Call the original tool with explicitly passed context_variables
    original_result = original_tool(param1="test_param", context_variables=context_variables)

    # Call the modified tool without explicitly passing context_variables
    # The context_variables should be automatically injected
    modified_result = modified_tool(param1="test_param")

    # Both results should be the same
    assert original_result == modified_result
    assert "param1: test_param" in modified_result
    assert "context_var: injected_value" in modified_result


@run_for_optional_imports(["openai"], "openai")
def test_change_tool_context_variables_function_signature() -> None:
    """
    Test that specifically checks if the function signature is properly updated
    after modifying the tool to use dependency injection.
    """
    testing_llm_config = {
        "config_list": [
            {
                "model": "gpt-4o",
                "api_key": "SAMPLE_API_KEY",
                "api_type": "openai",
            }
        ]
    }

    agent = ConversableAgent(name="test_agent", llm_config=testing_llm_config)

    # Create a test function that has a context_variables parameter
    def test_func_with_context_vars(param1: str, context_variables: dict[str, Any]) -> str:
        """Test function with context variables."""
        return f"param1: {param1}, context_var: {context_variables.get('test_key', 'not_found')}"

    # Create a tool from this function
    original_tool = Tool(
        name="tool_with_context",
        description="A tool with context_variables parameter",
        func_or_tool=test_func_with_context_vars,
    )

    # Register the tool with the agent
    agent.register_for_llm()(original_tool)

    # Get the original function's signature
    original_sig = inspect.signature(original_tool.func)

    # Verify the original signature has context_variables
    assert "context_variables" in original_sig.parameters
    orig_param = original_sig.parameters["context_variables"]

    # Store the original annotation for later comparison
    orig_annotation = orig_param.annotation
    orig_default = orig_param.default

    # Context variables
    context_variables = ContextVariables(data={"test_key": "test_value"})

    # Call the function to modify the tool
    _change_tool_context_variables_to_depends(agent, original_tool, context_variables)

    # Find the modified tool
    modified_tool = None
    for tool in agent.tools:
        if tool._name == "tool_with_context":
            modified_tool = tool
            break

    assert modified_tool is not None, "Modified tool should be registered"

    # Get the modified function's signature
    modified_sig = inspect.signature(modified_tool.func)

    # Test the specific changes to the signature
    if "context_variables" in modified_sig.parameters:
        # If context_variables is still in the parameters, its annotation or default should have changed
        mod_param = modified_sig.parameters["context_variables"]

        # Check that something about the parameter has changed
        sig_changed = (
            mod_param.annotation != orig_annotation
            or mod_param.default != orig_default
            or hasattr(mod_param.annotation, "__metadata__")
        )

        assert sig_changed, "The signature of context_variables parameter should be modified"

        # If the function uses Depends, the annotation will typically have __metadata__
        if hasattr(mod_param.annotation, "__metadata__"):
            # __metadata__ should contain at least one item
            assert len(mod_param.annotation.__metadata__) > 0
    else:
        # If context_variables is completely removed, that's also an acceptable change
        assert "context_variables" not in modified_sig.parameters


if __name__ == "__main__":
    pytest.main([__file__])<|MERGE_RESOLUTION|>--- conflicted
+++ resolved
@@ -184,7 +184,7 @@
         messages=messages_one_w_name,
         agents=[test_initial_agent, test_second_agent],
     )
-    assert context_vars is None
+    assert context_vars is not None
     assert last_speaker
 
     assert chat_result.chat_history[0].get("name") == "MyUser"  # Should persist
@@ -220,7 +220,7 @@
             initial_agent=test_initial_agent, messages=multiple_messages, agents=[test_initial_agent, test_second_agent]
         )
         assert chat_result
-        assert context_vars is None
+        assert context_vars is not None
         assert last_speaker is None
 
         # Ensure the second agent initiated the chat
@@ -251,10 +251,10 @@
         initial_agent=agent1, messages=TEST_MESSAGES, agents=[agent1, agent2]
     )
     assert last_speaker == agent1
-    assert context_vars is None
+    assert context_vars is not None
 
     # 2. Test REVERT_TO_USER
-    agent1._swarm_after_work = AfterWork(AfterWorkOption.REVERT_TO_USER)
+    agent1._swarm_after_work = AfterWork(AfterWorkOption.REVERT_TO_USER)  # type: ignore[attr-defined]
 
     test_messages = [
         {"role": "user", "content": "Initial message"},
@@ -265,18 +265,18 @@
         chat_result, context_vars, last_speaker = initiate_swarm_chat(
             initial_agent=agent1, messages=test_messages, agents=[agent1, agent2], user_agent=user_agent, max_rounds=4
         )
-        assert context_vars is None
+        assert context_vars is not None
         assert last_speaker
 
     # Ensure that after agent1 is finished, it goes to user (4th message)
     assert chat_result.chat_history[3]["name"] == "test_user"
 
     # 3. Test STAY
-    agent1._swarm_after_work = AfterWork(AfterWorkOption.STAY)
+    agent1._swarm_after_work = AfterWork(AfterWorkOption.STAY)  # type: ignore[attr-defined]
     chat_result, context_vars, last_speaker = initiate_swarm_chat(
         initial_agent=agent1, messages=test_messages, agents=[agent1, agent2], max_rounds=4
     )
-    assert context_vars is None
+    assert context_vars is not None
     assert last_speaker
 
     # Stay on agent1
@@ -285,15 +285,15 @@
     # 4. Test Callable
 
     # Transfer to agent2
-    def test_callable(last_speaker, messages, groupchat):
+    def test_callable(last_speaker: ConversableAgent, messages: list[dict[str, Any]], groupchat: GroupChat) -> ConversableAgent:
         return agent2
 
-    agent1._swarm_after_work = AfterWork(test_callable)
+    agent1._swarm_after_work = AfterWork(test_callable)  # type: ignore[attr-defined]
 
     chat_result, context_vars, last_speaker = initiate_swarm_chat(
         initial_agent=agent1, messages=test_messages, agents=[agent1, agent2], max_rounds=4
     )
-    assert context_vars is None
+    assert context_vars is not None
     assert last_speaker
 
     # We should have transferred to agent2 after agent1 has finished
@@ -342,7 +342,7 @@
         max_rounds=5,
         exclude_transit_message=False,
     )
-    assert context_vars is None
+    assert context_vars is not None
     assert last_speaker
 
     # We should have transferred to agent2 after agent1 has finished
@@ -357,7 +357,7 @@
     chat_result, context_vars, last_speaker = initiate_swarm_chat(
         initial_agent=agent1, messages=TEST_MESSAGES, agents=[agent1, agent2]
     )
-    assert context_vars is None
+    assert context_vars is not None
     assert last_speaker
 
     # Verify no message has name "_User"
@@ -382,12 +382,12 @@
     test_context_variables = ContextVariables(data={"my_key": 0})
 
     # Increment the context variable
-    def test_func_1(context_variables: dict[str, Any], param1: str) -> SwarmResult:
+    def test_func_1(context_variables: ContextVariables, param1: str) -> SwarmResult:
         context_variables["my_key"] += 1
         return SwarmResult(values=f"Test 1 {param1}", context_variables=context_variables, agent=agent1)
 
     # Increment the context variable
-    def test_func_2(context_variables: dict[str, Any], param2: str) -> SwarmResult:
+    def test_func_2(context_variables: ContextVariables, param2: str) -> SwarmResult:
         context_variables["my_key"] += 100
         return SwarmResult(values=f"Test 2 {param2}", context_variables=context_variables, agent=agent1)
 
@@ -449,12 +449,12 @@
     test_context_variables = ContextVariables(data={"my_key": MyKey(key=0)})
 
     # Increment the pydantic context variable
-    def test_func_1(context_variables: dict[str, Any], param1: str) -> SwarmResult:
+    def test_func_1(context_variables: ContextVariables, param1: str) -> SwarmResult:
         context_variables["my_key"].key += 1
         return SwarmResult(values=f"Test 1 {param1}", context_variables=context_variables, agent=agent1)
 
     # Increment the pydantic context variable
-    def test_func_2(context_variables: dict[str, Any], param2: str) -> SwarmResult:
+    def test_func_2(context_variables: ContextVariables, param2: str) -> SwarmResult:
         context_variables["my_key"].key += 100
         return SwarmResult(values=f"Test 2 {param2}", context_variables=context_variables, agent=agent1)
 
@@ -513,7 +513,7 @@
     test_context_variables = ContextVariables(data={"my_key": 0})
 
     # Increment the context variable
-    def test_func_1(context_variables: dict[str, Any], param1: str) -> SwarmResult:
+    def test_func_1(context_variables: ContextVariables, param1: str) -> SwarmResult:
         context_variables["my_key"] += 1
         return SwarmResult(values=f"Test 1 {param1}", context_variables=context_variables, agent=agent1)
 
@@ -690,7 +690,7 @@
     assert message_container.captured_sys_message == "Template message with test_value"
 
     # Test multiple update functions
-    def another_update_function(context_variables: dict[str, Any], messages: list[dict[str, Any]]) -> str:
+    def another_update_function(context_variables: ContextVariables, messages: list[dict[str, Any]]) -> str:
         return "Another update"
 
     agent6 = ConversableAgent(
@@ -729,7 +729,7 @@
     }
 
     # Define a simple function for testing
-    def hello_world(context_variables: dict[str, Any]) -> SwarmResult:
+    def hello_world(context_variables: ContextVariables) -> SwarmResult:
         value = "Hello, World!"
         return SwarmResult(values=value, context_variables=context_variables, agent="agent_2")
 
@@ -782,7 +782,7 @@
     assert last_active_agent.name == "agent_2"
 
     # Define a simple function for testing
-    def hello_world(context_variables: dict[str, Any]) -> SwarmResult:  # type: ignore[no-redef]
+    def hello_world(context_variables: ContextVariables) -> SwarmResult:  # type: ignore[no-redef]
         value = "Hello, World!"
         return SwarmResult(values=value, context_variables=context_variables, agent="agent_unknown")
 
@@ -887,7 +887,7 @@
         max_rounds=5,
     )
 
-    assert context_vars is None
+    assert context_vars is not None
     assert last_speaker
 
     # Confirm transitions and it terminated with 4 messages
@@ -947,7 +947,7 @@
         exclude_transit_message=False,
     )
     assert chat_result
-    assert context_vars is None
+    assert context_vars is not None
     assert last_speaker
 
     # Check that agent1 has 3 functions and they have unique names
@@ -1179,13 +1179,10 @@
         initial_agent=agent1, messages="Test", agents=[agent1, agent2], context_variables=test_context, max_rounds=3
     )
 
-<<<<<<< HEAD
     assert context_vars == test_context.to_dict()
     assert last_speaker is None
-=======
     assert context_vars == test_context
     assert isinstance(last_speaker, ConversableAgent)
->>>>>>> 77d216f4
 
 
 def test_swarmresult_afterworkoption() -> None:
@@ -1797,7 +1794,7 @@
     agent = ConversableAgent(name="test_agent", llm_config=testing_llm_config)
 
     # Create a test function that has a context_variables parameter
-    def test_func_with_context_vars(param1: str, context_variables: dict[str, Any]) -> str:
+    def test_func_with_context_vars(param1: str, context_variables: ContextVariables) -> str:
         """Test function with context variables."""
         return f"param1: {param1}, context_var: {context_variables.get('test_key', 'not_found')}"
 
@@ -1883,7 +1880,7 @@
     agent.context_variables = context_variables
 
     # Create a test function that has a context_variables parameter
-    def test_func_with_context_vars(param1: str, context_variables: dict[str, Any]) -> str:
+    def test_func_with_context_vars(param1: str, context_variables: ContextVariables) -> str:
         """Test function with context variables."""
         return f"param1: {param1}, context_var: {context_variables.get('test_key', 'not_found')}"
 
@@ -1941,7 +1938,7 @@
     agent = ConversableAgent(name="test_agent", llm_config=testing_llm_config)
 
     # Create a test function that has a context_variables parameter
-    def test_func_with_context_vars(param1: str, context_variables: dict[str, Any]) -> str:
+    def test_func_with_context_vars(param1: str, context_variables: ContextVariables) -> str:
         """Test function with context variables."""
         return f"param1: {param1}, context_var: {context_variables.get('test_key', 'not_found')}"
 
