--- conflicted
+++ resolved
@@ -13,12 +13,8 @@
 import pytest
 
 from autogen.agentchat.contrib.captainagent.agent_builder import AgentBuilder
-<<<<<<< HEAD
+from autogen.agentchat.contrib.text_analyzer_agent import TextAnalyzerAgent
 from autogen.import_utils import optional_import_block, run_for_optional_imports
-=======
-from autogen.agentchat.contrib.text_analyzer_agent import TextAnalyzerAgent
-from autogen.import_utils import optional_import_block, skip_on_missing_imports
->>>>>>> bf5b919c
 
 from ...conftest import KEY_LOC, OAI_CONFIG_LIST
 
@@ -127,12 +123,7 @@
     assert len(agent_config["agent_configs"]) <= builder.max_agents
 
 
-<<<<<<< HEAD
-@run_for_optional_imports("openai", "openai")
-@run_for_optional_imports(["openai"], "openai")
-=======
 @pytest.mark.openai
-@skip_on_missing_imports(["openai"], "openai")
 def test_build_with_agent_configs(builder: AgentBuilder):
     conf = {
         "building_task": "Generate one TextAnalyzerAgent to analyze text",
@@ -162,8 +153,6 @@
 
 
 @pytest.mark.openai
-@skip_on_missing_imports(["openai"], "openai")
->>>>>>> bf5b919c
 def test_save(builder: AgentBuilder):
     building_task = (
         "Find a paper on arxiv by programming, and analyze its application in some domain. "
@@ -194,7 +183,6 @@
 
 
 @run_for_optional_imports("openai", "openai")
-@run_for_optional_imports(["openai"], "openai")
 def test_load(builder: AgentBuilder):
     with tempfile.TemporaryDirectory() as temp_dir:
         config_save_path = f"{here}/example_test_agent_builder_config.json"
@@ -215,7 +203,6 @@
 
 
 @run_for_optional_imports("openai", "openai")
-@run_for_optional_imports(["openai"], "openai")
 def test_clear_agent(builder: AgentBuilder):
     with tempfile.TemporaryDirectory() as temp_dir:
         config_save_path = f"{here}/example_test_agent_builder_config.json"
