--- conflicted
+++ resolved
@@ -20,10 +20,6 @@
 
 with optional_import_block() as result:
     import pgvector  # noqa: F401
-<<<<<<< HEAD
-    from IPython import get_ipython  # noqa: F401
-=======
->>>>>>> 7ee9733c
     from sentence_transformers import SentenceTransformer
 
 
