--- conflicted
+++ resolved
@@ -13,14 +13,9 @@
 import threading
 import time
 import unittest
-<<<<<<< HEAD
-from typing import Annotated, Any, Callable, List, Literal, Optional, Union
-from unittest.mock import MagicMock, patch
-=======
 from collections.abc import Callable
 from typing import Annotated, Any, Literal
-from unittest.mock import MagicMock
->>>>>>> 1aafc4a7
+from unittest.mock import MagicMock, patch
 
 import pytest
 from pydantic import BaseModel, Field
