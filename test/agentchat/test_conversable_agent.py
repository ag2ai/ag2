<<<<<<< HEAD
# Copyright (c) 2023 - 2025, Owners of https://github.com/ag2ai
=======
# Copyright (c) 2023 - 2025, AG2ai, Inc., AG2ai open-source projects maintainers and core contributors
>>>>>>> 221db37b
#
# SPDX-License-Identifier: Apache-2.0
#
# Portions derived from  https://github.com/microsoft/autogen are under the MIT License.
# SPDX-License-Identifier: MIT
#!/usr/bin/env python3 -m pytest

import asyncio
import copy
import inspect
import os
import time
import unittest
from typing import Annotated, Any, Callable, Literal, Optional
from unittest.mock import MagicMock

import pytest
from pydantic import BaseModel, Field

import autogen
from autogen.agentchat import ConversableAgent, UpdateSystemMessage, UserProxyAgent
from autogen.agentchat.conversable_agent import register_function
from autogen.exception_utils import InvalidCarryOverTypeError, SenderRequiredError

from ..conftest import (
    Credentials,
    credentials_all_llms,
    suppress_gemini_resource_exhausted,
    suppress_json_decoder_error,
)

here = os.path.abspath(os.path.dirname(__file__))


@pytest.fixture
def conversable_agent():
    return ConversableAgent(
        "conversable_agent_0",
        max_consecutive_auto_reply=10,
        code_execution_config=False,
        llm_config=False,
        human_input_mode="NEVER",
    )


@pytest.mark.parametrize("name", ["agent name", "agent_name ", " agent\nname", " agent\tname"])
def test_conversable_agent_name_with_white_space(
    name: str,
    mock_credentials: Credentials,
) -> None:
    agent = ConversableAgent(name=name)
    assert agent.name == name

    llm_config = mock_credentials.llm_config
    with pytest.raises(
        ValueError,
        match=f"The name of the agent cannot contain any whitespace. The name provided is: '{name}'",
    ):
        ConversableAgent(name=name, llm_config=llm_config)

    llm_config["config_list"][0]["api_type"] = "something-else"
    agent = ConversableAgent(name=name, llm_config=llm_config)
    assert agent.name == name


def test_sync_trigger():
    agent = ConversableAgent("a0", max_consecutive_auto_reply=0, llm_config=False, human_input_mode="NEVER")
    agent1 = ConversableAgent("a1", max_consecutive_auto_reply=0, llm_config=False, human_input_mode="NEVER")
    agent.register_reply(agent1, lambda recipient, messages, sender, config: (True, "hello"))
    agent1.initiate_chat(agent, message="hi")
    assert agent1.last_message(agent)["content"] == "hello"
    agent.register_reply("a1", lambda recipient, messages, sender, config: (True, "hello a1"))
    agent1.initiate_chat(agent, message="hi")
    assert agent1.last_message(agent)["content"] == "hello a1"
    agent.register_reply(
        ConversableAgent, lambda recipient, messages, sender, config: (True, "hello conversable agent")
    )
    agent1.initiate_chat(agent, message="hi")
    assert agent1.last_message(agent)["content"] == "hello conversable agent"
    agent.register_reply(
        lambda sender: sender.name.startswith("a"), lambda recipient, messages, sender, config: (True, "hello a")
    )
    agent1.initiate_chat(agent, message="hi")
    assert agent1.last_message(agent)["content"] == "hello a"
    agent.register_reply(
        lambda sender: sender.name.startswith("b"), lambda recipient, messages, sender, config: (True, "hello b")
    )
    agent1.initiate_chat(agent, message="hi")
    assert agent1.last_message(agent)["content"] == "hello a"
    agent.register_reply(
        ["agent2", agent1], lambda recipient, messages, sender, config: (True, "hello agent2 or agent1")
    )
    agent1.initiate_chat(agent, message="hi")
    assert agent1.last_message(agent)["content"] == "hello agent2 or agent1"
    agent.register_reply(
        ["agent2", "agent3"], lambda recipient, messages, sender, config: (True, "hello agent2 or agent3")
    )
    agent1.initiate_chat(agent, message="hi")
    assert agent1.last_message(agent)["content"] == "hello agent2 or agent1"
    pytest.raises(ValueError, agent.register_reply, 1, lambda recipient, messages, sender, config: (True, "hi"))
    pytest.raises(ValueError, agent._match_trigger, 1, agent1)


@pytest.mark.asyncio
async def test_async_trigger():
    agent = ConversableAgent("a0", max_consecutive_auto_reply=0, llm_config=False, human_input_mode="NEVER")
    agent1 = ConversableAgent("a1", max_consecutive_auto_reply=0, llm_config=False, human_input_mode="NEVER")

    async def a_reply(recipient, messages, sender, config):
        print("hello from a_reply")
        return (True, "hello")

    agent.register_reply(agent1, a_reply)
    await agent1.a_initiate_chat(agent, message="hi")
    assert agent1.last_message(agent)["content"] == "hello"

    async def a_reply_a1(recipient, messages, sender, config):
        print("hello from a_reply_a1")
        return (True, "hello a1")

    agent.register_reply("a1", a_reply_a1)
    await agent1.a_initiate_chat(agent, message="hi")
    assert agent1.last_message(agent)["content"] == "hello a1"

    async def a_reply_conversable_agent(recipient, messages, sender, config):
        print("hello from a_reply_conversable_agent")
        return (True, "hello conversable agent")

    agent.register_reply(ConversableAgent, a_reply_conversable_agent)
    await agent1.a_initiate_chat(agent, message="hi")
    assert agent1.last_message(agent)["content"] == "hello conversable agent"

    async def a_reply_a(recipient, messages, sender, config):
        print("hello from a_reply_a")
        return (True, "hello a")

    agent.register_reply(lambda sender: sender.name.startswith("a"), a_reply_a)
    await agent1.a_initiate_chat(agent, message="hi")
    assert agent1.last_message(agent)["content"] == "hello a"

    async def a_reply_b(recipient, messages, sender, config):
        print("hello from a_reply_b")
        return (True, "hello b")

    agent.register_reply(lambda sender: sender.name.startswith("b"), a_reply_b)
    await agent1.a_initiate_chat(agent, message="hi")
    assert agent1.last_message(agent)["content"] == "hello a"

    async def a_reply_agent2_or_agent1(recipient, messages, sender, config):
        print("hello from a_reply_agent2_or_agent1")
        return (True, "hello agent2 or agent1")

    agent.register_reply(["agent2", agent1], a_reply_agent2_or_agent1)
    await agent1.a_initiate_chat(agent, message="hi")
    assert agent1.last_message(agent)["content"] == "hello agent2 or agent1"

    async def a_reply_agent2_or_agent3(recipient, messages, sender, config):
        print("hello from a_reply_agent2_or_agent3")
        return (True, "hello agent2 or agent3")

    agent.register_reply(["agent2", "agent3"], a_reply_agent2_or_agent3)
    await agent1.a_initiate_chat(agent, message="hi")
    assert agent1.last_message(agent)["content"] == "hello agent2 or agent1"

    with pytest.raises(ValueError):
        agent.register_reply(1, a_reply)

    with pytest.raises(ValueError):
        agent._match_trigger(1, agent1)


def test_async_trigger_in_sync_chat():
    agent = ConversableAgent("a0", max_consecutive_auto_reply=0, llm_config=False, human_input_mode="NEVER")
    agent1 = ConversableAgent("a1", max_consecutive_auto_reply=0, llm_config=False, human_input_mode="NEVER")
    agent2 = ConversableAgent("a2", max_consecutive_auto_reply=0, llm_config=False, human_input_mode="NEVER")

    reply_mock = unittest.mock.MagicMock()

    async def a_reply(recipient, messages, sender, config):
        reply_mock()
        print("hello from a_reply")
        return (True, "hello from reply function")

    agent.register_reply(agent1, a_reply)

    with pytest.raises(RuntimeError) as e:
        agent1.initiate_chat(agent, message="hi")

    assert (
        e.value.args[0] == "Async reply functions can only be used with ConversableAgent.a_initiate_chat(). "
        "The following async reply functions are found: a_reply"
    )

    agent2.register_reply(agent1, a_reply, ignore_async_in_sync_chat=True)
    reply_mock.assert_not_called()


@pytest.mark.asyncio
async def test_sync_trigger_in_async_chat():
    agent = ConversableAgent("a0", max_consecutive_auto_reply=0, llm_config=False, human_input_mode="NEVER")
    agent1 = ConversableAgent("a1", max_consecutive_auto_reply=0, llm_config=False, human_input_mode="NEVER")

    def a_reply(recipient, messages, sender, config):
        print("hello from a_reply")
        return (True, "hello from reply function")

    agent.register_reply(agent1, a_reply)
    await agent1.a_initiate_chat(agent, message="hi")
    assert agent1.last_message(agent)["content"] == "hello from reply function"


def test_context():
    agent = ConversableAgent("a0", max_consecutive_auto_reply=0, llm_config=False, human_input_mode="NEVER")
    agent1 = ConversableAgent("a1", max_consecutive_auto_reply=0, llm_config=False, human_input_mode="NEVER")
    agent1.send(
        {
            "content": "hello {name}",
            "context": {
                "name": "there",
            },
        },
        agent,
    )
    # expect hello {name} to be printed
    agent1.send(
        {
            "content": lambda context: f"hello {context['name']}",
            "context": {
                "name": "there",
            },
        },
        agent,
    )
    # expect hello there to be printed
    agent.llm_config = {"allow_format_str_template": True}
    agent1.send(
        {
            "content": "hello {name}",
            "context": {
                "name": "there",
            },
        },
        agent,
    )
    # expect hello there to be printed


def test_generate_code_execution_reply():
    agent = ConversableAgent(
        "a0", max_consecutive_auto_reply=10, code_execution_config=False, llm_config=False, human_input_mode="NEVER"
    )

    dummy_messages = [
        {
            "content": "no code block",
            "role": "user",
        },
        {
            "content": "no code block",
            "role": "user",
        },
    ]

    code_message = {
        "content": '```python\nprint("hello world")\n```',
        "role": "user",
    }

    # scenario 1: if code_execution_config is not provided, the code execution should return false, none
    assert agent.generate_code_execution_reply(dummy_messages, config=False) == (False, None)

    # scenario 2: if code_execution_config is provided, but no code block is found, the code execution should return false, none
    assert agent.generate_code_execution_reply(dummy_messages, config={}) == (False, None)

    # scenario 3: if code_execution_config is provided, and code block is found, but it's not within the range of last_n_messages, the code execution should return false, none
    assert agent.generate_code_execution_reply([code_message] + dummy_messages, config={"last_n_messages": 1}) == (
        False,
        None,
    )

    # scenario 4: if code_execution_config is provided, and code block is found, and it's within the range of last_n_messages, the code execution should return true, code block
    agent._code_execution_config = {"last_n_messages": 3, "use_docker": False}
    assert agent.generate_code_execution_reply([code_message] + dummy_messages) == (
        True,
        "exitcode: 0 (execution succeeded)\nCode output: \nhello world\n",
    )
    assert agent._code_execution_config["last_n_messages"] == 3

    # scenario 5: if last_n_messages is set to 'auto' and no code is found, then nothing breaks both when an assistant message is and isn't present
    assistant_message_for_auto = {
        "content": "This is me! The assistant!",
        "role": "assistant",
    }

    dummy_messages_for_auto = []
    for i in range(3):
        dummy_messages_for_auto.append(
            {
                "content": "no code block",
                "role": "user",
            }
        )

        # Without an assistant present
        agent._code_execution_config = {"last_n_messages": "auto", "use_docker": False}
        assert agent.generate_code_execution_reply(dummy_messages_for_auto) == (
            False,
            None,
        )

        # With an assistant message present
        agent._code_execution_config = {"last_n_messages": "auto", "use_docker": False}
        assert agent.generate_code_execution_reply([assistant_message_for_auto] + dummy_messages_for_auto) == (
            False,
            None,
        )

    # scenario 6: if last_n_messages is set to 'auto' and code is found, then we execute it correctly
    dummy_messages_for_auto = []
    for i in range(4):
        # Without an assistant present
        agent._code_execution_config = {"last_n_messages": "auto", "use_docker": False}
        assert agent.generate_code_execution_reply([code_message] + dummy_messages_for_auto) == (
            True,
            "exitcode: 0 (execution succeeded)\nCode output: \nhello world\n",
        )

        # With an assistant message present
        agent._code_execution_config = {"last_n_messages": "auto", "use_docker": False}
        assert agent.generate_code_execution_reply(
            [assistant_message_for_auto] + [code_message] + dummy_messages_for_auto
        ) == (
            True,
            "exitcode: 0 (execution succeeded)\nCode output: \nhello world\n",
        )

        dummy_messages_for_auto.append(
            {
                "content": "no code block",
                "role": "user",
            }
        )

    # scenario 7: if last_n_messages is set to 'auto' and code is present, but not before an assistant message, then nothing happens
    agent._code_execution_config = {"last_n_messages": "auto", "use_docker": False}
    assert agent.generate_code_execution_reply(
        [code_message] + [assistant_message_for_auto] + dummy_messages_for_auto
    ) == (
        False,
        None,
    )
    assert agent._code_execution_config["last_n_messages"] == "auto"

    # scenario 8: if last_n_messages is misconfigures, we expect to see an error
    with pytest.raises(ValueError):
        agent._code_execution_config = {"last_n_messages": -1, "use_docker": False}
        agent.generate_code_execution_reply([code_message])

    with pytest.raises(ValueError):
        agent._code_execution_config = {"last_n_messages": "hello world", "use_docker": False}
        agent.generate_code_execution_reply([code_message])


def test_max_consecutive_auto_reply():
    agent = ConversableAgent("a0", max_consecutive_auto_reply=2, llm_config=False, human_input_mode="NEVER")
    agent1 = ConversableAgent("a1", max_consecutive_auto_reply=0, llm_config=False, human_input_mode="NEVER")
    assert agent.max_consecutive_auto_reply() == agent.max_consecutive_auto_reply(agent1) == 2
    agent.update_max_consecutive_auto_reply(1)
    assert agent.max_consecutive_auto_reply() == agent.max_consecutive_auto_reply(agent1) == 1

    agent1.initiate_chat(agent, message="hello")
    assert agent._consecutive_auto_reply_counter[agent1] == 1
    agent1.initiate_chat(agent, message="hello again")
    # with auto reply because the counter is reset
    assert agent1.last_message(agent)["role"] == "user"
    assert len(agent1.chat_messages[agent]) == 2
    assert len(agent.chat_messages[agent1]) == 2

    assert agent._consecutive_auto_reply_counter[agent1] == 1
    agent1.send(message="bye", recipient=agent)
    # no auto reply
    assert agent1.last_message(agent)["role"] == "assistant"

    agent1.initiate_chat(agent, clear_history=False, message="hi")
    assert len(agent1.chat_messages[agent]) > 2
    assert len(agent.chat_messages[agent1]) > 2

    assert agent1.reply_at_receive[agent] == agent.reply_at_receive[agent1] is True
    agent1.stop_reply_at_receive(agent)
    assert agent1.reply_at_receive[agent] is False and agent.reply_at_receive[agent1] is True


def test_conversable_agent():
    dummy_agent_1 = ConversableAgent(name="dummy_agent_1", llm_config=False, human_input_mode="ALWAYS")
    dummy_agent_2 = ConversableAgent(name="dummy_agent_2", llm_config=False, human_input_mode="TERMINATE")

    # monkeypatch.setattr(sys, "stdin", StringIO("exit"))
    dummy_agent_1.receive("hello", dummy_agent_2)  # receive a str
    # monkeypatch.setattr(sys, "stdin", StringIO("TERMINATE\n\n"))
    dummy_agent_1.receive(
        {
            "content": "hello {name}",
            "context": {
                "name": "dummy_agent_2",
            },
        },
        dummy_agent_2,
    )  # receive a dict
    assert "context" in dummy_agent_1.chat_messages[dummy_agent_2][-1]
    # receive dict without openai fields to be printed, such as "content", 'function_call'. There should be no error raised.
    pre_len = len(dummy_agent_1.chat_messages[dummy_agent_2])
    with pytest.raises(ValueError):
        dummy_agent_1.receive({"message": "hello"}, dummy_agent_2)
    assert pre_len == len(dummy_agent_1.chat_messages[dummy_agent_2]), (
        "When the message is not an valid openai message, it should not be appended to the oai conversation."
    )

    # monkeypatch.setattr(sys, "stdin", StringIO("exit"))
    dummy_agent_1.send("TERMINATE", dummy_agent_2)  # send a str
    # monkeypatch.setattr(sys, "stdin", StringIO("exit"))
    dummy_agent_1.send(
        {
            "content": "TERMINATE",
        },
        dummy_agent_2,
    )  # send a dict

    # send dict with no openai fields
    pre_len = len(dummy_agent_1.chat_messages[dummy_agent_2])
    with pytest.raises(ValueError):
        dummy_agent_1.send({"message": "hello"}, dummy_agent_2)

    assert pre_len == len(dummy_agent_1.chat_messages[dummy_agent_2]), (
        "When the message is not a valid openai message, it should not be appended to the oai conversation."
    )

    # update system message
    dummy_agent_1.update_system_message("new system message")
    assert dummy_agent_1.system_message == "new system message"

    dummy_agent_3 = ConversableAgent(name="dummy_agent_3", llm_config=False, human_input_mode="TERMINATE")
    with pytest.raises(KeyError):
        dummy_agent_1.last_message(dummy_agent_3)

    # Check the description field
    assert dummy_agent_1.description != dummy_agent_1.system_message
    assert dummy_agent_2.description == dummy_agent_2.system_message

    dummy_agent_4 = ConversableAgent(
        name="dummy_agent_4",
        system_message="The fourth dummy agent used for testing.",
        llm_config=False,
        human_input_mode="TERMINATE",
    )
    assert dummy_agent_4.description == "The fourth dummy agent used for testing."  # Same as system message

    dummy_agent_5 = ConversableAgent(
        name="dummy_agent_5",
        system_message="",
        description="The fifth dummy agent used for testing.",
        llm_config=False,
        human_input_mode="TERMINATE",
    )
    assert dummy_agent_5.description == "The fifth dummy agent used for testing."  # Same as system message


def test_generate_reply():
    def add_num(num_to_be_added):
        given_num = 10
        return num_to_be_added + given_num

    dummy_agent_2 = ConversableAgent(
        name="user_proxy", llm_config=False, human_input_mode="TERMINATE", function_map={"add_num": add_num}
    )
    messages = [{"function_call": {"name": "add_num", "arguments": '{ "num_to_be_added": 5 }'}, "role": "assistant"}]

    # when sender is None, messages is provided
    assert dummy_agent_2.generate_reply(messages=messages, sender=None)["content"] == 15, (
        "generate_reply not working when sender is None"
    )

    # when sender is provided, messages is None
    dummy_agent_1 = ConversableAgent(name="dummy_agent_1", llm_config=False, human_input_mode="ALWAYS")
    dummy_agent_2._oai_messages[dummy_agent_1] = messages
    assert dummy_agent_2.generate_reply(messages=None, sender=dummy_agent_1)["content"] == 15, (
        "generate_reply not working when messages is None"
    )

    dummy_agent_2.register_reply(["str", None], ConversableAgent.generate_oai_reply)
    with pytest.raises(SenderRequiredError):
        dummy_agent_2.generate_reply(messages=messages, sender=None)


def test_generate_reply_raises_on_messages_and_sender_none(conversable_agent):
    with pytest.raises(AssertionError):
        conversable_agent.generate_reply(messages=None, sender=None)


@pytest.mark.asyncio
async def test_a_generate_reply_raises_on_messages_and_sender_none(conversable_agent):
    with pytest.raises(AssertionError):
        await conversable_agent.a_generate_reply(messages=None, sender=None)


def test_generate_reply_with_messages_and_sender_none(conversable_agent):
    messages = [{"role": "user", "content": "hello"}]
    try:
        response = conversable_agent.generate_reply(messages=messages, sender=None)
        assert response is not None, "Response should not be None"
    except AssertionError as e:
        pytest.fail(f"Unexpected AssertionError: {e}")
    except Exception as e:
        pytest.fail(f"Unexpected exception: {e}")


@pytest.mark.asyncio
async def test_a_generate_reply_with_messages_and_sender_none(conversable_agent):
    messages = [{"role": "user", "content": "hello"}]
    try:
        response = await conversable_agent.a_generate_reply(messages=messages, sender=None)
        assert response is not None, "Response should not be None"
    except AssertionError as e:
        pytest.fail(f"Unexpected AssertionError: {e}")
    except Exception as e:
        pytest.fail(f"Unexpected exception: {e}")


def test_update_function_signature_and_register_functions(mock_credentials: Credentials) -> None:
    agent = ConversableAgent(name="agent", llm_config=mock_credentials.llm_config)

    def exec_python(cell: str) -> None:
        pass

    def exec_sh(script: str) -> None:
        pass

    agent.update_function_signature(
        {
            "name": "python",
            "description": "run cell in ipython and return the execution result.",
            "parameters": {
                "type": "object",
                "properties": {
                    "cell": {
                        "type": "string",
                        "description": "Valid Python cell to execute.",
                    }
                },
                "required": ["cell"],
            },
        },
        is_remove=False,
    )

    functions = agent.llm_config["functions"]
    assert {f["name"] for f in functions} == {"python"}

    agent.update_function_signature(
        {
            "name": "sh",
            "description": "run a shell script and return the execution result.",
            "parameters": {
                "type": "object",
                "properties": {
                    "script": {
                        "type": "string",
                        "description": "Valid shell script to execute.",
                    }
                },
                "required": ["script"],
            },
        },
        is_remove=False,
    )

    functions = agent.llm_config["functions"]
    assert {f["name"] for f in functions} == {"python", "sh"}

    # register the functions
    agent.register_function(
        function_map={
            "python": exec_python,
            "sh": exec_sh,
        }
    )
    assert set(agent.function_map.keys()) == {"python", "sh"}
    assert agent.function_map["python"] == exec_python
    assert agent.function_map["sh"] == exec_sh

    # remove the functions
    agent.register_function(
        function_map={
            "python": None,
        }
    )

    assert set(agent.function_map.keys()) == {"sh"}
    assert agent.function_map["sh"] == exec_sh


def test__wrap_function_sync():
    CurrencySymbol = Literal["USD", "EUR"]  # noqa: N806

    class Currency(BaseModel):
        currency: CurrencySymbol = Field(description="Currency code")
        amount: float = Field(default=100.0, description="Amount of money in the currency")

    Currency(currency="USD", amount=100.0)

    def exchange_rate(base_currency: CurrencySymbol, quote_currency: CurrencySymbol) -> float:
        if base_currency == quote_currency:
            return 1.0
        elif base_currency == "USD" and quote_currency == "EUR":
            return 1 / 1.1
        elif base_currency == "EUR" and quote_currency == "USD":
            return 1.1
        else:
            raise ValueError(f"Unknown currencies {base_currency}, {quote_currency}")

    agent = ConversableAgent(name="agent", llm_config=False)

    @agent._wrap_function
    def currency_calculator(
        base: Annotated[Currency, "Base currency"],
        quote_currency: Annotated[CurrencySymbol, "Quote currency"] = "EUR",
    ) -> Currency:
        quote_amount = exchange_rate(base.currency, quote_currency) * base.amount
        return Currency(amount=quote_amount, currency=quote_currency)

    assert (
        currency_calculator(base={"currency": "USD", "amount": 110.11}, quote_currency="EUR")
        == '{"currency":"EUR","amount":100.1}'
    )

    assert not inspect.iscoroutinefunction(currency_calculator)


@pytest.mark.asyncio
async def test__wrap_function_async():
    CurrencySymbol = Literal["USD", "EUR"]  # noqa: N806

    class Currency(BaseModel):
        currency: CurrencySymbol = Field(description="Currency code")
        amount: float = Field(default=100.0, description="Amount of money in the currency")

    Currency(currency="USD", amount=100.0)

    def exchange_rate(base_currency: CurrencySymbol, quote_currency: CurrencySymbol) -> float:
        if base_currency == quote_currency:
            return 1.0
        elif base_currency == "USD" and quote_currency == "EUR":
            return 1 / 1.1
        elif base_currency == "EUR" and quote_currency == "USD":
            return 1.1
        else:
            raise ValueError(f"Unknown currencies {base_currency}, {quote_currency}")

    agent = ConversableAgent(name="agent", llm_config=False)

    @agent._wrap_function
    async def currency_calculator(
        base: Annotated[Currency, "Base currency"],
        quote_currency: Annotated[CurrencySymbol, "Quote currency"] = "EUR",
    ) -> Currency:
        quote_amount = exchange_rate(base.currency, quote_currency) * base.amount
        return Currency(amount=quote_amount, currency=quote_currency)

    assert (
        await currency_calculator(base={"currency": "USD", "amount": 110.11}, quote_currency="EUR")
        == '{"currency":"EUR","amount":100.1}'
    )

    assert inspect.iscoroutinefunction(currency_calculator)


def get_origin(d: dict[str, Callable[..., Any]]) -> dict[str, Callable[..., Any]]:
    return {k: v._origin for k, v in d.items()}


def test_register_for_llm(mock_credentials: Credentials) -> None:
    agent3 = ConversableAgent(name="agent3", llm_config=mock_credentials.llm_config)
    agent2 = ConversableAgent(name="agent2", llm_config=mock_credentials.llm_config)
    agent1 = ConversableAgent(name="agent1", llm_config=mock_credentials.llm_config)

    @agent3.register_for_llm()
    @agent2.register_for_llm(name="python")
    @agent1.register_for_llm(description="run cell in ipython and return the execution result.")
    def exec_python(cell: Annotated[str, "Valid Python cell to execute."]) -> str:
        pass

    expected1 = [
        {
            "type": "function",
            "function": {
                "description": "run cell in ipython and return the execution result.",
                "name": "exec_python",
                "parameters": {
                    "type": "object",
                    "properties": {
                        "cell": {
                            "type": "string",
                            "description": "Valid Python cell to execute.",
                        }
                    },
                    "required": ["cell"],
                },
            },
        }
    ]
    expected2 = copy.deepcopy(expected1)
    expected2[0]["function"]["name"] = "python"
    expected3 = expected2

    assert agent1.llm_config["tools"] == expected1
    assert agent2.llm_config["tools"] == expected2
    assert agent3.llm_config["tools"] == expected3

    @agent3.register_for_llm()
    @agent2.register_for_llm()
    @agent1.register_for_llm(name="sh", description="run a shell script and return the execution result.")
    async def exec_sh(script: Annotated[str, "Valid shell script to execute."]) -> str:
        pass

    expected1 = expected1 + [
        {
            "type": "function",
            "function": {
                "name": "sh",
                "description": "run a shell script and return the execution result.",
                "parameters": {
                    "type": "object",
                    "properties": {
                        "script": {
                            "type": "string",
                            "description": "Valid shell script to execute.",
                        }
                    },
                    "required": ["script"],
                },
            },
        }
    ]
    expected2 = expected2 + [expected1[1]]
    expected3 = expected3 + [expected1[1]]

    assert agent1.llm_config["tools"] == expected1
    assert agent2.llm_config["tools"] == expected2
    assert agent3.llm_config["tools"] == expected3


def test_register_for_llm_api_style_function(mock_credentials: Credentials):
    agent3 = ConversableAgent(name="agent3", llm_config=mock_credentials.llm_config)
    agent2 = ConversableAgent(name="agent2", llm_config=mock_credentials.llm_config)
    agent1 = ConversableAgent(name="agent1", llm_config=mock_credentials.llm_config)

    @agent3.register_for_llm(api_style="function")
    @agent2.register_for_llm(name="python", api_style="function")
    @agent1.register_for_llm(description="run cell in ipython and return the execution result.", api_style="function")
    def exec_python(cell: Annotated[str, "Valid Python cell to execute."]) -> str:
        pass

    expected1 = [
        {
            "description": "run cell in ipython and return the execution result.",
            "name": "exec_python",
            "parameters": {
                "type": "object",
                "properties": {
                    "cell": {
                        "type": "string",
                        "description": "Valid Python cell to execute.",
                    }
                },
                "required": ["cell"],
            },
        }
    ]
    expected2 = copy.deepcopy(expected1)
    expected2[0]["name"] = "python"
    expected3 = expected2

    assert agent1.llm_config["functions"] == expected1
    assert agent2.llm_config["functions"] == expected2
    assert agent3.llm_config["functions"] == expected3

    @agent3.register_for_llm(api_style="function")
    @agent2.register_for_llm(api_style="function")
    @agent1.register_for_llm(
        name="sh", description="run a shell script and return the execution result.", api_style="function"
    )
    async def exec_sh(script: Annotated[str, "Valid shell script to execute."]) -> str:
        pass

    expected1 = expected1 + [
        {
            "name": "sh",
            "description": "run a shell script and return the execution result.",
            "parameters": {
                "type": "object",
                "properties": {
                    "script": {
                        "type": "string",
                        "description": "Valid shell script to execute.",
                    }
                },
                "required": ["script"],
            },
        }
    ]
    expected2 = expected2 + [expected1[1]]
    expected3 = expected3 + [expected1[1]]

    assert agent1.llm_config["functions"] == expected1
    assert agent2.llm_config["functions"] == expected2
    assert agent3.llm_config["functions"] == expected3


def test_register_for_llm_without_description(mock_credentials: Credentials):
    agent = ConversableAgent(name="agent", llm_config=mock_credentials.llm_config)

    @agent.register_for_llm()
    def exec_python(cell: Annotated[str, "Valid Python cell to execute."]) -> str:
        pass

    assert exec_python.description == ""


def test_register_for_llm_with_docstring(mock_credentials: Credentials):
    agent = ConversableAgent(name="agent", llm_config=mock_credentials.llm_config)

    @agent.register_for_llm()
    def exec_python(cell: Annotated[str, "Valid Python cell to execute."]) -> str:
        """Execute a Python cell."""
        pass

    assert exec_python.description == "Execute a Python cell."


def test_register_for_llm_without_LLM():  # noqa: N802
    agent = ConversableAgent(name="agent", llm_config=None)
    with pytest.raises(
        AssertionError,
        match="To update a tool signature, agent must have an llm_config",
    ):

        @agent.register_for_llm(description="do things.")
        def do_stuff(s: str) -> str:
            return f"{s} done"


def test_register_for_llm_without_configuration():
    with pytest.raises(
        ValueError,
        match="When using OpenAI or Azure OpenAI endpoints, specify a non-empty 'model' either in 'llm_config' or in each config of 'config_list'.",
    ):
        ConversableAgent(name="agent", llm_config={"config_list": []})


def test_register_for_llm_without_model_name():
    with pytest.raises(
        ValueError,
        match="When using OpenAI or Azure OpenAI endpoints, specify a non-empty 'model' either in 'llm_config' or in each config of 'config_list'.",
    ):
        ConversableAgent(name="agent", llm_config={"config_list": [{"model": ""}]})


def test_register_for_execution(mock_credentials: Credentials):
    agent = ConversableAgent(name="agent", llm_config=mock_credentials.llm_config)
    user_proxy_1 = UserProxyAgent(name="user_proxy_1")
    user_proxy_2 = UserProxyAgent(name="user_proxy_2")

    @user_proxy_2.register_for_execution(name="python")
    @agent.register_for_execution()
    @agent.register_for_llm(description="run cell in ipython and return the execution result.")
    @user_proxy_1.register_for_execution()
    def exec_python(cell: Annotated[str, "Valid Python cell to execute."]):
        pass

    expected_function_map_1 = {"exec_python": exec_python.func}
    assert get_origin(agent.function_map) == expected_function_map_1
    assert get_origin(user_proxy_1.function_map) == expected_function_map_1

    expected_function_map_2 = {"python": exec_python.func}
    assert get_origin(user_proxy_2.function_map) == expected_function_map_2

    @agent.register_for_execution()
    @agent.register_for_llm(description="run a shell script and return the execution result.")
    @user_proxy_1.register_for_execution(name="sh")
    async def exec_sh(script: Annotated[str, "Valid shell script to execute."]):
        pass

    expected_function_map = {
        "exec_python": exec_python.func,
        "sh": exec_sh.func,
    }
    assert get_origin(agent.function_map) == expected_function_map
    assert get_origin(user_proxy_1.function_map) == expected_function_map


def test_register_functions(mock_credentials: Credentials):
    agent = ConversableAgent(name="agent", llm_config=mock_credentials.llm_config)
    user_proxy = UserProxyAgent(name="user_proxy")

    def exec_python(cell: Annotated[str, "Valid Python cell to execute."]) -> str:
        pass

    register_function(
        exec_python,
        caller=agent,
        executor=user_proxy,
        description="run cell in ipython and return the execution result.",
    )

    expected_function_map = {"exec_python": exec_python}
    assert get_origin(user_proxy.function_map).keys() == expected_function_map.keys()

    expected = [
        {
            "type": "function",
            "function": {
                "description": "run cell in ipython and return the execution result.",
                "name": "exec_python",
                "parameters": {
                    "type": "object",
                    "properties": {
                        "cell": {
                            "type": "string",
                            "description": "Valid Python cell to execute.",
                        }
                    },
                    "required": ["cell"],
                },
            },
        }
    ]
    assert agent.llm_config["tools"] == expected


@pytest.mark.openai
def test_function_registration_e2e_sync(credentials_gpt_4o_mini: Credentials) -> None:
    coder = autogen.AssistantAgent(
        name="chatbot",
        system_message="For coding tasks, only use the functions you have been provided with. Reply TERMINATE when the task is done.",
        llm_config=credentials_gpt_4o_mini.llm_config,
    )

    # create a UserProxyAgent instance named "user_proxy"
    user_proxy = autogen.UserProxyAgent(
        name="user_proxy",
        system_message="A proxy for the user for executing code.",
        is_termination_msg=lambda x: x.get("content", "") and x.get("content", "").rstrip().endswith("TERMINATE"),
        human_input_mode="NEVER",
        max_consecutive_auto_reply=10,
        code_execution_config={"work_dir": "coding"},
    )

    # define functions according to the function description
    timer_mock = unittest.mock.MagicMock()
    stopwatch_mock = unittest.mock.MagicMock()

    # An example async function registered using decorators
    @user_proxy.register_for_execution()
    @coder.register_for_llm(description="create a timer for N seconds")
    def timer(num_seconds: Annotated[str, "Number of seconds in the timer."]) -> str:
        print("timer is running")
        for i in range(int(num_seconds)):
            print(".", end="")
            time.sleep(0.01)
        print()

        timer_mock(num_seconds=num_seconds)
        return "Timer is done!"

    # An example sync function registered using register_function
    def stopwatch(num_seconds: Annotated[str, "Number of seconds in the stopwatch."]) -> str:
        print("stopwatch is running")
        # assert False, "stopwatch's alive!"
        for i in range(int(num_seconds)):
            print(".", end="")
            time.sleep(0.01)
        print()

        stopwatch_mock(num_seconds=num_seconds)
        return "Stopwatch is done!"

    register_function(stopwatch, caller=coder, executor=user_proxy, description="create a stopwatch for N seconds")

    # start the conversation
    # 'await' is used to pause and resume code execution for async IO operations.
    # Without 'await', an async function returns a coroutine object but doesn't execute the function.
    # With 'await', the async function is executed and the current function is paused until the awaited function returns a result.
    user_proxy.initiate_chat(
        coder,
        message="Create a timer for 1 second and then a stopwatch for 2 seconds.",
    )

    timer_mock.assert_called_once_with(num_seconds="1")
    stopwatch_mock.assert_called_once_with(num_seconds="2")


async def _test_function_registration_e2e_async(credentials: Credentials) -> None:
    coder = autogen.AssistantAgent(
        name="chatbot",
        system_message="For coding tasks, only use the functions you have been provided with. Reply TERMINATE when the task is done.",
        llm_config=credentials.llm_config,
    )

    # create a UserProxyAgent instance named "user_proxy"
    user_proxy = autogen.UserProxyAgent(
        name="user_proxy",
        system_message="A proxy for the user for executing code.",
        is_termination_msg=lambda x: x.get("content", "") and x.get("content", "").rstrip().endswith("TERMINATE"),
        human_input_mode="NEVER",
        max_consecutive_auto_reply=10,
        code_execution_config={"work_dir": "coding"},
    )

    # define functions according to the function description
    timer_mock = unittest.mock.MagicMock()
    stopwatch_mock = unittest.mock.MagicMock()

    # An example async function registered using register_function
    async def timer(num_seconds: Annotated[str, "Number of seconds in the timer."]) -> str:
        print("timer is running")
        for i in range(int(num_seconds)):
            print(".", end="")
            await asyncio.sleep(0.01)
        print()

        timer_mock(num_seconds=num_seconds)
        return "Timer is done!"

    register_function(timer, caller=coder, executor=user_proxy, description="create a timer for N seconds")

    # An example sync function registered using decorators
    @user_proxy.register_for_execution()
    @coder.register_for_llm(description="create a stopwatch for N seconds")
    def stopwatch(num_seconds: Annotated[str, "Number of seconds in the stopwatch."]) -> str:
        print("stopwatch is running")
        # assert False, "stopwatch's alive!"
        for i in range(int(num_seconds)):
            print(".", end="")
            time.sleep(0.01)
        print()

        stopwatch_mock(num_seconds=num_seconds)
        return "Stopwatch is done!"

    # start the conversation
    # 'await' is used to pause and resume code execution for async IO operations.
    # Without 'await', an async function returns a coroutine object but doesn't execute the function.
    # With 'await', the async function is executed and the current function is paused until the awaited function returns a result.
    await user_proxy.a_initiate_chat(
        coder,
        message="Create a timer for 1 second and then a stopwatch for 2 seconds.",
    )

    timer_mock.assert_called_once_with(num_seconds="1")
    stopwatch_mock.assert_called_once_with(num_seconds="2")


@pytest.mark.parametrize("credentials_from_test_param", credentials_all_llms, indirect=True)
@suppress_gemini_resource_exhausted
@pytest.mark.asyncio
async def test_function_registration_e2e_async(
    credentials_from_test_param: Credentials,
) -> None:
    if credentials_from_test_param.api_type == "google":
        pytest.skip("This test currently fails with gemini flash model")
    await _test_function_registration_e2e_async(credentials_from_test_param)


@pytest.mark.openai
def test_max_turn(credentials_gpt_4o_mini: Credentials) -> None:
    # create an AssistantAgent instance named "assistant"
    assistant = autogen.AssistantAgent(
        name="assistant",
        max_consecutive_auto_reply=10,
        llm_config=credentials_gpt_4o_mini.llm_config,
    )

    user_proxy = autogen.UserProxyAgent(name="user", human_input_mode="ALWAYS", code_execution_config=False)

    # Use MagicMock to create a mock get_human_input function
    user_proxy.get_human_input = MagicMock(return_value="Not funny. Try again.")
    res = user_proxy.initiate_chat(assistant, clear_history=True, max_turns=3, message="Hello, make a joke about AI.")
    print("Result summary:", res.summary)
    print("Human input:", res.human_input)
    print("history", res.chat_history)
    assert len(res.chat_history) <= 6


@pytest.mark.openai
def test_message_func(credentials_gpt_4o_mini: Credentials):
    import random

    class Function:
        call_count = 0

        def get_random_number(self):
            self.call_count += 1
            return str(random.randint(0, 100))

    def my_message_play(sender, recipient, context):
        final_msg = {}
        final_msg["content"] = "Let's play a game."
        final_msg["function_call"] = {"name": "get_random_number", "arguments": "{}"}
        return final_msg

    func = Function()
    # autogen.ChatCompletion.start_logging()
    user = UserProxyAgent(
        "user",
        code_execution_config={
            "work_dir": here,
            "use_docker": False,
        },
        human_input_mode="NEVER",
        max_consecutive_auto_reply=10,
    )
    player = autogen.AssistantAgent(
        name="Player",
        system_message="You will use function `get_random_number` to get a random number. Stop only when you get at least 1 even number and 1 odd number. Reply TERMINATE to stop.",
        description="A player that makes function_calls.",
        llm_config=credentials_gpt_4o_mini.llm_config,
        function_map={"get_random_number": func.get_random_number},
    )

    chat_res_play = user.initiate_chat(
        player,
        message={"content": "Let's play a game.", "function_call": {"name": "get_random_number", "arguments": "{}"}},
        max_turns=1,
    )
    print(chat_res_play.summary)

    chat_res_play = user.initiate_chat(
        player,
        message=my_message_play,
        max_turns=1,
    )
    print(chat_res_play.summary)


@pytest.mark.openai
def test_summary(credentials_gpt_4o_mini: Credentials):
    import random

    class Function:
        call_count = 0

        def get_random_number(self):
            self.call_count += 1
            return str(random.randint(0, 100))

    def my_message_play(sender, recipient, context):
        final_msg = {}
        final_msg["content"] = "Let's play a game."
        final_msg["function_call"] = {"name": "get_random_number", "arguments": "{}"}
        return final_msg

    def my_summary(sender, recipient, summary_args):
        prefix = summary_args.get("prefix", "Summary:")
        return prefix + recipient.chat_messages[sender][-1].get("content", "")

    func = Function()
    # autogen.ChatCompletion.start_logging()
    user = UserProxyAgent(
        "user",
        code_execution_config={
            "work_dir": here,
            "use_docker": False,
        },
        human_input_mode="NEVER",
        max_consecutive_auto_reply=10,
    )
    player = autogen.AssistantAgent(
        name="Player",
        system_message="You will use function `get_random_number` to get a random number. Stop only when you get at least 1 even number and 1 odd number. Reply TERMINATE to stop.",
        description="A player that makes function_calls.",
        llm_config=credentials_gpt_4o_mini.llm_config,
        function_map={"get_random_number": func.get_random_number},
    )

    chat_res_play = user.initiate_chat(
        player,
        message=my_message_play,
        # message="Make a joke about AI",
        max_turns=1,
        summary_method="reflection_with_llm",
        summary_args={"summary_prompt": "Summarize the conversation into less than five words."},
    )
    print(chat_res_play.summary)

    chat_res_play = user.initiate_chat(
        player,
        # message=my_message_play,
        message="Make a joke about AI",
        max_turns=1,
        summary_method=my_summary,
        summary_args={"prefix": "This is the last message:"},
    )
    print(chat_res_play.summary)

    chat_res_play = user.initiate_chat(
        player,
        message={"content": "Let's play a game.", "function_call": {"name": "get_random_number", "arguments": "{}"}},
        max_turns=1,
        summary_method=my_summary,
        summary_args={"prefix": "This is the last message:"},
    )
    print(chat_res_play.summary)


def test_process_before_send():
    print_mock = unittest.mock.MagicMock()

    # Updated to include sender parameter
    def send_to_frontend(sender, message, recipient, silent):
        assert sender.name == "dummy_agent_1", "Sender is not the expected agent"
        if not silent:
            print(f"Message sent from {sender.name} to {recipient.name}: {message}")
            print_mock(message=message)
        return message

    dummy_agent_1 = ConversableAgent(name="dummy_agent_1", llm_config=False, human_input_mode="NEVER")
    dummy_agent_2 = ConversableAgent(name="dummy_agent_2", llm_config=False, human_input_mode="NEVER")
    dummy_agent_1.register_hook("process_message_before_send", send_to_frontend)
    dummy_agent_1.send("hello", dummy_agent_2)
    print_mock.assert_called_once_with(message="hello")
    dummy_agent_1.send("silent hello", dummy_agent_2, silent=True)
    print_mock.assert_called_once_with(message="hello")


def test_messages_with_carryover():
    agent1 = autogen.ConversableAgent(
        "alice",
        max_consecutive_auto_reply=10,
        human_input_mode="NEVER",
        llm_config=False,
        default_auto_reply="This is alice speaking.",
    )
    context = dict(message="hello", carryover="Testing carryover.")
    generated_message = agent1.generate_init_message(**context)
    assert isinstance(generated_message, str)

    context = dict(message="hello", carryover=["Testing carryover.", "This should pass"])
    generated_message = agent1.generate_init_message(**context)
    assert isinstance(generated_message, str)

    context = dict(message="hello", carryover=3)
    with pytest.raises(InvalidCarryOverTypeError):
        agent1.generate_init_message(**context)

    # Test multimodal messages
    mm_content = [
        {"type": "text", "text": "hello"},
        {"type": "text", "text": "goodbye"},
        {
            "type": "image_url",
            "image_url": {"url": "https://example.com/image.png"},
        },
    ]
    mm_message = {"content": mm_content}
    context = dict(
        message=mm_message,
        carryover="Testing carryover.",
    )
    generated_message = agent1.generate_init_message(**context)
    assert isinstance(generated_message, dict)
    assert len(generated_message["content"]) == 4

    context = dict(message=mm_message, carryover=["Testing carryover.", "This should pass"])
    generated_message = agent1.generate_init_message(**context)
    assert isinstance(generated_message, dict)
    assert len(generated_message["content"]) == 4

    context = dict(message=mm_message, carryover=3)
    with pytest.raises(InvalidCarryOverTypeError):
        agent1.generate_init_message(**context)

    # Test without carryover
    print(mm_message)
    context = dict(message=mm_message)
    generated_message = agent1.generate_init_message(**context)
    assert isinstance(generated_message, dict)
    assert len(generated_message["content"]) == 3

    # Test without text in multimodal message
    mm_content = [
        {"type": "image_url", "image_url": {"url": "https://example.com/image.png"}},
    ]
    mm_message = {"content": mm_content}
    context = dict(message=mm_message)
    generated_message = agent1.generate_init_message(**context)
    assert isinstance(generated_message, dict)
    assert len(generated_message["content"]) == 1

    generated_message = agent1.generate_init_message(**context, carryover="Testing carryover.")
    assert isinstance(generated_message, dict)
    assert len(generated_message["content"]) == 2


def test_chat_history():
    alice = autogen.ConversableAgent(
        "alice",
        human_input_mode="NEVER",
        llm_config=False,
        default_auto_reply="This is alice speaking.",
    )

    charlie = autogen.ConversableAgent(
        "charlie",
        human_input_mode="NEVER",
        llm_config=False,
        default_auto_reply="This is charlie speaking.",
    )

    max_turns = 2

    def bob_initiate_chat(agent: ConversableAgent, text: Literal["past", "future"]):
        _ = agent.initiate_chat(
            alice,
            message=f"This is bob from the {text} speaking.",
            max_turns=max_turns,
            clear_history=False,
            silent=True,
        )
        _ = agent.initiate_chat(
            charlie,
            message=f"This is bob from the {text} speaking.",
            max_turns=max_turns,
            clear_history=False,
            silent=True,
        )

    bob = autogen.ConversableAgent(
        "bob",
        human_input_mode="NEVER",
        llm_config=False,
        default_auto_reply="This is bob from the past speaking.",
    )
    bob_initiate_chat(bob, "past")
    context = bob.chat_messages

    del bob

    # Test agent with chat history
    bob = autogen.ConversableAgent(
        "bob",
        human_input_mode="NEVER",
        llm_config=False,
        default_auto_reply="This is bob from the future speaking.",
        chat_messages=context,
    )

    assert bool(bob.chat_messages)
    assert bob.chat_messages == context

    # two times the max turns due to bob replies
    assert len(bob.chat_messages[alice]) == 2 * max_turns
    assert len(bob.chat_messages[charlie]) == 2 * max_turns

    bob_initiate_chat(bob, "future")
    assert len(bob.chat_messages[alice]) == 4 * max_turns
    assert len(bob.chat_messages[charlie]) == 4 * max_turns

    assert bob.chat_messages[alice][0]["content"] == "This is bob from the past speaking."
    assert bob.chat_messages[charlie][0]["content"] == "This is bob from the past speaking."

    assert bob.chat_messages[alice][-2]["content"] == "This is bob from the future speaking."
    assert bob.chat_messages[charlie][-2]["content"] == "This is bob from the future speaking."


def test_http_client():
    import httpx

    with pytest.raises(TypeError):
        config_list = [
            {
                "model": "my-gpt-4-deployment",
                "api_key": "",
                "http_client": httpx.Client(),
            }
        ]

        autogen.ConversableAgent(
            "test_agent",
            human_input_mode="NEVER",
            llm_config={"config_list": config_list},
            default_auto_reply="This is alice speaking.",
        )


def test_adding_duplicate_function_warning():
    config_base = [{"base_url": "http://0.0.0.0:8000", "api_key": "NULL"}]

    agent = autogen.ConversableAgent(
        "jtoy",
        llm_config={"config_list": config_base},
    )

    def sample_function():
        pass

    agent.register_function(
        function_map={
            "sample_function": sample_function,
        }
    )
    agent.update_function_signature(
        {
            "name": "foo",
        },
        is_remove=False,
    )
    agent.update_tool_signature(
        {
            "type": "function",
            "function": {
                "name": "yo",
            },
        },
        is_remove=False,
    )

    with pytest.warns(UserWarning, match="Function 'sample_function' is being overridden."):
        agent.register_function(
            function_map={
                "sample_function": sample_function,
            }
        )
    with pytest.warns(UserWarning, match="Function 'foo' is being overridden."):
        agent.update_function_signature(
            {
                "name": "foo",
            },
            is_remove=False,
        )
    with pytest.warns(UserWarning, match="Function 'yo' is being overridden."):
        agent.update_tool_signature(
            {
                "type": "function",
                "function": {
                    "name": "yo",
                },
            },
            is_remove=False,
        )


def test_process_gemini_carryover():
    dummy_agent_1 = ConversableAgent(name="dummy_agent_1", llm_config=False, human_input_mode="NEVER")
    content = "I am your assistant."
    carryover_content = "How can I help you?"
    gemini_kwargs = {"carryover": [{"content": carryover_content}]}
    proc_content = dummy_agent_1._process_carryover(content=content, kwargs=gemini_kwargs)
    assert proc_content == content + "\nContext: \n" + carryover_content, "Incorrect carryover processing"


def test_process_carryover():
    dummy_agent_1 = ConversableAgent(name="dummy_agent_1", llm_config=False, human_input_mode="NEVER")
    content = "I am your assistant."
    carryover = "How can I help you?"
    kwargs = {"carryover": carryover}
    proc_content = dummy_agent_1._process_carryover(content=content, kwargs=kwargs)
    assert proc_content == content + "\nContext: \n" + carryover, "Incorrect carryover processing"

    carryover_l = ["How can I help you?"]
    kwargs = {"carryover": carryover_l}
    proc_content = dummy_agent_1._process_carryover(content=content, kwargs=kwargs)
    assert proc_content == content + "\nContext: \n" + carryover, "Incorrect carryover processing"

    proc_content_empty_carryover = dummy_agent_1._process_carryover(content=content, kwargs={"carryover": None})
    assert proc_content_empty_carryover == content, "Incorrect carryover processing"


def test_handle_gemini_carryover():
    dummy_agent_1 = ConversableAgent(name="dummy_agent_1", llm_config=False, human_input_mode="NEVER")
    content = "I am your assistant"
    carryover_content = "How can I help you?"
    gemini_kwargs = {"carryover": [{"content": carryover_content}]}
    proc_content = dummy_agent_1._handle_carryover(message=content, kwargs=gemini_kwargs)
    assert proc_content == content + "\nContext: \n" + carryover_content, "Incorrect carryover processing"


def test_handle_carryover():
    dummy_agent_1 = ConversableAgent(name="dummy_agent_1", llm_config=False, human_input_mode="NEVER")
    content = "I am your assistant."
    carryover = "How can I help you?"
    kwargs = {"carryover": carryover}
    proc_content = dummy_agent_1._handle_carryover(message=content, kwargs=kwargs)
    assert proc_content == content + "\nContext: \n" + carryover, "Incorrect carryover processing"

    carryover_l = ["How can I help you?"]
    kwargs = {"carryover": carryover_l}
    proc_content = dummy_agent_1._handle_carryover(message=content, kwargs=kwargs)
    assert proc_content == content + "\nContext: \n" + carryover, "Incorrect carryover processing"

    proc_content_empty_carryover = dummy_agent_1._handle_carryover(message=content, kwargs={"carryover": None})
    assert proc_content_empty_carryover == content, "Incorrect carryover processing"


@pytest.mark.parametrize("credentials_from_test_param", credentials_all_llms, indirect=True)
@suppress_gemini_resource_exhausted
def test_conversable_agent_with_whitespaces_in_name_end2end(
    credentials_from_test_param: Credentials,
    request: pytest.FixtureRequest,
) -> None:
    agent = ConversableAgent(
        name="first_agent",
        llm_config=credentials_from_test_param.llm_config,
    )

    user_proxy = UserProxyAgent(
        name="user proxy",
        human_input_mode="NEVER",
    )

    # Get the parameter name request node
    current_llm = request.node.callspec.id
    if "gpt_4" in current_llm:
        with pytest.raises(
            ValueError,
            match="This error typically occurs when the agent name contains invalid characters, such as spaces or special symbols.",
        ):
            user_proxy.initiate_chat(agent, message="Hello, how are you?", max_turns=2)
    # anthropic and gemini will not raise an error if agent name contains whitespaces
    else:
        user_proxy.initiate_chat(agent, message="Hello, how are you?", max_turns=2)


@pytest.mark.openai
def test_context_variables():
    # Test initialization with context_variables
    initial_context = {"test_key": "test_value", "number": 42, "nested": {"inner": "value"}}
    agent = ConversableAgent(name="context_test_agent", llm_config=False, context_variables=initial_context)

    # Check that context was properly initialized
    assert agent._context_variables == initial_context

    # Test initialization without context_variables
    agent_no_context = ConversableAgent(name="no_context_agent", llm_config=False)
    assert agent_no_context._context_variables == {}

    # Test get_context
    assert agent.get_context("test_key") == "test_value"
    assert agent.get_context("number") == 42
    assert agent.get_context("nested") == {"inner": "value"}
    assert agent.get_context("non_existent") is None
    assert agent.get_context("non_existent", default="default") == "default"

    # Test set_context
    agent.set_context("new_key", "new_value")
    assert agent.get_context("new_key") == "new_value"

    # Test overwriting existing value
    agent.set_context("test_key", "updated_value")
    assert agent.get_context("test_key") == "updated_value"

    # Test update_context
    new_values = {"bulk_key1": "bulk_value1", "bulk_key2": "bulk_value2", "test_key": "bulk_updated_value"}
    agent.update_context(new_values)
    assert agent.get_context("bulk_key1") == "bulk_value1"
    assert agent.get_context("bulk_key2") == "bulk_value2"
    assert agent.get_context("test_key") == "bulk_updated_value"

    # Test pop_context
    # Pop existing key
    popped_value = agent.pop_context("bulk_key1")
    assert popped_value == "bulk_value1"
    assert agent.get_context("bulk_key1") is None

    # Pop with default value
    default_value = "default_value"
    popped_default = agent.pop_context("non_existent", default=default_value)
    assert popped_default == default_value

    # Pop without default (should return None)
    popped_none = agent.pop_context("another_non_existent")
    assert popped_none is None

    # Verify final state of context
    expected_final_context = {
        "number": 42,
        "nested": {"inner": "value"},
        "new_key": "new_value",
        "bulk_key2": "bulk_value2",
        "test_key": "bulk_updated_value",
    }
    assert agent._context_variables == expected_final_context


<<<<<<< HEAD
def test_invalid_functions_parameter():
    """Test initialization with valid and invalid parameters"""

    # Invalid functions parameter
    with pytest.raises(TypeError):
        ConversableAgent("test_agent", functions="invalid")


def test_update_system_message():
    """Tests the update_agent_state_before_reply functionality with multiple scenarios"""

    # Test invalid update function
    with pytest.raises(ValueError, match="The update function must be either a string or a callable"):
        ConversableAgent("agent3", update_agent_state_before_reply=UpdateSystemMessage(123))

    # Test invalid callable (wrong number of parameters)
    def invalid_update_function(context_variables):
        return "Invalid function"

    with pytest.raises(ValueError, match="The update function must accept two parameters"):
        ConversableAgent("agent4", update_agent_state_before_reply=UpdateSystemMessage(invalid_update_function))

    # Test invalid callable (wrong return type)
    def invalid_return_function(context_variables, messages) -> dict:
        return {}

    with pytest.raises(ValueError, match="The update function must return a string"):
        ConversableAgent("agent5", update_agent_state_before_reply=UpdateSystemMessage(invalid_return_function))
=======
@pytest.mark.skip(reason="This test is failing. We need to investigate the issue.")
@pytest.mark.gemini
@suppress_gemini_resource_exhausted
def test_gemini_with_tools_parameters_set_to_is_annotated_with_none_as_default_value(
    credentials_gemini_flash: Credentials,
) -> None:
    agent = ConversableAgent(name="agent", llm_config=credentials_gemini_flash.llm_config)

    user_proxy = UserProxyAgent(
        name="user_proxy_1",
        human_input_mode="NEVER",
    )

    mock = MagicMock()

    @user_proxy.register_for_execution()
    @agent.register_for_llm(description="Login function")
    def login(
        additional_notes: Annotated[Optional[str], "Additional notes"] = None,
    ) -> str:
        return "Login successful."

    user_proxy.initiate_chat(agent, message="Please login", max_turns=2)

    mock.assert_called_once()


@pytest.mark.deepseek
@suppress_json_decoder_error
def test_conversable_agent_with_deepseek_reasoner(
    credentials_deepseek_reasoner: Credentials,
) -> None:
    agent = ConversableAgent(
        name="agent",
        llm_config=credentials_deepseek_reasoner.llm_config,
    )

    user_proxy = UserProxyAgent(
        name="user_proxy_1",
        human_input_mode="NEVER",
    )

    result = user_proxy.initiate_chat(
        agent, message="Hello, how are you?", summary_method="reflection_with_llm", max_turns=2
    )
    assert isinstance(result.summary, str)
>>>>>>> 221db37b


if __name__ == "__main__":
    # test_trigger()
    # test_context()
    # test_handle_carryover():
    # test_max_turn()
    # test_process_before_send()
    # test_message_func()
    # test_summary()
    # test_adding_duplicate_function_warning()
    # test_function_registration_e2e_sync()
    # test_process_gemini_carryover()
    # test_process_carryover()
    # test_context_variables()
    test_invalid_functions_parameter()<|MERGE_RESOLUTION|>--- conflicted
+++ resolved
@@ -1,8 +1,4 @@
-<<<<<<< HEAD
-# Copyright (c) 2023 - 2025, Owners of https://github.com/ag2ai
-=======
 # Copyright (c) 2023 - 2025, AG2ai, Inc., AG2ai open-source projects maintainers and core contributors
->>>>>>> 221db37b
 #
 # SPDX-License-Identifier: Apache-2.0
 #
@@ -1595,36 +1591,6 @@
     assert agent._context_variables == expected_final_context
 
 
-<<<<<<< HEAD
-def test_invalid_functions_parameter():
-    """Test initialization with valid and invalid parameters"""
-
-    # Invalid functions parameter
-    with pytest.raises(TypeError):
-        ConversableAgent("test_agent", functions="invalid")
-
-
-def test_update_system_message():
-    """Tests the update_agent_state_before_reply functionality with multiple scenarios"""
-
-    # Test invalid update function
-    with pytest.raises(ValueError, match="The update function must be either a string or a callable"):
-        ConversableAgent("agent3", update_agent_state_before_reply=UpdateSystemMessage(123))
-
-    # Test invalid callable (wrong number of parameters)
-    def invalid_update_function(context_variables):
-        return "Invalid function"
-
-    with pytest.raises(ValueError, match="The update function must accept two parameters"):
-        ConversableAgent("agent4", update_agent_state_before_reply=UpdateSystemMessage(invalid_update_function))
-
-    # Test invalid callable (wrong return type)
-    def invalid_return_function(context_variables, messages) -> dict:
-        return {}
-
-    with pytest.raises(ValueError, match="The update function must return a string"):
-        ConversableAgent("agent5", update_agent_state_before_reply=UpdateSystemMessage(invalid_return_function))
-=======
 @pytest.mark.skip(reason="This test is failing. We need to investigate the issue.")
 @pytest.mark.gemini
 @suppress_gemini_resource_exhausted
@@ -1671,7 +1637,36 @@
         agent, message="Hello, how are you?", summary_method="reflection_with_llm", max_turns=2
     )
     assert isinstance(result.summary, str)
->>>>>>> 221db37b
+
+
+def test_invalid_functions_parameter():
+    """Test initialization with valid and invalid parameters"""
+
+    # Invalid functions parameter
+    with pytest.raises(TypeError):
+        ConversableAgent("test_agent", functions="invalid")
+
+
+def test_update_system_message():
+    """Tests the update_agent_state_before_reply functionality with multiple scenarios"""
+
+    # Test invalid update function
+    with pytest.raises(ValueError, match="The update function must be either a string or a callable"):
+        ConversableAgent("agent3", update_agent_state_before_reply=UpdateSystemMessage(123))
+
+    # Test invalid callable (wrong number of parameters)
+    def invalid_update_function(context_variables):
+        return "Invalid function"
+
+    with pytest.raises(ValueError, match="The update function must accept two parameters"):
+        ConversableAgent("agent4", update_agent_state_before_reply=UpdateSystemMessage(invalid_update_function))
+
+    # Test invalid callable (wrong return type)
+    def invalid_return_function(context_variables, messages) -> dict:
+        return {}
+
+    with pytest.raises(ValueError, match="The update function must return a string"):
+        ConversableAgent("agent5", update_agent_state_before_reply=UpdateSystemMessage(invalid_return_function))
 
 
 if __name__ == "__main__":
