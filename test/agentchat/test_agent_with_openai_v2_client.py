--- conflicted
+++ resolved
@@ -103,15 +103,6 @@
         name="user", human_input_mode="NEVER", max_consecutive_auto_reply=0, code_execution_config=False
     )
 
-<<<<<<< HEAD
-    # Use base64-encoded image to avoid remote URL issues (1x1 pixel brown PNG representing a dog)
-    base64_image = "iVBORw0KGgoAAAANSUhEUgAAAAEAAAABCAYAAAAfFcSJAAAADUlEQVR42mNkYPhfDwAChwGA60e6kgAAAABJRU5ErkJggg=="
-    multimodal_message = {
-        "role": "user",
-        "content": [
-            {"type": "text", "text": "What animal is in this image? Answer in one word."},
-            {"type": "image_url", "image_url": {"url": f"data:image/png;base64,{base64_image}"}},
-=======
     # Use formal multimodal content format (blue square test image)
     image_url = "https://media.githubusercontent.com/media/ag2ai/ag2/refs/heads/main/test/test_files/test_image.png"
     multimodal_message = {
@@ -119,20 +110,14 @@
         "content": [
             {"type": "text", "text": "What color is this image? Answer in one word."},
             {"type": "image_url", "image_url": {"url": image_url}},
->>>>>>> 2b69f3ff
         ],
     }
 
     chat_result = user_proxy.initiate_chat(vision_assistant, message=multimodal_message, max_turns=1)
 
     _assert_v2_response_structure(chat_result)
-<<<<<<< HEAD
-    # Verify response is received (1x1 pixel images don't have recognizable content, so just check we got a response)
-    assert chat_result.summary is not None and len(chat_result.summary) > 0
-=======
     summary_lower = chat_result.summary.lower()
     assert "blue" in summary_lower
->>>>>>> 2b69f3ff
     # Verify cost tracking for vision
     assert "usage_including_cached_inference" in chat_result.cost
     assert len(chat_result.cost["usage_including_cached_inference"]) > 0
@@ -551,24 +536,14 @@
         agents=[image_describer, detail_analyst],
     )
 
-<<<<<<< HEAD
-    # Use base64-encoded image to avoid remote URL issues (1x1 pixel brown PNG representing a dog)
-    base64_image = "iVBORw0KGgoAAAANSUhEUgAAAAEAAAABCAYAAAAfFcSJAAAADUlEQVR42mNkYPhfDwAChwGA60e6kgAAAABJRU5ErkJggg=="
-=======
     # Multimodal message with image (blue square test image)
     image_url = "https://media.githubusercontent.com/media/ag2ai/ag2/refs/heads/main/test/test_files/test_image.png"
->>>>>>> 2b69f3ff
     multimodal_message = [
         {
             "role": "user",
             "content": [
-<<<<<<< HEAD
-                {"type": "text", "text": "Team, analyze this image and identify the animal breed."},
-                {"type": "image_url", "image_url": {"url": f"data:image/png;base64,{base64_image}"}},
-=======
                 {"type": "text", "text": "Team, analyze this image and identify the color."},
                 {"type": "image_url", "image_url": {"url": image_url}},
->>>>>>> 2b69f3ff
             ],
         }
     ]
@@ -582,13 +557,8 @@
 
     # Verify pattern works with multimodal V2 responses
     _assert_v2_response_structure(chat_result)
-<<<<<<< HEAD
-    # Verify response is received (1x1 pixel images don't have recognizable content, so just check we got a response)
-    assert chat_result.summary is not None and len(chat_result.summary) > 0
-=======
     summary_lower = chat_result.summary.lower()
     assert "blue" in summary_lower
->>>>>>> 2b69f3ff
 
     # Verify cost tracking
     assert "usage_including_cached_inference" in chat_result.cost
@@ -717,26 +687,15 @@
         user_agent=user_proxy,
     )
 
-<<<<<<< HEAD
-    # Use base64-encoded image to avoid remote URL issues (1x1 pixel brown PNG representing a dog)
-    # Do NOT include "name" field - it causes role to become "assistant" which is invalid for images
-    base64_image = "iVBORw0KGgoAAAANSUhEUgAAAAEAAAABCAYAAAAfFcSJAAAADUlEQVR42mNkYPhfDwAChwGA60e6kgAAAABJRU5ErkJggg=="
-=======
     # Multimodal message with image (blue square test image)
     # Do NOT include "name" field - it causes role to become "assistant" which is invalid for images
     image_url = "https://media.githubusercontent.com/media/ag2ai/ag2/refs/heads/main/test/test_files/test_image.png"
->>>>>>> 2b69f3ff
     multimodal_message = [
         {
             "role": "user",
             "content": [
-<<<<<<< HEAD
-                {"type": "text", "text": "Team, what animal is in this image?"},
-                {"type": "image_url", "image_url": {"url": f"data:image/png;base64,{base64_image}"}},
-=======
                 {"type": "text", "text": "Team, what color is this image?"},
                 {"type": "image_url", "image_url": {"url": image_url}},
->>>>>>> 2b69f3ff
             ],
         }
     ]
