# Copyright (c) 2023 - 2025, AG2ai, Inc., AG2ai open-source projects maintainers and core contributors
#
# SPDX-License-Identifier: Apache-2.0

import json
import tempfile
import textwrap
from collections.abc import Generator
from pathlib import Path
from typing import Optional, Union

import pytest

from autogen._website.process_notebooks import (
    add_authors_and_social_img_to_blog_and_user_stories,
    add_front_matter_to_metadata_mdx,
    cleanup_tmp_dirs,
    convert_callout_blocks,
    copy_images_from_notebooks_dir_to_target_dir,
    ensure_mint_json_exists,
    extract_example_group,
    extract_img_tag_from_figure_tag,
    generate_nav_group,
    get_files_path_from_navigation,
    get_sorted_files,
    update_group_pages,
)
<<<<<<< HEAD
from autogen._website.utils import NavigationGroup
=======
from autogen.import_utils import skip_on_missing_imports
>>>>>>> 0c08bf77


class TestUpdateGroupPages:
    @pytest.fixture
    def sample_navigation(self) -> list[dict[str, Union[str, list[Union[str, dict[str, Union[str, list[str]]]]]]]]:
        return [
            {"group": "Home", "pages": ["docs/home/Home"]},
            {
                "group": "Use Cases",
                "pages": [
                    {
                        "group": "Use cases",
                        "pages": [
                            "docs/use-cases/use-cases/customer-service",
                        ],
                    },
                    {"group": "Notebooks", "pages": ["docs/use-cases/notebooks/notebooks"]},
                    {
                        "group": "Community Gallery",
                        "pages": ["docs/use-cases/community-gallery/community-gallery"],
                    },
                ],
            },
            {"group": "FAQs", "pages": ["faq/FAQ"]},
        ]

    def test_update_top_level_group(
        self, sample_navigation: list[dict[str, Union[str, list[Union[str, dict[str, Union[str, list[str]]]]]]]]
    ) -> None:
        updated_pages = ["docs/use-cases/use-cases/customer-service"]
        target_grp = "Use Cases"
        updated_navigation = update_group_pages(sample_navigation, target_grp, updated_pages)
        expected_navigation = [
            {"group": "Home", "pages": ["docs/home/Home"]},
            {
                "group": "Use Cases",
                "pages": ["docs/use-cases/use-cases/customer-service"],
            },
            {"group": "FAQs", "pages": ["faq/FAQ"]},
        ]

        assert updated_navigation == expected_navigation, updated_navigation
        assert sample_navigation != updated_navigation

    def test_update_nested_group(
        self, sample_navigation: list[dict[str, Union[str, list[Union[str, dict[str, Union[str, list[str]]]]]]]]
    ) -> None:
        updated_pages = ["docs/use-cases/updated-notebook/index"]
        target_grp = "Notebooks"
        updated_navigation = update_group_pages(sample_navigation, target_grp, updated_pages)
        expected_navigation = [
            {"group": "Home", "pages": ["docs/home/Home"]},
            {
                "group": "Use Cases",
                "pages": [
                    {
                        "group": "Use cases",
                        "pages": [
                            "docs/use-cases/use-cases/customer-service",
                        ],
                    },
                    {"group": "Notebooks", "pages": ["docs/use-cases/updated-notebook/index"]},
                    {
                        "group": "Community Gallery",
                        "pages": ["docs/use-cases/community-gallery/community-gallery"],
                    },
                ],
            },
            {"group": "FAQs", "pages": ["faq/FAQ"]},
        ]

        assert updated_navigation == expected_navigation, updated_navigation
        assert sample_navigation != updated_navigation


def test_ensure_mint_json() -> None:
    # Test with empty temp directory - should raise SystemExit
    with tempfile.TemporaryDirectory() as tmp_dir:
        tmp_path = Path(tmp_dir)
        with pytest.raises(SystemExit):
            ensure_mint_json_exists(tmp_path)

        # Now create mint.json - should not raise error
        (tmp_path / "mint.json").touch()
        ensure_mint_json_exists(tmp_path)  # Should not raise any exception


def test_cleanup_tmp_dirs_if_no_metadata() -> None:
    # Test without the tmp_dir / "snippets" / "data" / "NotebooksMetadata.mdx"
    # the tmp_dir / "notebooks" should be removed.
    with tempfile.TemporaryDirectory() as tmp_dir:
        tmp_path = Path(tmp_dir)
        notebooks_dir = tmp_path / "docs" / "use-cases" / "notebooks" / "notebooks"
        notebooks_dir.mkdir(parents=True, exist_ok=True)
        (notebooks_dir / "example-1.mdx").touch()
        (notebooks_dir / "example-2.mdx").touch()

        cleanup_tmp_dirs(tmp_path, False)
        assert not notebooks_dir.exists()

    # Test with the tmp_dir / "snippets" / "data" / "NotebooksMetadata.mdx"
    # the tmp_dir / "notebooks" should not be removed.
    with tempfile.TemporaryDirectory() as tmp_dir:
        tmp_path = Path(tmp_dir)

        notebooks_dir = tmp_path / "notebooks"
        notebooks_dir.mkdir(parents=True, exist_ok=True)
        (notebooks_dir / "example-1.mdx").touch()
        (notebooks_dir / "example-2.mdx").touch()

        metadata_dir = tmp_path / "snippets" / "data"
        metadata_dir.mkdir(parents=True, exist_ok=True)
        (metadata_dir / "NotebooksMetadata.mdx").touch()

        cleanup_tmp_dirs(tmp_path, False)
        assert notebooks_dir.exists()


class TestAddFrontMatterToMetadataMdx:
    def test_without_metadata_mdx(self) -> None:
        front_matter_dict: dict[str, Union[str, Optional[Union[list[str]]]]] = {
            "title": "some title",
            "link": "/notebooks/some-title",
            "description": "some description",
            "image": "some image",
            "tags": ["tag1", "tag2"],
            "source_notebook": "/notebook/some-title.ipynb",
        }
        with tempfile.TemporaryDirectory() as tmp_dir:
            tmp_path = Path(tmp_dir)

            metadata_dir = tmp_path / "snippets" / "data"
            metadata_dir.mkdir(parents=True, exist_ok=True)

            rendered_mdx = tmp_path / "source"
            rendered_mdx.mkdir(parents=True, exist_ok=True)
            (rendered_mdx / "some-title.mdx").touch()

            # when the metadata file is not present, the file should be created and the front matter should be added
            add_front_matter_to_metadata_mdx(front_matter_dict, tmp_path, rendered_mdx)

            assert (metadata_dir / "NotebooksMetadata.mdx").exists()

            with open(metadata_dir / "NotebooksMetadata.mdx") as f:
                actual = f.read()

            assert (
                actual
                == """{/*
Auto-generated file - DO NOT EDIT
Please edit the add_front_matter_to_metadata_mdx function in process_notebooks.py
*/}

export const notebooksMetadata = [
    {
        "title": "some title",
        "link": "/docs/use-cases/notebooks/notebooks/source",
        "description": "some description",
        "image": "some image",
        "tags": [
            "tag1",
            "tag2"
        ],
        "source": "/notebook/some-title.ipynb"
    }
];
"""
            ), actual

    def test_with_metadata_mdx(self) -> None:
        front_matter_dict: dict[str, Optional[Union[str, Union[list[str]]]]] = {
            "title": "some title",
            "link": "/notebooks/some-title",
            "description": "some description",
            "image": "some image",
            "tags": ["tag1", "tag2"],
            "source_notebook": "/notebook/some-title.ipynb",
        }
        with tempfile.TemporaryDirectory() as tmp_dir:
            tmp_path = Path(tmp_dir)

            metadata_dir = tmp_path / "snippets" / "data"
            metadata_dir.mkdir(parents=True, exist_ok=True)
            metadata_content = """{/*
Auto-generated file - DO NOT EDIT
Please edit the add_front_matter_to_metadata_mdx function in process_notebooks.py
*/}

export const notebooksMetadata = [
    {
        "title": "some other title",
        "link": "/notebooks/some-other-title",
        "description": "some other description",
        "image": "some other image",
        "tags": [
            "tag3",
            "tag4"
        ],
        "source": "/notebook/some-other-title.ipynb"
    }
];
"""
            with open(metadata_dir / "NotebooksMetadata.mdx", "w") as f:
                f.write(metadata_content)

            rendered_mdx = tmp_path / "source"
            rendered_mdx.mkdir(parents=True, exist_ok=True)
            (rendered_mdx / "some-title.mdx").touch()

            # when the metadata file is present, the front matter should be added to the existing metadata
            add_front_matter_to_metadata_mdx(front_matter_dict, tmp_path, rendered_mdx)

            assert (metadata_dir / "NotebooksMetadata.mdx").exists()

            with open(metadata_dir / "NotebooksMetadata.mdx") as f:
                actual = f.read()

            assert (
                actual
                == """{/*
Auto-generated file - DO NOT EDIT
Please edit the add_front_matter_to_metadata_mdx function in process_notebooks.py
*/}

export const notebooksMetadata = [
    {
        "title": "some other title",
        "link": "/notebooks/some-other-title",
        "description": "some other description",
        "image": "some other image",
        "tags": [
            "tag3",
            "tag4"
        ],
        "source": "/notebook/some-other-title.ipynb"
    },
    {
        "title": "some title",
        "link": "/docs/use-cases/notebooks/notebooks/source",
        "description": "some description",
        "image": "some image",
        "tags": [
            "tag1",
            "tag2"
        ],
        "source": "/notebook/some-title.ipynb"
    }
];
"""
            )


class TestAddBlogsToNavigation:
    @pytest.fixture
    def test_dir(self) -> Generator[Path, None, None]:
        """Create a temporary directory with test files."""
        with tempfile.TemporaryDirectory() as tmp_dir:
            tmp_path = Path(tmp_dir)

            # Create test directory structure
            files = [
                "2023-04-21-LLM-tuning-math/index.mdx",
                "2023-05-18-GPT-adaptive-humaneval/index.mdx",
                "2023-10-26-TeachableAgent/index.mdx",
                "2023-10-18-RetrieveChat/index.mdx",
                "2024-12-20-RetrieveChat/index.mdx",
                "2024-12-20-Tools-interoperability/index.mdx",
                "2024-12-20-RealtimeAgent/index.mdx",
                "2024-08-26/index.mdx",
                "2024-11-11/index.mdx",
                "2024-11-12/index.mdx",
                "2024-12-20-Another-RealtimeAgent/index.mdx",
            ]

            for file_path in files:
                full_path = tmp_path / file_path
                full_path.parent.mkdir(parents=True, exist_ok=True)
                full_path.touch()

            yield tmp_path

    @pytest.fixture
    def expected(self) -> list[str]:
        return [
            "blog/2024-12-20-Tools-interoperability/index",
            "blog/2024-12-20-RetrieveChat/index",
            "blog/2024-12-20-RealtimeAgent/index",
            "blog/2024-12-20-Another-RealtimeAgent/index",
            "blog/2024-11-12/index",
            "blog/2024-11-11/index",
            "blog/2024-08-26/index",
            "blog/2023-10-26-TeachableAgent/index",
            "blog/2023-10-18-RetrieveChat/index",
            "blog/2023-05-18-GPT-adaptive-humaneval/index",
            "blog/2023-04-21-LLM-tuning-math/index",
        ]

    def test_get_sorted_files(self, test_dir: Path, expected: list[str]) -> None:
        actual = get_sorted_files(test_dir, "blog")
        assert actual == expected, actual

    def test_add_blogs_to_navigation(self) -> None:
        with tempfile.TemporaryDirectory() as tmp_dir:
            website_dir = Path(tmp_dir)
            blog_dir = website_dir / "blog"

            # Create test blog structure
            test_files = [
                "2023-04-21-LLM-tuning-math/index.mdx",
                "2024-12-20-RealtimeAgent/index.mdx",
                "2024-12-20-RetrieveChat/index.mdx",
            ]

            for file_path in test_files:
                full_path = blog_dir / file_path
                full_path.parent.mkdir(parents=True, exist_ok=True)
                full_path.touch()

            # Expected result after processing
            expected = {
                "group": "Blog",
                "pages": [
                    "blog/2024-12-20-RetrieveChat/index",
                    "blog/2024-12-20-RealtimeAgent/index",
                    "blog/2023-04-21-LLM-tuning-math/index",
                ],
            }

            # Run function and check result
            actual = generate_nav_group(blog_dir, "Blog", "blog")
            assert actual == expected, actual

            # Expected result after processing
            expected = {
                "group": "Talks",
                "pages": [
                    "talks/2024-12-20-RetrieveChat/index",
                    "talks/2024-12-20-RealtimeAgent/index",
                    "talks/2023-04-21-LLM-tuning-math/index",
                ],
            }

            # Run function and check result
            actual = generate_nav_group(blog_dir, "Talks", "talks")
            assert actual == expected, actual


class TestUpdateNavigation:
    def setup(self, temp_dir: Path) -> None:
        """Set up test files in the temporary directory."""
        # Create directories
        snippets_dir = temp_dir / "snippets" / "data"
        snippets_dir.mkdir(parents=True, exist_ok=True)

        # Create mint.json content
        mint_json_content = {
            "name": "AG2",
            "logo": {"dark": "/logo/ag2-white.svg", "light": "/logo/ag2.svg"},
            "navigation": [
                {"group": "", "pages": ["docs/Home", "docs/Getting-Started"]},
                {
                    "group": "Installation",
                    "pages": [
                        "docs/installation/Installation",
                        "docs/installation/Optional-Dependencies",
                    ],
                },
                {"group": "API Reference", "pages": ["PLACEHOLDER"]},
                # {
                #     "group": "AutoGen Studio",
                #     "pages": [
                #         "docs/autogen-studio/getting-started",
                #         "docs/autogen-studio/usage",
                #         "docs/autogen-studio/faqs",
                #     ],
                # },
            ],
        }

        # Create NotebooksMetadata.mdx content
        notebooks_metadata_content = """{/*
    Auto-generated file - DO NOT EDIT
    Please edit the add_front_matter_to_metadata_mdx function in process_notebooks.py
    */}

    export const notebooksMetadata = [
        {
            "title": "Using RetrieveChat Powered by MongoDB Atlas for Retrieve Augmented Code Generation and Question Answering",
            "link": "/notebooks/agentchat_RetrieveChat_mongodb",
            "description": "Explore the use of RetrieveChat for tasks like code generation from docstrings, answering complex questions with human feedback, and exploiting features like Update Context, custom prompts, and few-shot learning.",
            "image": null,
            "tags": [
                "MongoDB",
                "integration",
                "RAG"
            ],
            "source": "/notebook/agentchat_RetrieveChat_mongodb.ipynb"
        },
        {
            "title": "Mitigating Prompt hacking with JSON Mode",
            "link": "/notebooks/JSON_mode_example",
            "description": "Use JSON mode and Agent Descriptions to mitigate prompt manipulation and control speaker transition.",
            "image": null,
            "tags": [
                "JSON",
                "description",
                "prompt hacking",
                "group chat",
                "orchestration"
            ],
            "source": "/notebook/JSON_mode_example.ipynb"
        }];"""

        # Write files
        mint_json_path = temp_dir / "mint.json"
        with open(mint_json_path, "w", encoding="utf-8") as f:
            json.dump(mint_json_content, f, indent=2)
            f.write("\n")

        metadata_path = snippets_dir / "NotebooksMetadata.mdx"
        with open(metadata_path, "w", encoding="utf-8") as f:
            f.write(notebooks_metadata_content)

    def test_extract_example_group(self) -> None:
        with tempfile.TemporaryDirectory() as tmp_dir:
            tmp_path = Path(tmp_dir)
            self.setup(tmp_path)

            # Run the function
            metadata_path = tmp_path / "snippets" / "data" / "NotebooksMetadata.mdx"
            actual = extract_example_group(metadata_path)

            expected = [
                "docs/use-cases/notebooks/Notebooks",
                "docs/use-cases/notebooks/notebooks/agentchat_RetrieveChat_mongodb",
                "docs/use-cases/notebooks/notebooks/JSON_mode_example",
            ]

            assert actual == expected, actual


class TestAddAuthorsAndSocialImgToBlogPosts:
    @pytest.fixture
    def test_dir(self) -> Generator[Path, None, None]:
        """Create temporary test directory with blog posts and authors file."""
        with tempfile.TemporaryDirectory() as tmp_dir:
            website_dir = Path(tmp_dir)
            blog_dir = website_dir / "docs" / "_blogs"
            blog_dir.mkdir(parents=True)

            # Create first blog post
            post1_dir = blog_dir / "2023-04-21-LLM-tuning-math"
            post1_dir.mkdir()
            post1_content = textwrap.dedent("""
                ---
                title: Does Model and Inference Parameter Matter in LLM Applications? - A Case Study for MATH
                authors: sonichi
                tags: [LLM, GPT, research]
                ---

                lorem ipsum""").lstrip()
            (post1_dir / "index.mdx").write_text(post1_content)

            # Create second blog post
            post2_dir = blog_dir / "2023-06-28-MathChat"
            post2_dir.mkdir()
            post2_content = textwrap.dedent("""
                ---
                title: Introducing RealtimeAgent Capabilities in AG2
                authors:
                    - marklysze
                    - sternakt
                    - davorrunje
                    - davorinrusevljan
                tags: [Realtime API, Voice Agents, Swarm Teams, Twilio, AI Tools]
                ---

                <div>
                    <img noZoom className="social-share-img"
                    src="https://media.githubusercontent.com/media/ag2ai/ag2/refs/heads/main/website/static/img/cover.png"
                    alt="social preview"
                    style={{ position: 'absolute', left: '-9999px' }}
                    />
                </div>

                <div class="blog-authors">
                    <p class="authors">Authors:</p>
                    <CardGroup cols={2}>
                        <Card href="https://github.com/marklysze">
                            <div class="col card">
                            <div class="img-placeholder">
                                <img noZoom src="https://github.com/marklysze.png" />
                            </div>
                            <div>
                                <p class="name">Mark Sze</p>
                                <p>Software Engineer at AG2.ai</p>
                            </div>
                            </div>
                        </Card>
                        <Card href="https://github.com/sternakt">
                            <div class="col card">
                            <div class="img-placeholder">
                                <img noZoom src="https://github.com/sternakt.png" />
                            </div>
                            <div>
                                <p class="name">Tvrtko Sternak</p>
                                <p>Machine Learning Engineer at Airt</p>
                            </div>
                            </div>
                        </Card>
                        <Card href="https://github.com/davorrunje">
                            <div class="col card">
                            <div class="img-placeholder">
                                <img noZoom src="https://github.com/davorrunje.png" />
                            </div>
                            <div>
                                <p class="name">Davor Runje</p>
                                <p>CTO at Airt</p>
                            </div>
                            </div>
                        </Card>
                        <Card href="https://github.com/davorinrusevljan">
                            <div class="col card">
                            <div class="img-placeholder">
                                <img noZoom src="https://github.com/davorinrusevljan.png" />
                            </div>
                            <div>
                                <p class="name">Davorin</p>
                                <p>Developer</p>
                            </div>
                            </div>
                        </Card>
                    </CardGroup>
                </div>

                lorem ipsum""").lstrip()
            (post2_dir / "index.mdx").write_text(post2_content)

            # Create blogs_and_user_stories_authors.yml
            authors_content = textwrap.dedent("""
                sonichi:
                    name: Chi Wang
                    title: Founder of AutoGen (now AG2) & FLAML
                    url: https://www.linkedin.com/in/chi-wang-autogen/
                    image_url: https://github.com/sonichi.png

                marklysze:
                    name: Mark Sze
                    title: Software Engineer at AG2.ai
                    url: https://github.com/marklysze
                    image_url: https://github.com/marklysze.png

                sternakt:
                    name: Tvrtko Sternak
                    title: Machine Learning Engineer at Airt
                    url: https://github.com/sternakt
                    image_url: https://github.com/sternakt.png

                davorrunje:
                    name: Davor Runje
                    title: CTO at Airt
                    url: https://github.com/davorrunje
                    image_url: https://github.com/davorrunje.png

                davorinrusevljan:
                    name: Davorin
                    title: Developer
                    url: https://github.com/davorinrusevljan
                    image_url: https://github.com/davorinrusevljan.png
                """).lstrip()
            (website_dir / "blogs_and_user_stories_authors.yml").write_text(authors_content)

            yield website_dir

    @skip_on_missing_imports("yaml", "docs")
    def test_add_authors_and_social_img(self, test_dir: Path) -> None:
        # Run the function
        add_authors_and_social_img_to_blog_and_user_stories(test_dir)

        # Get directory paths
        generated_blog_dir = test_dir / "docs" / "blog"
        blog_dir = test_dir / "docs" / "_blogs"

        # Verify directory structure matches
        blog_files = set(p.relative_to(blog_dir) for p in blog_dir.glob("**/*.mdx"))
        generated_files = set(p.relative_to(generated_blog_dir) for p in generated_blog_dir.glob("**/*.mdx"))
        assert blog_files == generated_files

        # Verify number of files matches
        assert len(list(blog_dir.glob("**/*.mdx"))) == len(list(generated_blog_dir.glob("**/*.mdx")))

        # Verify content of first blog post
        post1_path = generated_blog_dir / "2023-04-21-LLM-tuning-math" / "index.mdx"
        actual = post1_path.read_text()
        assert '<img noZoom className="social-share-img"' in actual
        assert '<p class="name">Chi Wang</p>' in actual
        assert '<p class="name">Davor Runje</p>' not in actual

        assert actual.count('<div class="blog-authors">') == 1
        assert actual.count('<p class="name">Chi Wang</p>') == 1

        # Verify content of second blog post
        post2_path = generated_blog_dir / "2023-06-28-MathChat" / "index.mdx"
        actual = post2_path.read_text()

        assert '<img noZoom className="social-share-img"' in actual
        assert '<p class="name">Mark Sze</p>' in actual
        assert '<p class="name">Tvrtko Sternak</p>' in actual
        assert '<p class="name">Davor Runje</p>' in actual
        assert '<p class="name">Davorin</p>' in actual
        assert '<p class="name">Chi Wang</p>' not in actual

        assert actual.count('<div class="blog-authors">') == 1
        assert actual.count('<p class="name">Mark Sze</p>') == 1


class TestConvertCalloutBlocks:
    @pytest.fixture
    def content(self) -> str:
        return textwrap.dedent("""
            # Title

            ## Introduction

            This is an introduction.

            ## Callout

            :::note
            This is a note.
            :::

            :::warning
            This is a warning.
            :::

            :::tip
            This is a tip.
            :::

            :::info
            This is an info.
            :::

            ````{=mdx}
            :::tabs
            <Tab title="OpenAI">
                - `model` (str, required): The identifier of the model to be used, such as 'gpt-4', 'gpt-3.5-turbo'.
            </Tab>
            <Tab title="Azure OpenAI">
                - `model` (str, required): The deployment to be used. The model corresponds to the deployment name on Azure OpenAI.
            </Tab>
            <Tab title="Other OpenAI compatible">
                - `model` (str, required): The identifier of the model to be used, such as 'llama-7B'.
            </Tab>
            :::
            ````

            ## Conclusion

            This is a conclusion.
            """)

    @pytest.fixture
    def expected(self) -> str:
        return textwrap.dedent("""
            # Title

            ## Introduction

            This is an introduction.

            ## Callout


            <div class="note">
            <Note>
            This is a note.
            </Note>
            </div>


            <div class="warning">
            <Warning>
            This is a warning.
            </Warning>
            </div>


            <div class="tip">
            <Tip>
            This is a tip.
            </Tip>
            </div>


            <div class="info">
            <Info>
            This is an info.
            </Info>
            </div>


            <div class="tabs">
            <Tabs>
            <Tab title="OpenAI">
                - `model` (str, required): The identifier of the model to be used, such as 'gpt-4', 'gpt-3.5-turbo'.
            </Tab>
            <Tab title="Azure OpenAI">
                - `model` (str, required): The deployment to be used. The model corresponds to the deployment name on Azure OpenAI.
            </Tab>
            <Tab title="Other OpenAI compatible">
                - `model` (str, required): The identifier of the model to be used, such as 'llama-7B'.
            </Tab>
            </Tabs>
            </div>


            ## Conclusion

            This is a conclusion.
            """)

    def test_convert_callout_blocks(self, content: str, expected: str) -> None:
        actual = convert_callout_blocks(content)
        assert actual == expected, actual


class TestEditLinks:
    @pytest.fixture
    def navigation(self) -> list[NavigationGroup]:
        return [
            {"group": "Home", "pages": ["docs/home/home"]},
            {
                "group": "User Guide",
                "pages": [
                    {
                        "group": "Basic Concepts",
                        "pages": [
                            "docs/user-guide/basic-concepts/installing-ag2",
                            "docs/user-guide/basic-concepts/llm-configuration",
                        ],
                    },
                    {"group": "Advanced Concepts", "pages": ["docs/user-guide/advanced-concepts/rag"]},
                    {"group": "Model Providers", "pages": ["docs/user-guide/models/openai"]},
                    {"group": "Reference Agents", "pages": ["docs/user-guide/reference-agents/index"]},
                ],
            },
            {
                "group": "Use Cases",
                "pages": [
                    {"group": "Use cases", "pages": ["docs/use-cases/use-cases/customer-service"]},
                    {"group": "Notebooks", "pages": ["docs/use-cases/notebooks/notebooks"]},
                    "docs/use-cases/community-gallery/community-gallery",
                ],
            },
            {"group": "Contributor Guide", "pages": ["docs/contributor-guide/contributing"]},
            {"group": "FAQs", "pages": ["docs/faq/FAQ"]},
            {"group": "Ecosystem", "pages": ["docs/ecosystem/agentops"]},
        ]

    def test_get_files_path_from_navigation(self, navigation: list[NavigationGroup]) -> None:
        expected_files = [
            "docs/home/home",
            "docs/user-guide/basic-concepts/installing-ag2",
            "docs/user-guide/basic-concepts/llm-configuration",
            "docs/user-guide/advanced-concepts/rag",
            "docs/user-guide/models/openai",
            "docs/user-guide/reference-agents/index",
            "docs/use-cases/use-cases/customer-service",
            "docs/use-cases/notebooks/notebooks",
            "docs/use-cases/community-gallery/community-gallery",
            "docs/contributor-guide/contributing",
            "docs/faq/FAQ",
            "docs/ecosystem/agentops",
        ]

        expected = [Path(f) for f in expected_files]

        actual = get_files_path_from_navigation(navigation)
        assert actual == expected, actual


class TestExtractImgTagFromFigureTag:
    @pytest.fixture
    def content(self) -> str:
        return textwrap.dedent("""
            # Title

            ## Introduction

            This is an introduction.

            ## Figure

            <figure>
                <img src="https://example.com/image.png" alt="image" />
                <figcaption>Image caption</figcaption>
            </figure>

            <figure>
                <img src="swarm_enhanced_01.png" alt="image" />
                <figcaption>Image caption</figcaption>
            </figure>

            <figure>
            <img
            src="https://media.githubusercontent.com/media/ag2ai/ag2/main/notebook/friendly_and_suspicous.jpg"
            alt="agent flow" />
            <figcaption aria-hidden="true">agent flow</figcaption>
            </figure>

            ## Conclusion

            This is a conclusion.
            """).lstrip()

    @pytest.fixture
    def expected(self) -> str:
        return textwrap.dedent("""
            # Title

            ## Introduction

            This is an introduction.

            ## Figure

            <img src="https://example.com/image.png" alt="image" />

            <img src="/docs/use-cases/notebooks/notebooks/swarm_enhanced_01.png" alt="image" />

            <img
            src="https://media.githubusercontent.com/media/ag2ai/ag2/main/notebook/friendly_and_suspicous.jpg"
            alt="agent flow" />

            ## Conclusion

            This is a conclusion.
            """).lstrip()

    def test_extract_img_tag_from_figure_tag(self, content: str, expected: str) -> None:
        img_rel_path = Path("docs/use-cases/notebooks/notebooks")
        actual = extract_img_tag_from_figure_tag(content, img_rel_path)
        assert actual == expected, actual


class TestCopyImagesFromNotebooksDirToTargetDir:
    @pytest.fixture
    def setup_test_files(self, tmp_path: Path) -> dict[str, Path]:
        # Create directories
        notebook_dir = tmp_path / "notebooks"
        notebook_sub_dir = notebook_dir / "sub_dir"
        notebook_dir.mkdir()
        notebook_sub_dir.mkdir()

        target_dir = tmp_path / "target"
        target_dir.mkdir()

        # Create test files
        files_to_create = [
            (notebook_dir / "test1.png", b"png content"),
            (notebook_dir / "test2.jpg", b"jpg content"),
            (notebook_dir / "test3.txt", b"text content"),
            (notebook_sub_dir / "test1.png", b"png content"),
            (notebook_sub_dir / "test2.jpg", b"jpg content"),
        ]

        for file_path, content in files_to_create:
            file_path.write_bytes(content)

        return {"notebook_dir": notebook_dir, "target_dir": target_dir}

    def test_copy_images(self, setup_test_files: dict[str, Path]) -> None:
        copy_images_from_notebooks_dir_to_target_dir(setup_test_files["notebook_dir"], setup_test_files["target_dir"])

        # Check only images were copied
        copied_files = list(setup_test_files["target_dir"].iterdir())
        assert len(copied_files) == 2
        assert (setup_test_files["target_dir"] / "test1.png").exists()
        assert (setup_test_files["target_dir"] / "test2.jpg").exists()
        assert not (setup_test_files["target_dir"] / "test3.txt").exists()
        assert not (setup_test_files["target_dir"] / "sub_dir").exists()<|MERGE_RESOLUTION|>--- conflicted
+++ resolved
@@ -25,11 +25,8 @@
     get_sorted_files,
     update_group_pages,
 )
-<<<<<<< HEAD
 from autogen._website.utils import NavigationGroup
-=======
 from autogen.import_utils import skip_on_missing_imports
->>>>>>> 0c08bf77
 
 
 class TestUpdateGroupPages:
