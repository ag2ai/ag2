# Copyright (c) 2023 - 2024, Owners of https://github.com/ag2ai
#
# SPDX-License-Identifier: Apache-2.0

import json
import sys
import tempfile
import textwrap
from pathlib import Path

import pytest

# Add the ../../website directory to sys.path
sys.path.append(str(Path(__file__).resolve().parent.parent.parent / "website"))
from process_notebooks import (
    add_authors_and_social_img_to_blog_posts,
    convert_callout_blocks,
    ensure_mint_json_exists,
    extract_example_group,
    generate_nav_group,
    get_sorted_files,
)


def test_ensure_mint_json():
    # Test with empty temp directory - should raise SystemExit
    with tempfile.TemporaryDirectory() as tmp_dir:
        tmp_path = Path(tmp_dir)
        with pytest.raises(SystemExit):
            ensure_mint_json_exists(tmp_path)

        # Now create mint.json - should not raise error
        (tmp_path / "mint.json").touch()
        ensure_mint_json_exists(tmp_path)  # Should not raise any exception


class TestAddBlogsToNavigation:
    @pytest.fixture
    def test_dir(self):
        """Create a temporary directory with test files."""
        with tempfile.TemporaryDirectory() as tmp_dir:
            tmp_path = Path(tmp_dir)

            # Create test directory structure
            files = [
                "2023-04-21-LLM-tuning-math/index.mdx",
                "2023-05-18-GPT-adaptive-humaneval/index.mdx",
                "2023-10-26-TeachableAgent/index.mdx",
                "2023-10-18-RetrieveChat/index.mdx",
                "2024-12-20-RetrieveChat/index.mdx",
                "2024-12-20-Tools-interoperability/index.mdx",
                "2024-12-20-RealtimeAgent/index.mdx",
                "2024-08-26/index.mdx",
                "2024-11-11/index.mdx",
                "2024-11-12/index.mdx",
                "2024-12-20-Another-RealtimeAgent/index.mdx",
            ]

            for file_path in files:
                full_path = tmp_path / file_path
                full_path.parent.mkdir(parents=True, exist_ok=True)
                full_path.touch()

            yield tmp_path

    @pytest.fixture
    def expected(self):
        return [
            "blog/2024-12-20-Tools-interoperability/index",
            "blog/2024-12-20-RetrieveChat/index",
            "blog/2024-12-20-RealtimeAgent/index",
            "blog/2024-12-20-Another-RealtimeAgent/index",
            "blog/2024-11-12/index",
            "blog/2024-11-11/index",
            "blog/2024-08-26/index",
            "blog/2023-10-26-TeachableAgent/index",
            "blog/2023-10-18-RetrieveChat/index",
            "blog/2023-05-18-GPT-adaptive-humaneval/index",
            "blog/2023-04-21-LLM-tuning-math/index",
        ]

    def test_get_sorted_files(self, test_dir, expected):
        actual = get_sorted_files(test_dir, "blog")
        assert actual == expected, actual

    def test_add_blogs_to_navigation(self):
        with tempfile.TemporaryDirectory() as tmp_dir:
            website_dir = Path(tmp_dir)
            blog_dir = website_dir / "blog"

            # Create test blog structure
            test_files = [
                "2023-04-21-LLM-tuning-math/index.mdx",
                "2024-12-20-RealtimeAgent/index.mdx",
                "2024-12-20-RetrieveChat/index.mdx",
            ]

            for file_path in test_files:
                full_path = blog_dir / file_path
                full_path.parent.mkdir(parents=True, exist_ok=True)
                full_path.touch()

            # Expected result after processing
            expected = {
                "group": "Blog",
                "pages": [
                    "blog/2024-12-20-RetrieveChat/index",
                    "blog/2024-12-20-RealtimeAgent/index",
                    "blog/2023-04-21-LLM-tuning-math/index",
                ],
            }

            # Run function and check result
            actual = generate_nav_group(blog_dir, "Blog", "blog")
            assert actual == expected, actual

            # Expected result after processing
            expected = {
                "group": "Talks",
                "pages": [
                    "talks/2024-12-20-RetrieveChat/index",
                    "talks/2024-12-20-RealtimeAgent/index",
                    "talks/2023-04-21-LLM-tuning-math/index",
                ],
            }

            # Run function and check result
            actual = generate_nav_group(blog_dir, "Talks", "talks")
            assert actual == expected, actual


class TestUpdateNavigation:
    def setup(self, temp_dir: Path) -> None:
        """Set up test files in the temporary directory."""

        # Create directories
        snippets_dir = temp_dir / "snippets" / "data"
        snippets_dir.mkdir(parents=True, exist_ok=True)

        # Create mint.json content
        mint_json_content = {
            "name": "AG2",
            "logo": {"dark": "/logo/ag2-white.svg", "light": "/logo/ag2.svg"},
            "navigation": [
                {"group": "", "pages": ["docs/Home", "docs/Getting-Started"]},
                {
                    "group": "Installation",
                    "pages": [
                        "docs/installation/Installation",
                        "docs/installation/Docker",
                        "docs/installation/Optional-Dependencies",
                    ],
                },
                {"group": "API Reference", "pages": ["PLACEHOLDER"]},
                # {
                #     "group": "AutoGen Studio",
                #     "pages": [
                #         "docs/autogen-studio/getting-started",
                #         "docs/autogen-studio/usage",
                #         "docs/autogen-studio/faqs",
                #     ],
                # },
            ],
        }

        # Create NotebooksMetadata.mdx content
        notebooks_metadata_content = """{/*
    Auto-generated file - DO NOT EDIT
    Please edit the add_front_matter_to_metadata_mdx function in process_notebooks.py
    */}

    export const notebooksMetadata = [
        {
            "title": "Using RetrieveChat Powered by MongoDB Atlas for Retrieve Augmented Code Generation and Question Answering",
            "link": "/notebooks/agentchat_RetrieveChat_mongodb",
            "description": "Explore the use of RetrieveChat for tasks like code generation from docstrings, answering complex questions with human feedback, and exploiting features like Update Context, custom prompts, and few-shot learning.",
            "image": null,
            "tags": [
                "MongoDB",
                "integration",
                "RAG"
            ],
            "source": "/notebook/agentchat_RetrieveChat_mongodb.ipynb"
        },
        {
            "title": "Mitigating Prompt hacking with JSON Mode",
            "link": "/notebooks/JSON_mode_example",
            "description": "Use JSON mode and Agent Descriptions to mitigate prompt manipulation and control speaker transition.",
            "image": null,
            "tags": [
                "JSON",
                "description",
                "prompt hacking",
                "group chat",
                "orchestration"
            ],
            "source": "/notebook/JSON_mode_example.ipynb"
        }];"""

        # Write files
        mint_json_path = temp_dir / "mint.json"
        with open(mint_json_path, "w", encoding="utf-8") as f:
            json.dump(mint_json_content, f, indent=2)
            f.write("\n")

        metadata_path = snippets_dir / "NotebooksMetadata.mdx"
        with open(metadata_path, "w", encoding="utf-8") as f:
            f.write(notebooks_metadata_content)

    def test_extract_example_group(self):
        with tempfile.TemporaryDirectory() as tmp_dir:
            tmp_path = Path(tmp_dir)
            self.setup(tmp_path)

            # Run the function
            metadata_path = tmp_path / "snippets" / "data" / "NotebooksMetadata.mdx"
            actual = extract_example_group(metadata_path)

            expected = {
                "group": "Examples",
                "pages": [
                    {
                        "group": "Examples by Notebook",
                        "pages": [
                            "notebooks/Notebooks",
                            "notebooks/agentchat_RetrieveChat_mongodb",
                            "notebooks/JSON_mode_example",
                        ],
                    },
                    "notebooks/Gallery",
                ],
            }

            assert actual == expected, actual


class TestAddAuthorsAndSocialImgToBlogPosts:
    @pytest.fixture
    def test_dir(self):
        """Create temporary test directory with blog posts and authors file."""
        with tempfile.TemporaryDirectory() as tmp_dir:
            website_dir = Path(tmp_dir)
            blog_dir = website_dir / "_blogs"
            blog_dir.mkdir()

            # Create first blog post
            post1_dir = blog_dir / "2023-04-21-LLM-tuning-math"
            post1_dir.mkdir()
            post1_content = textwrap.dedent("""
                ---
                title: Does Model and Inference Parameter Matter in LLM Applications? - A Case Study for MATH
                authors: sonichi
                tags: [LLM, GPT, research]
                ---

                lorem ipsum""").lstrip()
            (post1_dir / "index.mdx").write_text(post1_content)

            # Create second blog post
            post2_dir = blog_dir / "2023-06-28-MathChat"
            post2_dir.mkdir()
            post2_content = textwrap.dedent("""
                ---
                title: Introducing RealtimeAgent Capabilities in AG2
                authors:
                    - marklysze
                    - sternakt
                    - davorrunje
                    - davorinrusevljan
                tags: [Realtime API, Voice Agents, Swarm Teams, Twilio, AI Tools]
                ---

                <div>
                    <img noZoom className="social-share-img"
                    src="https://media.githubusercontent.com/media/ag2ai/ag2/refs/heads/main/website/static/img/cover.png"
                    alt="social preview"
                    style={{ position: 'absolute', left: '-9999px' }}
                    />
                </div>

                <div class="blog-authors">
                    <p class="authors">Authors:</p>
                    <CardGroup cols={2}>
                        <Card href="https://github.com/marklysze">
                            <div class="col card">
                            <div class="img-placeholder">
                                <img noZoom src="https://github.com/marklysze.png" />
                            </div>
                            <div>
                                <p class="name">Mark Sze</p>
                                <p>Software Engineer at AG2.ai</p>
                            </div>
                            </div>
                        </Card>
                        <Card href="https://github.com/sternakt">
                            <div class="col card">
                            <div class="img-placeholder">
                                <img noZoom src="https://github.com/sternakt.png" />
                            </div>
                            <div>
                                <p class="name">Tvrtko Sternak</p>
                                <p>Machine Learning Engineer at Airt</p>
                            </div>
                            </div>
                        </Card>
                        <Card href="https://github.com/davorrunje">
                            <div class="col card">
                            <div class="img-placeholder">
                                <img noZoom src="https://github.com/davorrunje.png" />
                            </div>
                            <div>
                                <p class="name">Davor Runje</p>
                                <p>CTO at Airt</p>
                            </div>
                            </div>
                        </Card>
                        <Card href="https://github.com/davorinrusevljan">
                            <div class="col card">
                            <div class="img-placeholder">
                                <img noZoom src="https://github.com/davorinrusevljan.png" />
                            </div>
                            <div>
                                <p class="name">Davorin</p>
                                <p>Developer</p>
                            </div>
                            </div>
                        </Card>
                    </CardGroup>
                </div>

                lorem ipsum""").lstrip()
            (post2_dir / "index.mdx").write_text(post2_content)

            # Create authors.yml
            authors_content = textwrap.dedent("""
                sonichi:
                    name: Chi Wang
                    title: Founder of AutoGen (now AG2) & FLAML
                    url: https://www.linkedin.com/in/chi-wang-autogen/
                    image_url: https://github.com/sonichi.png

                marklysze:
                    name: Mark Sze
                    title: Software Engineer at AG2.ai
                    url: https://github.com/marklysze
                    image_url: https://github.com/marklysze.png

                sternakt:
                    name: Tvrtko Sternak
                    title: Machine Learning Engineer at Airt
                    url: https://github.com/sternakt
                    image_url: https://github.com/sternakt.png

                davorrunje:
                    name: Davor Runje
                    title: CTO at Airt
                    url: https://github.com/davorrunje
                    image_url: https://github.com/davorrunje.png

                davorinrusevljan:
                    name: Davorin
                    title: Developer
                    url: https://github.com/davorinrusevljan
                    image_url: https://github.com/davorinrusevljan.png
                """).lstrip()
            (blog_dir / "authors.yml").write_text(authors_content)

            yield website_dir

    def test_add_authors_and_social_img(self, test_dir):
        # Run the function
        add_authors_and_social_img_to_blog_posts(test_dir)

        # Get directory paths
        generated_blog_dir = test_dir / "blog"
        blog_dir = test_dir / "_blogs"

        # Verify directory structure matches
        blog_files = set(p.relative_to(blog_dir) for p in blog_dir.glob("**/*.mdx"))
        generated_files = set(p.relative_to(generated_blog_dir) for p in generated_blog_dir.glob("**/*.mdx"))
        assert blog_files == generated_files

        # Verify number of files matches
        assert len(list(blog_dir.glob("**/*.mdx"))) == len(list(generated_blog_dir.glob("**/*.mdx")))

        # Verify content of first blog post
        post1_path = generated_blog_dir / "2023-04-21-LLM-tuning-math" / "index.mdx"
        actual = post1_path.read_text()
        assert '<img noZoom className="social-share-img"' in actual
        assert '<p class="name">Chi Wang</p>' in actual
        assert '<p class="name">Davor Runje</p>' not in actual

        assert actual.count('<div class="blog-authors">') == 1
        assert actual.count('<p class="name">Chi Wang</p>') == 1

        # Verify content of second blog post
        post2_path = generated_blog_dir / "2023-06-28-MathChat" / "index.mdx"
        actual = post2_path.read_text()

        assert '<img noZoom className="social-share-img"' in actual
        assert '<p class="name">Mark Sze</p>' in actual
        assert '<p class="name">Tvrtko Sternak</p>' in actual
        assert '<p class="name">Davor Runje</p>' in actual
        assert '<p class="name">Davorin</p>' in actual
        assert '<p class="name">Chi Wang</p>' not in actual

<<<<<<< HEAD
        assert actual.count('<div class="blog-authors">') == 1
        assert actual.count('<p class="name">Mark Sze</p>') == 1
=======

class TestConvertCalloutBlocks:
    @pytest.fixture
    def content(self) -> str:
        return textwrap.dedent("""
            # Title

            ## Introduction

            This is an introduction.

            ## Callout

            :::note
            This is a note.
            :::

            :::warning
            This is a warning.
            :::

            :::tip
            This is a tip.
            :::

            :::info
            This is an info.
            :::

            ````{=mdx}
            :::tabs
            <Tab title="OpenAI">
                - `model` (str, required): The identifier of the model to be used, such as 'gpt-4', 'gpt-3.5-turbo'.
            </Tab>
            <Tab title="Azure OpenAI">
                - `model` (str, required): The deployment to be used. The model corresponds to the deployment name on Azure OpenAI.
            </Tab>
            <Tab title="Other OpenAI compatible">
                - `model` (str, required): The identifier of the model to be used, such as 'llama-7B'.
            </Tab>
            :::
            ````

            ## Conclusion

            This is a conclusion.
            """)

    @pytest.fixture
    def expected(self) -> str:
        return textwrap.dedent("""
            # Title

            ## Introduction

            This is an introduction.

            ## Callout


            <div class="note">
            <Note>
            This is a note.
            </Note>
            </div>


            <div class="warning">
            <Warning>
            This is a warning.
            </Warning>
            </div>


            <div class="tip">
            <Tip>
            This is a tip.
            </Tip>
            </div>


            <div class="info">
            <Info>
            This is an info.
            </Info>
            </div>


            <div class="tabs">
            <Tabs>
            <Tab title="OpenAI">
                - `model` (str, required): The identifier of the model to be used, such as 'gpt-4', 'gpt-3.5-turbo'.
            </Tab>
            <Tab title="Azure OpenAI">
                - `model` (str, required): The deployment to be used. The model corresponds to the deployment name on Azure OpenAI.
            </Tab>
            <Tab title="Other OpenAI compatible">
                - `model` (str, required): The identifier of the model to be used, such as 'llama-7B'.
            </Tab>
            </Tabs>
            </div>


            ## Conclusion

            This is a conclusion.
            """)

    def test_convert_callout_blocks(self, content: str, expected: str) -> str:
        actual = convert_callout_blocks(content)
        assert actual == expected, actual
>>>>>>> 2567474d
<|MERGE_RESOLUTION|>--- conflicted
+++ resolved
@@ -404,10 +404,9 @@
         assert '<p class="name">Davorin</p>' in actual
         assert '<p class="name">Chi Wang</p>' not in actual
 
-<<<<<<< HEAD
         assert actual.count('<div class="blog-authors">') == 1
         assert actual.count('<p class="name">Mark Sze</p>') == 1
-=======
+
 
 class TestConvertCalloutBlocks:
     @pytest.fixture
@@ -518,5 +517,4 @@
 
     def test_convert_callout_blocks(self, content: str, expected: str) -> str:
         actual = convert_callout_blocks(content)
-        assert actual == expected, actual
->>>>>>> 2567474d
+        assert actual == expected, actual