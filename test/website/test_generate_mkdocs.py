# Copyright (c) 2023 - 2025, AG2ai, Inc., AG2ai open-source projects maintainers and core contributors
#
# SPDX-License-Identifier: Apache-2.0

import json
import tempfile
from pathlib import Path
from textwrap import dedent

import pytest

from autogen._website.generate_mkdocs import (
    add_api_ref_to_mkdocs_template,
    filter_excluded_files,
    fix_asset_path,
    format_navigation,
    generate_mkdocs_navigation,
    process_and_copy_files,
    transform_card_grp_component,
    transform_tab_component,
)
from autogen._website.utils import NavigationGroup
from autogen.import_utils import optional_import_block, run_for_optional_imports

with optional_import_block():
    import jinja2

    assert jinja2


def test_exclude_files() -> None:
    files = [
        Path("/tmp/ag2/ag2/website/docs/user-guide/advanced-concepts/groupchat/groupchat.mdx"),
        Path("/tmp/ag2/ag2/website/docs/user-guide/advanced-concepts/groupchat/chat.txt"),
        Path("/tmp/ag2/ag2/website/docs/_blogs/2023-04-21-LLM-tuning-math/index.mdx"),
        Path("/tmp/ag2/ag2/website/docs/home/home.mdx"),
        Path("/tmp/ag2/ag2/website/docs/home/quick-start.mdx"),
    ]

    exclusion_list = ["docs/_blogs", "docs/home"]
    website_dir = Path("/tmp/ag2/ag2/website")

    actual = filter_excluded_files(files, exclusion_list, website_dir)
    expected = files[:2]
    assert actual == expected


def test_process_and_copy_files() -> None:
    with tempfile.TemporaryDirectory() as tmpdir:
        # Create source directory structure
        src_dir = Path(tmpdir) / "src"
        src_dir.mkdir()

        files = [
            src_dir / "user-guide" / "advanced-concepts" / "groupchat" / "groupchat.mdx",
            src_dir / "user-guide" / "advanced-concepts" / "groupchat" / "chat.txt",
            src_dir / "home" / "agent.png",
            src_dir / "home" / "quick-start.mdx",
        ]
        # Create the content for quick-start.mdx
        quick_start_content = dedent("""
            <Tip>
            It is important to never hard-code secrets into your code, therefore we read the OpenAI API key from an environment variable.
            ```bash
            pip install -U autogen
            ```
            </Tip>

            <Warning>
            It is important to never hard-code secrets into your code, therefore we read the OpenAI API key from an environment variable.
            </Warning>

            <Note>
            It is important to never hard-code secrets into your code, therefore we read the OpenAI API key from an environment variable.
            </Note>

            <img src="https://github.com/AgentOps-AI/agentops/blob/main/docs/images/external/logo/banner-badge.png?raw=true" style={{ width: '40%' }} alt="AgentOps logo"/>

            """).lstrip()

        for file in files:
            file.parent.mkdir(parents=True, exist_ok=True)
            if file.name == "quick-start.mdx":
                file.write_text(quick_start_content)
            else:
                file.touch()

        mkdocs_output_dir = Path(tmpdir) / "mkdocs_output"
        mkdocs_output_dir.mkdir()

        process_and_copy_files(src_dir, mkdocs_output_dir, files)

        actual = list(filter(lambda x: x.is_file(), mkdocs_output_dir.rglob("*")))
        expected = [
            mkdocs_output_dir / "home" / "agent.png",
            mkdocs_output_dir / "home" / "quick-start.md",
            mkdocs_output_dir / "user-guide" / "advanced-concepts" / "groupchat" / "chat.txt",
            mkdocs_output_dir / "user-guide" / "advanced-concepts" / "groupchat" / "groupchat.md",
        ]
        assert len(actual) == len(expected)
        assert sorted(actual) == sorted(actual)

        # Assert the content of the transformed markdown file
        expected_quick_start_content = dedent("""
            !!! tip
                It is important to never hard-code secrets into your code, therefore we read the OpenAI API key from an environment variable.
                ```bash
                pip install -U autogen
                ```

            !!! warning
                It is important to never hard-code secrets into your code, therefore we read the OpenAI API key from an environment variable.

            !!! note
                It is important to never hard-code secrets into your code, therefore we read the OpenAI API key from an environment variable.

            <img src="https://github.com/AgentOps-AI/agentops/blob/main/docs/images/external/logo/banner-badge.png?raw=true" style={ width: '40%' } alt="AgentOps logo"/>

            """).lstrip()

        with open(mkdocs_output_dir / "home" / "quick-start.md") as f:
            actual_quick_start_content = f.read()

        assert actual_quick_start_content == expected_quick_start_content


def test_transform_tab_component() -> None:
    content = dedent("""This is a sample quick start page.
<Tabs>
    <Tab title="Chat with an agent">
```python
# 1. Import our agent class
from autogen import ConversableAgent

# 2. Define our LLM configuration for OpenAI's GPT-4o mini
#    uses the OPENAI_API_KEY environment variable
llm_config = {"api_type": "openai", "model": "gpt-4o-mini"}

# 3. Create our LLM agent
my_agent = ConversableAgent(
    name="helpful_agent",
    llm_config=llm_config,
    system_message="You are a poetic AI assistant, respond in rhyme.",
)

# 4. Run the agent with a prompt
chat_result = my_agent.run("In one sentence, what's the big deal about AI?")

# 5. Print the chat
print(chat_result.chat_history)
```
    </Tab>
    <Tab title="Two agent chat">
    example code
```python
llm_config = {"api_type": "openai", "model": "gpt-4o-mini"}
```


    </Tab>
</Tabs>

Some conclusion
""")

    expected = dedent("""This is a sample quick start page.
=== "Chat with an agent"
    ```python
    # 1. Import our agent class
    from autogen import ConversableAgent

    # 2. Define our LLM configuration for OpenAI's GPT-4o mini
    #    uses the OPENAI_API_KEY environment variable
    llm_config = {"api_type": "openai", "model": "gpt-4o-mini"}

    # 3. Create our LLM agent
    my_agent = ConversableAgent(
        name="helpful_agent",
        llm_config=llm_config,
        system_message="You are a poetic AI assistant, respond in rhyme.",
    )

    # 4. Run the agent with a prompt
    chat_result = my_agent.run("In one sentence, what's the big deal about AI?")

    # 5. Print the chat
    print(chat_result.chat_history)
    ```

=== "Two agent chat"
    example code
    ```python
    llm_config = {"api_type": "openai", "model": "gpt-4o-mini"}
    ```

Some conclusion
""")
    actual = transform_tab_component(content)
    assert actual == expected


def test_transform_card_grp_component() -> None:
    content = dedent("""This is a sample quick start page.
        <div class="popular-resources">
            <div class="card-group not-prose grid gap-x-4 sm:grid-cols-2">
                <CardGroup cols={2}>
                <Card>
                    <p>Hello World</p>
                </Card>
                <Card title="Quick Start" href="/docs/home/quick-start">
                    <p>Hello World</p>
                </Card>
                </CardGroup>
            </div>
        </div>
        """)

    expected = dedent("""This is a sample quick start page.
        <div class="popular-resources">
            <div class="card-group not-prose grid gap-x-4 sm:grid-cols-2">
                <div class="card">
                    <p>Hello World</p>
                </div>
                <a class="card" href="/docs/home/quick-start">
<h2>Quick Start</h2>
                    <p>Hello World</p>
                </a>
            </div>
        </div>
        """)
    actual = transform_card_grp_component(content)
    assert actual == expected


def test_fix_asset_path() -> None:
    content = dedent("""This is a sample quick start page.
<div class="key-feature">
    <img noZoom src="/static/img/conv_2.svg" alt="Multi-Agent Conversation Framework" />
    <a class="hero-btn" href="/docs/home/quick-start">
        <div>Getting Started - 3 Minute</div>
    </a>
</div>""")
    expected = dedent("""This is a sample quick start page.
<div class="key-feature">
<<<<<<< HEAD
    <img noZoom src="/assets/img/conv_2.svg" alt="Multi-Agent Conversation Framework" />
    <a class="hero-btn" href="/docs/home/quick-start">
=======
    <img noZoom src="/ag2/assets/img/conv_2.svg" alt="Multi-Agent Conversation Framework" />
    <a class="hero-btn" href="/ag2/docs/home/quick-start">
>>>>>>> 26cfd5e6
        <div>Getting Started - 3 Minute</div>
    </a>
</div>""")
    actual = fix_asset_path(content)
    assert actual == expected


@pytest.fixture
def navigation() -> list[NavigationGroup]:
    return [
        {"group": "Home", "pages": ["docs/home/home", "docs/home/quick-start"]},
        {
            "group": "User Guide",
            "pages": [
                {
                    "group": "Basic Concepts",
                    "pages": [
                        "docs/user-guide/basic-concepts/installing-ag2",
                        {
                            "group": "LLM Configuration",
                            "pages": [
                                "docs/user-guide/basic-concepts/llm-configuration/llm-configuration",
                                "docs/user-guide/basic-concepts/llm-configuration/structured-outputs",
                            ],
                        },
                        "docs/user-guide/basic-concepts/conversable-agent",
                        "docs/user-guide/basic-concepts/human-in-the-loop",
                        {
                            "group": "Orchestrating Agents",
                            "pages": [
                                "docs/user-guide/basic-concepts/orchestration/orchestrations",
                                "docs/user-guide/basic-concepts/orchestration/sequential-chat",
                            ],
                        },
                    ],
                },
                {"group": "Advanced Concepts", "pages": ["docs/user-guide/advanced-concepts/rag"]},
            ],
        },
        {
            "group": "Contributor Guide",
            "pages": [
                "docs/contributing/contributing",
            ],
        },
    ]


@pytest.fixture
def expected_nav() -> str:
    return """- [Home](index.md)
    - [Home](docs/home/home.md)
    - [Quick Start](docs/home/quick-start.md)
- User Guide
    - Basic Concepts
        - [Installing AG2](docs/user-guide/basic-concepts/installing-ag2.md)
        - LLM Configuration
            - [LLM Configuration](docs/user-guide/basic-concepts/llm-configuration/llm-configuration.md)
            - [Structured Outputs](docs/user-guide/basic-concepts/llm-configuration/structured-outputs.md)
        - [Conversable Agent](docs/user-guide/basic-concepts/conversable-agent.md)
        - [Human In The Loop](docs/user-guide/basic-concepts/human-in-the-loop.md)
        - Orchestrating Agents
            - [Orchestrations](docs/user-guide/basic-concepts/orchestration/orchestrations.md)
            - [Sequential Chat](docs/user-guide/basic-concepts/orchestration/sequential-chat.md)
    - Advanced Concepts
        - [RAG](docs/user-guide/advanced-concepts/rag.md)
- Contributor Guide
    - [Contributing](docs/contributing/contributing.md)"""


def test_format_navigation(navigation: list[NavigationGroup], expected_nav: str) -> None:
    actual = format_navigation(navigation)
    assert actual == expected_nav


def test_add_api_ref_to_mkdocs_template() -> None:
    mkdocs_nav = """- Home
    - [Home](docs/home/home.md)
- User Guide
    - Basic Concepts
        - [Installing AG2](docs/user-guide/basic-concepts/installing-ag2.md)
        - LLM Configuration
            - [LLM Configuration](docs/user-guide/basic-concepts/llm-configuration/llm-configuration.md)
        - [Websurferagent](docs/user-guide/reference-agents/websurferagent.md)
- Contributor Guide
    - [Contributing](docs/contributor-guide/contributing.md)
"""

    expected = """- Home
    - [Home](docs/home/home.md)
- User Guide
    - Basic Concepts
        - [Installing AG2](docs/user-guide/basic-concepts/installing-ag2.md)
        - LLM Configuration
            - [LLM Configuration](docs/user-guide/basic-concepts/llm-configuration/llm-configuration.md)
        - [Websurferagent](docs/user-guide/reference-agents/websurferagent.md)
- API References
{api}
- Contributor Guide
    - [Contributing](docs/contributor-guide/contributing.md)
"""
    section_to_follow = "Contributor Guide"
    actual = add_api_ref_to_mkdocs_template(mkdocs_nav, section_to_follow)
    assert actual == expected


@run_for_optional_imports(["jinja2"], "docs")
def test_generate_mkdocs_navigation(navigation: list[NavigationGroup], expected_nav: str) -> None:
    with tempfile.TemporaryDirectory() as tmpdir:
        # Create source directory structure
        website_dir = Path(tmpdir) / "website_root"
        website_dir.mkdir()

        # Create mkdocs directory
        mkdocs_root_dir = Path(tmpdir) / "mkdocs_root"
        mkdocs_root_dir.mkdir()

        mintlify_nav_template_path = website_dir / "mint-json-template.json.jinja"
        mkdocs_nav_path = mkdocs_root_dir / "docs" / "navigation_template.txt"
        mkdocs_nav_path.parent.mkdir(parents=True, exist_ok=True)
        mkdocs_nav_path.touch()

        summary_md_path = mkdocs_root_dir / "docs" / "SUMMARY.md"

        mintlify_nav_content = (
            """
        {
  "$schema": "https://mintlify.com/schema.json",
  "name": "AG2",
    "navigation": """
            + json.dumps(navigation)
            + """ }"""
        )

        mintlify_nav_template_path.write_text(mintlify_nav_content)

        nav_exclusions = ["Contributor Guide"]
        generate_mkdocs_navigation(website_dir, mkdocs_root_dir, nav_exclusions)
        actual = mkdocs_nav_path.read_text()
        expected = (
            """---
search:
  exclude: true
---
"""
            + expected_nav.replace(
                """
- Contributor Guide
    - [Contributing](docs/contributing/contributing.md)""",
                "",
            )
            + "\n"
        )
        assert actual == expected
        assert summary_md_path.read_text() == expected<|MERGE_RESOLUTION|>--- conflicted
+++ resolved
@@ -242,13 +242,8 @@
 </div>""")
     expected = dedent("""This is a sample quick start page.
 <div class="key-feature">
-<<<<<<< HEAD
     <img noZoom src="/assets/img/conv_2.svg" alt="Multi-Agent Conversation Framework" />
     <a class="hero-btn" href="/docs/home/quick-start">
-=======
-    <img noZoom src="/ag2/assets/img/conv_2.svg" alt="Multi-Agent Conversation Framework" />
-    <a class="hero-btn" href="/ag2/docs/home/quick-start">
->>>>>>> 26cfd5e6
         <div>Getting Started - 3 Minute</div>
     </a>
 </div>""")
