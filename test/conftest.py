--- conflicted
+++ resolved
@@ -90,7 +90,6 @@
     )
 
 
-<<<<<<< HEAD
 def get_llm_credentials(
     api_type: str, filter_dict: Optional[dict[str, Any]] = None, temperature: float = 0.0
 ) -> Credentials:
@@ -100,7 +99,8 @@
         if "api_type" not in conf or conf["api_type"] == api_type
     ]
     assert config_list, f"No {api_type} config list found"
-=======
+
+
 def get_openai_config_list_from_env(
     model: str, filter_dict: Optional[dict[str, Any]] = None, temperature: float = 0.0
 ) -> Credentials:
@@ -122,7 +122,6 @@
         config_list = get_openai_config_list_from_env(model, filter_dict, temperature)
 
     assert config_list, "No OpenAI config list found"
->>>>>>> ca254828
 
     return Credentials(
         llm_config={
@@ -130,10 +129,6 @@
             "temperature": temperature,
         }
     )
-
-
-def get_openai_credentials(filter_dict: Optional[dict[str, Any]] = None, temperature: float = 0.0) -> Credentials:
-    return get_llm_credentials("openai", filter_dict, temperature)
 
 
 def get_google_credentials(filter_dict: Optional[dict[str, Any]] = None, temperature: float = 0.0) -> Credentials:
