# Copyright (c) 2023 - 2025, AG2ai, Inc., AG2ai open-source projects maintainers and core contributors
#
# SPDX-License-Identifier: Apache-2.0
#
# Portions derived from  https://github.com/microsoft/autogen are under the MIT License.
# SPDX-License-Identifier: MIT
import asyncio
import functools
import inspect
import os
import re
import time
from pathlib import Path
from typing import Any, Callable, Optional, TypeVar

import pytest
from _pytest.outcomes import Skipped
from pytest import CallInfo, Item

import autogen
from autogen.import_utils import optional_import_block

KEY_LOC = str((Path(__file__).parents[1] / "notebook").resolve())
OAI_CONFIG_LIST = "OAI_CONFIG_LIST"
MOCK_OPEN_AI_API_KEY = "sk-mockopenaiAPIkeysinexpectedformatsfortestingonly"

reason = "requested to skip"


class Secrets:
    _secrets: set[str] = set()

    @staticmethod
    def add_secret(secret: str) -> None:
        Secrets._secrets.add(secret)

        for i in range(0, len(secret), 16):
            chunk = secret[i : (i + 16)]
            if len(chunk) > 8:
                Secrets._secrets.add(chunk)

    @staticmethod
    def remove_secret(secret: str) -> None:
        Secrets._secrets.remove(secret)

    @staticmethod
    def sanitize_secrets(data: str, x: int = 5) -> str:
        """Censors substrings of length `x` or greater derived from any secret in the list.

        Args:
            data (str): The string to be censored.
            x (int): The minimum length of substrings to match.

        Returns:
            str: The censored string.
        """
        # Build a list of all substrings of length >= x from each secret
        substrings: set[str] = set()
        for secret in Secrets._secrets:
            for length in range(x, len(secret) + 1):  # Generate substrings of lengths >= x
                substrings.update(secret[i : i + length] for i in range(len(secret) - length + 1))

        # Create a regex pattern to match any of these substrings
        pattern = re.compile("|".join(re.escape(sub) for sub in substrings))

        # Replace all matches with the mask
        def mask_match(match: re.Match[str]) -> str:
            return "*" * len(match.group(0))

        return pattern.sub(mask_match, data)

    @staticmethod
    def needs_sanitizing(data: str, x: int = 5) -> bool:
        """Checks if the string contains any substrings of length `x` or greater derived from any secret in the list.

        Args:
            data (str): The string to be checked.
            x (int): The minimum length of substrings to match.

        Returns:
            bool: True if the string contains any secrets, False otherwise.
        """
        # Build a list of all substrings of length >= x from each secret
        substrings: set[str] = set()
        for secret in Secrets._secrets:
            for length in range(x, len(secret) + 1):
                substrings.update(secret[i : i + length] for i in range(len(secret) - length + 1))

        # Create a regex pattern to match any of these substrings
        pattern = re.compile("|".join(re.escape(sub) for sub in substrings))

        # Check if there is a match
        pattern_match = pattern.search(data)

        return pattern_match is not None


class Credentials:
    """Credentials for the OpenAI API."""

    def __init__(self, llm_config: dict[str, Any]) -> None:
        self.llm_config = llm_config
        if len(self.llm_config["config_list"]) == 0:
            raise ValueError("No config list found")
        Secrets.add_secret(self.api_key)

    def sanitize(self) -> dict[str, Any]:
        llm_config = self.llm_config.copy()
        for config in llm_config["config_list"]:
            if "api_key" in config:
                config["api_key"] = "********"
        return llm_config

    def __repr__(self) -> str:
        return repr(self.sanitize())

    def __str___(self) -> str:
        return str(self.sanitize())

    @property
    def config_list(self) -> list[dict[str, Any]]:
        return self.llm_config["config_list"]  # type: ignore[no-any-return]

    @property
    def api_key(self) -> str:
        return self.llm_config["config_list"][0]["api_key"]  # type: ignore[no-any-return]

    @property
    def api_type(self) -> str:
        return self.llm_config["config_list"][0].get("api_type", "openai")  # type: ignore[no-any-return]

    @property
    def model(self) -> str:
        return self.llm_config["config_list"][0]["model"]  # type: ignore[no-any-return]


class CensoredError(Exception):
    def __init__(self, exception: BaseException):
        self.exception = exception
        self.__traceback__ = exception.__traceback__
        original_message = "".join([repr(arg) for arg in exception.args])
        message = Secrets.sanitize_secrets(original_message)
        super().__init__(message)


def pytest_runtest_makereport(item: Item, call: CallInfo[Any]) -> None:
    """Hook to customize the exception output.
    This is called after each test call.
    """
    if call.excinfo is not None:  # This means the test failed
        exception_value = call.excinfo.value

        original_message = "".join([repr(arg) for arg in exception_value.args])  # noqa: F841

        # Check if this exception is a pytest skip exception
        if isinstance(exception_value, Skipped):
            return  # Don't modify skip exceptions

        # if Secrets.needs_sanitizing(original_message):
        #     censored_exception = CensoredError(call.excinfo.value)
        #     call.excinfo = pytest.ExceptionInfo.from_exception(censored_exception)


def get_credentials(
    filter_dict: Optional[dict[str, Any]] = None, temperature: float = 0.0, fail_if_empty: bool = True
) -> Optional[Credentials]:
    """Fixture to load the LLM config."""
    try:
        config_list = autogen.config_list_from_json(
            OAI_CONFIG_LIST,
            filter_dict=filter_dict,
            file_location=KEY_LOC,
        )
    except Exception:
        config_list = []

    if len(config_list) == 0:
        if fail_if_empty:
            raise ValueError("No config list found")
        return None

    return Credentials(
        llm_config={
            "config_list": config_list,
            "temperature": temperature,
        }
    )


def get_config_list_from_env(
    env_var_name: str,
    model: str,
    api_type: str,
    filter_dict: Optional[dict[str, Any]] = None,
    temperature: float = 0.0,
) -> list[dict[str, Any]]:
    if env_var_name in os.environ:
        api_key = os.environ[env_var_name]
        return [{"api_key": api_key, "model": model, **filter_dict, "api_type": api_type}]  # type: ignore[dict-item]

    return []


def get_llm_credentials(
    env_var_name: str,
    model: str,
    api_type: str,
    filter_dict: Optional[dict[str, Any]] = None,
    temperature: float = 0.0,
) -> Credentials:
    credentials = get_credentials(filter_dict, temperature, fail_if_empty=False)
    config_list = credentials.config_list if credentials else []

    # Filter out non-OpenAI configs
    if api_type == "openai":
        config_list = [conf for conf in config_list if "api_type" not in conf or conf["api_type"] == "openai"]

    # If no config found, try to get it from the environment
    if config_list == []:
        config_list = get_config_list_from_env(env_var_name, model, api_type, filter_dict, temperature)

    # If still no config found, raise an error
    assert config_list, f"No {api_type} config list found and could not be created from an env var {env_var_name}"

    return Credentials(
        llm_config={
            "config_list": config_list,
            "temperature": temperature,
        }
    )


@pytest.fixture
def credentials_azure() -> Credentials:
    return get_credentials(filter_dict={"api_type": ["azure"]})  # type: ignore[return-value]


@pytest.fixture
def credentials_azure_gpt_35_turbo() -> Credentials:
    return get_credentials(filter_dict={"api_type": ["azure"], "tags": ["gpt-3.5-turbo"]})  # type: ignore[return-value]


@pytest.fixture
def credentials_azure_gpt_35_turbo_instruct() -> Credentials:
    return get_credentials(  # type: ignore[return-value]
        filter_dict={"tags": ["gpt-35-turbo-instruct", "gpt-3.5-turbo-instruct"], "api_type": ["azure"]}
    )


@pytest.fixture
def credentials_all() -> Credentials:
    return get_credentials()  # type: ignore[return-value]


@pytest.fixture
def credentials_gpt_4o_mini() -> Credentials:
    return get_llm_credentials(  # type: ignore[return-value]
        "OPENAI_API_KEY", model="gpt-4o-mini", api_type="openai", filter_dict={"tags": ["gpt-4o-mini"]}
    )


@pytest.fixture
def credentials_gpt_4o() -> Credentials:
    return get_llm_credentials("OPENAI_API_KEY", model="gpt-4o", api_type="openai", filter_dict={"tags": ["gpt-4o"]})


@pytest.fixture
def credentials_o1_mini() -> Credentials:
    return get_llm_credentials("OPENAI_API_KEY", model="o1-mini", api_type="openai", filter_dict={"tags": ["o1-mini"]})


@pytest.fixture
def credentials_o1() -> Credentials:
    return get_llm_credentials("OPENAI_API_KEY", model="o1", api_type="openai", filter_dict={"tags": ["o1"]})


@pytest.fixture
def credentials_gpt_4o_realtime() -> Credentials:
    return get_llm_credentials(
        "OPENAI_API_KEY",
        model="gpt-4o-realtime-preview",
        filter_dict={"tags": ["gpt-4o-realtime"]},
        api_type="openai",
        temperature=0.6,
    )


@pytest.fixture
def credentials_gemini_realtime() -> Credentials:
    return get_llm_credentials(
        "GEMINI_API_KEY", model="gemini-2.0-flash-exp", api_type="google", filter_dict={"tags": ["gemini-realtime"]}
    )


@pytest.fixture
def credentials() -> Credentials:
    return get_credentials(filter_dict={"tags": ["gpt-4o"]})  # type: ignore[return-value]


@pytest.fixture
def credentials_gemini_pro() -> Credentials:
    return get_llm_credentials(
        "GEMINI_API_KEY", model="gemini-pro", api_type="google", filter_dict={"tags": ["gemini-pro"]}
    )


@pytest.fixture
def credentials_gemini_flash_exp() -> Credentials:
    return get_llm_credentials(
        "GEMINI_API_KEY", model="gemini-2.0-flash-exp", api_type="google", filter_dict={"tags": ["gemini-flash"]}
    )


@pytest.fixture
def credentials_anthropic_claude_sonnet() -> Credentials:
    return get_llm_credentials(
        "ANTHROPIC_API_KEY",
        model="claude-3-sonnet-20240229",
        api_type="anthropic",
        filter_dict={"tags": ["anthropic-claude-sonnet"]},
    )


@pytest.fixture
def credentials_deepseek_reasoner() -> Credentials:
    return get_llm_credentials(
        "DEEPSEEK_API_KEY",
        model="deepseek-reasoner",
        api_type="deepseek",
        filter_dict={"tags": ["deepseek-reasoner"], "base_url": "https://api.deepseek.com/v1"},
    )


@pytest.fixture
def credentials_deepseek_chat() -> Credentials:
    return get_llm_credentials(
        "DEEPSEEK_API_KEY",
        model="deepseek-chat",
        api_type="deepseek",
        filter_dict={"tags": ["deepseek-chat"], "base_url": "https://api.deepseek.com/v1"},
    )


def get_mock_credentials(model: str, temperature: float = 0.6) -> Credentials:
    llm_config = {
        "config_list": [
            {
                "model": model,
                "api_key": MOCK_OPEN_AI_API_KEY,
            },
        ],
        "temperature": temperature,
    }

    return Credentials(llm_config=llm_config)


@pytest.fixture
def mock_credentials() -> Credentials:
    return get_mock_credentials(model="gpt-4o")


def pytest_sessionfinish(session: pytest.Session, exitstatus: int) -> None:
    # Exit status 5 means there were no tests collected
    # so we should set the exit status to 1
    # https://docs.pytest.org/en/stable/reference/exit-codes.html
    if exitstatus == 5:
        session.exitstatus = 0


@pytest.fixture
def credentials_from_test_param(request: pytest.FixtureRequest) -> Credentials:
    fixture_name = request.param
    # Lookup the fixture function based on the fixture name
    credentials = request.getfixturevalue(fixture_name)
    if not isinstance(credentials, Credentials):
        raise ValueError(f"Fixture {fixture_name} did not return a Credentials object")
    return credentials


credentials_all_llms = [
    pytest.param(
        credentials_gpt_4o_mini.__name__,
        marks=pytest.mark.openai,
    ),
    pytest.param(
        credentials_gemini_pro.__name__,
        marks=pytest.mark.gemini,
    ),
    pytest.param(
        credentials_anthropic_claude_sonnet.__name__,
        marks=pytest.mark.anthropic,
    ),
]

<<<<<<< HEAD
credentials_browser_use = [
    pytest.param(
        credentials_gpt_4o_mini.__name__,
        marks=pytest.mark.openai,
    ),
    pytest.param(
        credentials_anthropic_claude_sonnet.__name__,
        marks=pytest.mark.anthropic,
    ),
    pytest.param(
        credentials_gemini_flash_exp.__name__,
        marks=pytest.mark.gemini,
    ),
    # Deeseek currently does not work too well with the browser-use
    pytest.param(
        credentials_deepseek_chat.__name__,
        marks=pytest.mark.deepseek,
    ),
]
=======
T = TypeVar("T", bound=Callable[..., Any])


def suppress(exception: type[BaseException], *, retries: Optional[int] = None, timeout: int = 60) -> Callable[[T], T]:
    """Suppresses the specified exception and retries the function a specified number of times.

    Args:
        exception (type[BaseException]): The exception to suppress.
        retries (Optional[int]): The number of times to retry the function. If None, the function will tried once and just return in case of exception raised. Defaults to None.
        timeout (int): The time to wait between retries in seconds. Defaults to 60.

    """

    def decorator(
        func: T, exception: type[BaseException] = exception, retries: Optional[int] = retries, timeout: int = timeout
    ) -> T:
        if inspect.iscoroutinefunction(func):

            @functools.wraps(func)
            async def wrapper(
                *args: Any,
                exception: type[BaseException] = exception,
                retries: Optional[int] = retries,
                timeout: int = timeout,
                **kwargs: Any,
            ) -> Any:
                if retries is None:
                    try:
                        return await func(*args, **kwargs)
                    except exception:
                        pytest.xfail(f"Suppressed '{exception}' raised")
                else:
                    for i in range(retries):
                        try:
                            return await func(*args, **kwargs)
                        except exception:
                            if i >= retries - 1:
                                pytest.xfail(f"Suppressed '{exception}' raised {i + 1} times")
                            await asyncio.sleep(timeout)
        else:

            @functools.wraps(func)
            def wrapper(
                *args: Any,
                exception: type[BaseException] = exception,
                retries: Optional[int] = retries,
                timeout: int = timeout,
                **kwargs: Any,
            ) -> Any:
                if retries is None:
                    try:
                        return func(*args, **kwargs)
                    except exception:
                        pytest.xfail(f"Suppressed '{exception}' raised")
                else:
                    for i in range(retries):
                        try:
                            return func(*args, **kwargs)
                        except exception:
                            if i >= retries - 1:
                                pytest.xfail(f"Suppressed '{exception}' raised {i + 1} times")
                            time.sleep(timeout)

        return wrapper  # type: ignore[return-value]

    return decorator


def suppress_gemini_resource_exhausted(func: T) -> T:
    with optional_import_block():
        from google.api_core.exceptions import ResourceExhausted

        return suppress(ResourceExhausted, retries=2)(func)

    return func
>>>>>>> d19ec842
<|MERGE_RESOLUTION|>--- conflicted
+++ resolved
@@ -393,7 +393,6 @@
     ),
 ]
 
-<<<<<<< HEAD
 credentials_browser_use = [
     pytest.param(
         credentials_gpt_4o_mini.__name__,
@@ -413,7 +412,8 @@
         marks=pytest.mark.deepseek,
     ),
 ]
-=======
+
+
 T = TypeVar("T", bound=Callable[..., Any])
 
 
@@ -488,5 +488,4 @@
 
         return suppress(ResourceExhausted, retries=2)(func)
 
-    return func
->>>>>>> d19ec842
+    return func