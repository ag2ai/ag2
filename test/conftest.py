--- conflicted
+++ resolved
@@ -20,23 +20,6 @@
 reason = "requested to skip"
 
 
-<<<<<<< HEAD
-# Registers command-line options like '--skip-docker' and '--skip-redis' via pytest hook.
-# When these flags are set, it indicates that tests requiring OpenAI or Redis (respectively) should be skipped.
-def pytest_addoption(parser):
-    parser.addoption("--skip-redis", action="store_true", help="Skip all tests that require redis")
-    parser.addoption("--skip-docker", action="store_true", help="Skip all tests that require docker")
-
-
-# pytest hook implementation extracting command line args and exposing it globally
-@pytest.hookimpl(tryfirst=True)
-def pytest_configure(config):
-    global skip_redis
-    skip_redis = config.getoption("--skip-redis", False)
-    global skip_docker
-    skip_docker = config.getoption("--skip-docker", False)
-
-
 class Secrets:
     _secrets: set[str] = set()
 
@@ -54,7 +37,7 @@
         Secrets._secrets.remove(secret)
 
     @staticmethod
-    def sanitize_secrets(data: str, x=5) -> str:
+    def sanitize_secrets(data: str, x: int = 5) -> str:
         """
         Censors substrings of length `x` or greater derived from any secret in the list.
 
@@ -66,7 +49,7 @@
             str: The censored string.
         """
         # Build a list of all substrings of length >= x from each secret
-        substrings = set()
+        substrings: set[str] = set()
         for secret in Secrets._secrets:
             for length in range(x, len(secret) + 1):  # Generate substrings of lengths >= x
                 substrings.update(secret[i : i + length] for i in range(len(secret) - length + 1))
@@ -75,13 +58,13 @@
         pattern = re.compile("|".join(re.escape(sub) for sub in substrings))
 
         # Replace all matches with the mask
-        def mask_match(match):
+        def mask_match(match: re.Match[str]) -> str:
             return "*" * len(match.group(0))
 
         return pattern.sub(mask_match, data)
 
     @staticmethod
-    def needs_sanitizing(data: str, x=5) -> bool:
+    def needs_sanitizing(data: str, x: int = 5) -> bool:
         """
         Checks if the string contains any substrings of length `x` or greater derived from any secret in the list.
 
@@ -93,7 +76,7 @@
             bool: True if the string contains any secrets, False otherwise.
         """
         # Build a list of all substrings of length >= x from each secret
-        substrings = set()
+        substrings: set[str] = set()
         for secret in Secrets._secrets:
             for length in range(x, len(secret) + 1):
                 substrings.update(secret[i : i + length] for i in range(len(secret) - length + 1))
@@ -107,8 +90,6 @@
         return pattern_match is not None
 
 
-=======
->>>>>>> 2dd1493b
 class Credentials:
     """Credentials for the OpenAI API."""
 
@@ -162,32 +143,6 @@
     )
 
 
-<<<<<<< HEAD
-def get_llm_credentials(
-    api_type: str, filter_dict: Optional[dict[str, Any]] = None, temperature: float = 0.0
-) -> Credentials:
-    config_list = [
-        conf
-        for conf in get_credentials(filter_dict, temperature).config_list
-        if "api_type" not in conf or conf["api_type"] == api_type
-    ]
-    assert config_list, f"No {api_type} config list found"
-
-    return Credentials(
-        llm_config={
-            "config_list": config_list,
-            "temperature": temperature,
-        }
-    )
-
-
-def get_openai_config_list_from_env(
-    model: str, filter_dict: Optional[dict[str, Any]] = None, temperature: float = 0.0
-) -> Credentials:
-    if "OPENAI_API_KEY" in os.environ:
-        api_key = os.environ["OPENAI_API_KEY"]
-        return [{"api_key": api_key, "model": model, **filter_dict}]
-=======
 def get_config_list_from_env(
     env_var_name: str, model: str, api_type: str, filter_dict: Optional[dict[str, Any]] = None, temperature: float = 0.0
 ) -> list[dict[str, Any]]:
@@ -195,7 +150,6 @@
         api_key = os.environ[env_var_name]
         return [{"api_key": api_key, "model": model, **filter_dict, "api_type": api_type}]  # type: ignore[dict-item]
     return []
->>>>>>> 2dd1493b
 
 
 def get_llm_credentials(
@@ -221,10 +175,6 @@
     )
 
 
-def get_google_credentials(filter_dict: Optional[dict[str, Any]] = None, temperature: float = 0.0) -> Credentials:
-    return get_llm_credentials("google", filter_dict, temperature)
-
-
 @pytest.fixture
 def credentials_azure() -> Credentials:
     return get_credentials(filter_dict={"api_type": ["azure"]})
@@ -282,7 +232,9 @@
 
 @pytest.fixture
 def credentials_gemini_realtime() -> Credentials:
-    return get_google_credentials(filter_dict={"tags": ["gemini-realtime"]}, temperature=0.6)
+    return get_llm_credentials(
+        "GEMINI_API_KEY", model="gemini-2.0-flash-exp", api_type="google", filter_dict={"tags": ["gemini-realtime"]}
+    )
 
 
 @pytest.fixture
@@ -334,7 +286,6 @@
         session.exitstatus = 0
 
 
-<<<<<<< HEAD
 class CensoredError(Exception):
     def __init__(self, exception: Exception):
         self.exception = exception
@@ -355,7 +306,8 @@
 #         if Secrets.needs_sanitizing(original_message):
 #             censored_exception = CensoredError(call.excinfo.value)
 #             call.excinfo = pytest.ExceptionInfo.from_exception(censored_exception)
-=======
+
+
 credentials_all_llms = [
     pytest.param(
         credentials_gpt_4o_mini.__name__,
@@ -369,5 +321,4 @@
         credentials_anthropic_claude_sonnet.__name__,
         marks=pytest.mark.anthropic,
     ),
-]
->>>>>>> 2dd1493b
+]