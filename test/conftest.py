--- conflicted
+++ resolved
@@ -354,9 +354,6 @@
     return credentials
 
 
-<<<<<<< HEAD
-credentials_without_deepseek = [
-=======
 @pytest.fixture
 def user_proxy() -> UserProxyAgent:
     return UserProxyAgent(
@@ -366,8 +363,7 @@
     )
 
 
-credentials_all_llms = [
->>>>>>> f77865e1
+credentials_without_deepseek = [
     pytest.param(
         credentials_gpt_4o_mini.__name__,
         marks=pytest.mark.openai,
